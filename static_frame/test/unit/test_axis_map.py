--- conflicted
+++ resolved
@@ -31,12 +31,7 @@
         with self.assertRaises(AxisInvalid):
             bus_to_hierarchy(b1, deepcopy_from_bus=False, axis=3, init_exception_cls=ErrorInitQuilt)
 
-<<<<<<< HEAD
     def test_index_map_a(self) -> None:
-=======
-
-    def test_buses_to_hierarchy_a(self) -> None:
->>>>>>> f88eaaee
 
         f1 = ff.parse('s(4,4)|v(int,float)').rename('f1')
         f2 = ff.parse('s(4,4)|v(str)').rename('f2')
@@ -134,6 +129,20 @@
         with self.assertRaises(CustomError):
             bus_to_hierarchy(b1, axis=0, deepcopy_from_bus=True, init_exception_cls=CustomError)
 
+    def test_buses_to_hierarchy_a(self) -> None:
+        f1 = ff.parse('s(4,4)|v(int,float)').rename('f1')
+        f2 = ff.parse('s(4,4)|v(str)').rename('f2')
+        f3 = ff.parse('s(4,4)|v(bool)').rename('f3')
+        b1 = Bus.from_frames((f1, f2, f3), name='a')
+
+        f4 = ff.parse('s(4,4)|v(int,float)').rename('f4')
+        f5 = ff.parse('s(4,4)|v(str)').rename('f5')
+        b2 = Bus.from_frames((f4, f5), name='b')
+
+        post = buses_to_hierarchy((b1, b2), (b1.name, b2.name), deepcopy_from_bus=False, init_exception_cls=ErrorInitYarn)
+
+        self.assertEqual(post.values.tolist(),
+                [['a', 'f1'], ['a', 'f2'], ['a', 'f3'], ['b', 'f4'], ['b', 'f5']])
 
     def test_buses_to_hierarchy_b(self) -> None:
         f1 = ff.parse('s(4,4)|v(int,float)').rename('f1')
@@ -152,6 +161,5 @@
                     init_exception_cls=ErrorInitYarn)
 
 
-
 if __name__ == '__main__':
     unittest.main()