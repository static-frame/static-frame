import unittest
import datetime
import typing as tp
from enum import Enum

import numpy as np
from arraykit import resolve_dtype
from arraykit import resolve_dtype_iter
from arraykit import row_1d_filter
from arraykit import column_1d_filter

from static_frame.core.util import _array_to_duplicated_sortable
from static_frame.core.util import _gen_skip_middle
from static_frame.core.util import _isin_1d
from static_frame.core.util import _isin_2d
from static_frame.core.util import _read_url
from static_frame.core.util import _ufunc_logical_skipna
from static_frame.core.util import _ufunc_set_1d
from static_frame.core.util import _ufunc_set_2d
from static_frame.core.util import argmax_1d
from static_frame.core.util import argmax_2d
from static_frame.core.util import argmin_1d
from static_frame.core.util import argmin_2d
from static_frame.core.util import array1d_to_last_contiguous_to_edge
from static_frame.core.util import array_from_element_method
from static_frame.core.util import array_shift
from static_frame.core.util import array_sample
from static_frame.core.util import array_to_duplicated
from static_frame.core.util import binary_transition
from static_frame.core.util import concat_resolved
from static_frame.core.util import DT64_DAY
from static_frame.core.util import DT64_YEAR
from static_frame.core.util import dtype_to_fill_value
from static_frame.core.util import intersect1d
from static_frame.core.util import intersect2d
from static_frame.core.util import isin
from static_frame.core.util import isna_array
from static_frame.core.util import iterable_to_array_1d
from static_frame.core.util import iterable_to_array_2d
from static_frame.core.util import iterable_to_array_nd
from static_frame.core.util import key_to_datetime_key
from static_frame.core.util import prepare_iter_for_array
from static_frame.core.util import roll_1d
from static_frame.core.util import roll_2d
from static_frame.core.util import setdiff1d
from static_frame.core.util import setdiff2d
from static_frame.core.util import slice_to_ascending_slice
from static_frame.core.util import slices_from_targets
from static_frame.core.util import to_datetime64
from static_frame.core.util import to_timedelta64
from static_frame.core.util import ufunc_all
from static_frame.core.util import ufunc_any
from static_frame.core.util import array_ufunc_axis_skipna
from static_frame.core.util import ufunc_nanall
from static_frame.core.util import ufunc_nanany
from static_frame.core.util import ufunc_set_iter
from static_frame.core.util import ufunc_unique
from static_frame.core.util import union1d
from static_frame.core.util import union2d
from static_frame.core.util import array_deepcopy
from static_frame.core.util import array_from_element_apply
from static_frame.core.util import get_tuple_constructor
from static_frame.core.util import isfalsy_array
from static_frame.core.util import ufunc_dtype_to_dtype
from static_frame.core.util import UFUNC_MAP
from static_frame.core.util import list_to_tuple
from static_frame.core.util import datetime64_not_aligned
from static_frame.core.util import ufunc_unique2d_indexer
from static_frame.core.util import ufunc_unique1d_positions
<<<<<<< HEAD
from static_frame.core.util import ufunc_unique1d_counts
=======
from static_frame.core.util import dtype_from_element
>>>>>>> 71b008de

from static_frame.core.exception import InvalidDatetime64Comparison

from static_frame.test.test_case import TestCase
from static_frame.test.test_case import UnHashable
from static_frame.test.test_case import skip_win

class TestUnit(TestCase):

    def test_gen_skip_middle_a(self) -> None:

        forward = lambda: [3, 2, 5]
        reverse = lambda: [3, 2, 5]

        post = _gen_skip_middle(
                forward_iter=forward,
                forward_count=3,
                reverse_iter=reverse,
                reverse_count=3,
                center_sentinel=-1)

        self.assertEqual(list(post), [3, 2, 5, -1, 5, 2, 3])

        post = _gen_skip_middle(
                forward_iter=forward,
                forward_count=2,
                reverse_iter=reverse,
                reverse_count=2,
                center_sentinel=0)

        self.assertEqual(list(post), [3, 2, 0, 2, 3])

    def test_resolve_dtype_a(self) -> None:

        a1 = np.array([1, 2, 3])
        a2 = np.array([False, True, False])
        a3 = np.array(['b', 'c', 'd'])
        a4 = np.array([2.3, 3.2])
        a5 = np.array(['test', 'test again'], dtype='S')
        a6 = np.array([2.3,5.4], dtype='float32')

        self.assertEqual(resolve_dtype(a1.dtype, a1.dtype), a1.dtype)

        self.assertEqual(resolve_dtype(a1.dtype, a2.dtype), np.object_)
        self.assertEqual(resolve_dtype(a2.dtype, a3.dtype), np.object_)
        self.assertEqual(resolve_dtype(a2.dtype, a4.dtype), np.object_)
        self.assertEqual(resolve_dtype(a3.dtype, a4.dtype), np.object_)
        self.assertEqual(resolve_dtype(a3.dtype, a6.dtype), np.object_)

        self.assertEqual(resolve_dtype(a1.dtype, a4.dtype), np.float64)
        self.assertEqual(resolve_dtype(a1.dtype, a6.dtype), np.float64)
        self.assertEqual(resolve_dtype(a4.dtype, a6.dtype), np.float64)

    def test_resolve_dtype_b(self) -> None:

        self.assertEqual(
                resolve_dtype(np.array('a').dtype, np.array('aaa').dtype),
                np.dtype(('U', 3))
                )

    def test_resolve_dtype_c(self) -> None:


        a1 = np.array(['2019-01', '2019-02'], dtype=np.datetime64)
        a2 = np.array(['2019-01-01', '2019-02-01'], dtype=np.datetime64)
        a3 = np.array([0, 1], dtype='datetime64[ns]')
        a4 = np.array([0, 1])

        self.assertEqual(str(resolve_dtype(a1.dtype, a2.dtype)),
                'datetime64[D]')
        self.assertEqual(resolve_dtype(a1.dtype, a3.dtype),
                np.dtype('<M8[ns]'))

        self.assertEqual(resolve_dtype(a1.dtype, a4.dtype),
                np.dtype('O'))

    def test_resolve_dtype_iter_a(self) -> None:

        a1 = np.array([1, 2, 3])
        a2 = np.array([False, True, False])
        a3 = np.array(['b', 'c', 'd'])
        a4 = np.array([2.3, 3.2])
        a5 = np.array(['test', 'test again'], dtype='S')
        a6 = np.array([2.3,5.4], dtype='float32')

        self.assertEqual(resolve_dtype_iter((a1.dtype, a1.dtype)), a1.dtype)
        self.assertEqual(resolve_dtype_iter((a2.dtype, a2.dtype)), a2.dtype)

        # boolean with mixed types
        self.assertEqual(resolve_dtype_iter((a2.dtype, a2.dtype, a3.dtype)), np.object_)
        self.assertEqual(resolve_dtype_iter((a2.dtype, a2.dtype, a5.dtype)), np.object_)
        self.assertEqual(resolve_dtype_iter((a2.dtype, a2.dtype, a6.dtype)), np.object_)

        # numerical types go to float64
        self.assertEqual(resolve_dtype_iter((a1.dtype, a4.dtype, a6.dtype)), np.float64)

        # add in bool or str, goes to object
        self.assertEqual(resolve_dtype_iter((a1.dtype, a4.dtype, a6.dtype, a2.dtype)), np.object_)
        self.assertEqual(resolve_dtype_iter((a1.dtype, a4.dtype, a6.dtype, a5.dtype)), np.object_)

        # mixed strings go to the largest
        self.assertEqual(resolve_dtype_iter((a3.dtype, a5.dtype)), np.dtype('<U10'))

    def test_isna_array_a(self) -> None:

        a1 = np.array([1, 2, 3])
        a2 = np.array([False, True, False])
        a3 = np.array(['b', 'c', 'd'])
        a4 = np.array([2.3, 3.2])
        a5 = np.array(['test', 'test again'], dtype='S')
        a6 = np.array([2.3, 5.4], dtype='float32')

        self.assertEqual(isna_array(a1).tolist(), [False, False, False])
        self.assertEqual(isna_array(a2).tolist(), [False, False, False])
        self.assertEqual(isna_array(a3).tolist(), [False, False, False])
        self.assertEqual(isna_array(a4).tolist(), [False, False])
        self.assertEqual(isna_array(a5).tolist(), [False, False])
        self.assertEqual(isna_array(a6).tolist(), [False, False])

        a1 = np.array([1, 2, 3, None])
        a2 = np.array([False, True, False, None])
        a3 = np.array(['b', 'c', 'd', None])
        a4 = np.array([2.3, 3.2, None])
        a5 = np.array(['test', 'test again', None])
        a6 = np.array([2.3, 5.4, None])

        self.assertEqual(isna_array(a1).tolist(), [False, False, False, True])
        self.assertEqual(isna_array(a2).tolist(), [False, False, False, True])
        self.assertEqual(isna_array(a3).tolist(), [False, False, False, True])
        self.assertEqual(isna_array(a4).tolist(), [False, False, True])
        self.assertEqual(isna_array(a5).tolist(), [False, False, True])
        self.assertEqual(isna_array(a6).tolist(), [False, False, True])

        a1 = np.array([1, 2, 3, np.nan])
        a2 = np.array([False, True, False, np.nan])
        a3 = np.array(['b', 'c', 'd', np.nan], dtype=object)
        a4 = np.array([2.3, 3.2, np.nan], dtype=object)
        a5 = np.array(['test', 'test again', np.nan], dtype=object)
        a6 = np.array([2.3, 5.4, np.nan], dtype='float32')

        self.assertEqual(isna_array(a1).tolist(), [False, False, False, True])
        self.assertEqual(isna_array(a2).tolist(), [False, False, False, True])
        self.assertEqual(isna_array(a3).tolist(), [False, False, False, True])
        self.assertEqual(isna_array(a4).tolist(), [False, False, True])
        self.assertEqual(isna_array(a5).tolist(), [False, False, True])
        self.assertEqual(isna_array(a6).tolist(), [False, False, True])

    def test_isna_array_b(self) -> None:

        a1 = np.array([[1, 2], [3, 4]])
        a2 = np.array([[False, True, False], [False, True, False]])
        a3 = np.array([['b', 'c', 'd'], ['b', 'c', 'd']])
        a4 = np.array([[2.3, 3.2, np.nan], [2.3, 3.2, np.nan]])
        a5 = np.array([['test', 'test again', np.nan],
                ['test', 'test again', np.nan]], dtype=object)
        a6 = np.array([[2.3, 5.4, np.nan], [2.3, 5.4, np.nan]], dtype='float32')

        self.assertEqual(isna_array(a1).tolist(),
                [[False, False], [False, False]])

        self.assertEqual(isna_array(a2).tolist(),
                [[False, False, False], [False, False, False]])

        self.assertEqual(isna_array(a3).tolist(),
                [[False, False, False], [False, False, False]])

        self.assertEqual(isna_array(a4).tolist(),
                [[False, False, True], [False, False, True]])

        self.assertEqual(isna_array(a5).tolist(),
                [[False, False, True], [False, False, True]])

        self.assertEqual(isna_array(a6).tolist(),
                [[False, False, True], [False, False, True]])

    def test_array_to_duplicated_a(self) -> None:
        a = array_to_duplicated(
                np.array([0,1,2,2,1,4,5,3,4,5,5,6]),
                exclude_first=False,
                exclude_last=False
                )
        self.assertEqual(a.tolist(),
                [False, True, True, True, True, True, True, False, True, True, True, False])

        a = array_to_duplicated(
                np.array([0,1,2,2,1,4,5,3,4,5,5,6]),
                exclude_first=True,
                exclude_last=False
                )
        self.assertEqual(a.tolist(),
                [False, False, False, True, True, False, False, False, True, True, True, False])

    def test_array_to_duplicated_b(self) -> None:
        a = np.array([[50, 50, 32, 17, 17], [2,2,1,3,3]])
        # find duplicate rows
        post = array_to_duplicated(a, axis=0)
        self.assertEqual(post.tolist(),
                [False, False])

        post = array_to_duplicated(a, axis=1)
        self.assertEqual(post.tolist(),
                [True, True, False, True, True])

        post = array_to_duplicated(a, axis=1, exclude_first=True)
        self.assertEqual(post.tolist(),
                [False, True, False, False, True])

    def test_array_to_duplicated_c(self) -> None:
        a = np.array([[50, 50, 32, 17, 17], [2,2,1,3,3]])
        with self.assertRaises(NotImplementedError):
            # axis cannot be None
            array_to_duplicated(a, axis=None)  # type: ignore

    def test_array_to_duplicated_d(self) -> None:
        c = array_to_duplicated(
                np.array(['q','q','q', 'a', 'w', 'w'], dtype=object),
                exclude_first=False,
                exclude_last=False
                )
        self.assertEqual(c.tolist(), [True, True, True, False, True, True])

    def test_array_to_duplicated_e(self) -> None:
        # NOTE: these cases fail with hetergenous types as we cannot sort
        a1 = np.array([0,0,1,0,None,None,0,1,None], dtype=object)
        a2 = np.array([0,0,1,0,'q','q',0,1,'q'], dtype=object)

        for array in (a1, a2):
            post1 = array_to_duplicated(
                    array,
                    exclude_first=False,
                    exclude_last=False
                    )
            self.assertEqual(post1.tolist(),
                [True, True, True, True, True, True, True, True, True])

            post2 = array_to_duplicated(
                    array,
                    exclude_first=True,
                    exclude_last=False
                    )
            self.assertEqual(post2.tolist(),
                [False, True, False, True, False, True, True, True, True])

            post3 = array_to_duplicated(
                    array,
                    exclude_first=False,
                    exclude_last=True
                    )
            self.assertEqual(post3.tolist(),
                [True, True, True, True, True, True, False, False, False])

            post4 = array_to_duplicated(
                    array,
                    exclude_first=True,
                    exclude_last=True
                    )
            self.assertEqual(post4.tolist(),
                [False, True, False, True, False, True, False, False, False])

    def test_array_to_duplicated_f(self) -> None:

        array = np.array([
                [None, None, None, 32, 17, 17],
                [2,2,2,False,'q','q'],
                [2,2,2,False,'q','q'],
                ], dtype=object)

        post1 = array_to_duplicated(
                array,
                exclude_first=False,
                exclude_last=False
                )
        self.assertEqual(post1.tolist(),
            [False, True, True])

        post2 = array_to_duplicated(
                array,
                exclude_first=True,
                exclude_last=False
                )
        self.assertEqual(post2.tolist(),
            [False, False, True])

        post3 = array_to_duplicated(
                array,
                exclude_first=False,
                exclude_last=True
                )
        self.assertEqual(post3.tolist(),
            [False, True, False])

        post4 = array_to_duplicated(
                array,
                exclude_first=True,
                exclude_last=True
                )
        self.assertEqual(post4.tolist(),
            [False, False, False])

    def test_array_to_duplicated_g(self) -> None:

        array = np.array([
                [None, None, None, 32, 17, 17],
                [2,2,2,False,'q','q'],
                [2,2,2,False,'q','q'],
                ], dtype=object)

        post1 = array_to_duplicated(
                array,
                axis=1,
                exclude_first=False,
                exclude_last=False
                )
        self.assertEqual(post1.tolist(),
            [True, True, True, False, True, True])

        post2 = array_to_duplicated(
                array,
                axis=1,
                exclude_first=True,
                exclude_last=False
                )
        self.assertEqual(post2.tolist(),
            [False, True, True, False, False, True])

        post3 = array_to_duplicated(
                array,
                axis=1,
                exclude_first=False,
                exclude_last=True
                )
        self.assertEqual(post3.tolist(),
            [True, True, False, False, True, False])

        post4 = array_to_duplicated(
                array,
                axis=1,
                exclude_first=True,
                exclude_last=True
                )
        self.assertEqual(post4.tolist(),
            [False, True, False, False, False, False])

    def test_datetime64_not_aligned_a(self) -> None:
        a1 = np.array(['1999', '2000'], dtype='datetime64[Y]')
        a2 = np.array(['1999', '2001'], dtype='datetime64[Y]')
        self.assertFalse(datetime64_not_aligned(a1, a2))

    def test_datetime64_not_aligned_b(self) -> None:
        a1 = np.array(['1999', '2000'], dtype='datetime64[Y]')
        a2 = np.array([3, 4])
        self.assertFalse(datetime64_not_aligned(a1, a2))

    def test_datetime64_not_aligned_c(self) -> None:
        a1 = np.array(['1999', '2000'], dtype='datetime64[Y]')
        a2 = np.array(['1999-01-01', '2001-01-01'], dtype='datetime64[D]')
        self.assertTrue(datetime64_not_aligned(a1, a2))

    def test_datetime64_not_aligned_d(self) -> None:
        a1 = np.array([False, True])
        a2 = np.array([3, 4])
        self.assertFalse(datetime64_not_aligned(a1, a2))

    def test_array_set_ufunc_many_a(self) -> None:

        # this shows that identical arrays return the same ordering
        a1 = np.array([3, 2, 1])
        a2 = np.array([3, 2, 1])
        a3 = np.array([3, 2, 1])
        a4 = np.array([3, 2, 1])

        post = ufunc_set_iter((a1, a2, a3, a4), union=False, assume_unique=True)
        self.assertEqual(post.tolist(), [3, 2, 1])

        post = ufunc_set_iter((a1, a2, a3, a4), union=True, assume_unique=True)
        self.assertEqual(post.tolist(), [3, 2, 1])

    def test_array_set_ufunc_many_b(self) -> None:
        a1 = np.array([3, 2, 1])
        a2 = np.array([3, 2])
        a3 = np.array([5, 3, 2, 1])
        a4 = np.array([2])

        post = ufunc_set_iter((a1, a2, a3, a4), union=False, assume_unique=True)
        self.assertEqual(post.tolist(), [2])

        post = ufunc_set_iter((a1, a2, a3, a4), union=True, assume_unique=True)
        self.assertEqual(post.tolist(), [1, 2, 3, 5])

    def test_array_set_ufunc_many_c(self) -> None:
        a1 = np.array([[3, 2, 1], [1, 2, 3]])
        a2 = np.array([[5, 2, 1], [1, 2, 3]])
        a3 = np.array([[10, 20, 30], [1, 2, 3]])

        post = ufunc_set_iter((a1, a2, a3), union=False)
        self.assertEqual(post.tolist(), [[1, 2, 3]])

        post = ufunc_set_iter((a1, a2, a3), union=True)
        self.assertEqual(post.tolist(),
                [[1, 2, 3], [3, 2, 1], [5, 2, 1], [10, 20, 30]])

    def test_array_set_ufunc_many_d(self) -> None:
        a1 = np.array([3, 2, 1])
        a2 = np.array([[5, 2, 1], [1, 2, 3]])

        with self.assertRaises(Exception):
            post = ufunc_set_iter((a1, a2), union=False)

    def test_array_set_ufunc_many_e(self) -> None:
        a1 = np.array([3, 2, 1])
        a2 = np.array([30, 20])

        post = ufunc_set_iter((a1, a2), union=False)
        self.assertEqual(post.tolist(), [])

    def test_union1d_a(self) -> None:
        a1 = np.array([3, 2, 1])
        a2 = np.array(['3', '2', '1'])

        # need to avoid this
        # ipdb> np.union1d(a1, a2)                                                             # array(['1', '2', '3'], dtype='<U21')
        self.assertEqual(set(union1d(a1, a2)),
                {1, 2, 3, '2', '1', '3'}
                )

        self.assertEqual(
                union1d(np.array(['a', 'b', 'c']), np.array(['aaa', 'bbb', 'ccc'])).tolist(),
                ['a', 'aaa', 'b', 'bbb', 'c', 'ccc']
                )

        self.assertEqual(
                set(union1d(np.array([1, 2, 3]), np.array([None, False]))),
                {False, 2, 3, None, 1}
                )

        self.assertEqual(
                set(union1d(np.array([False, True]), np.array([None, 'a']))),
                {False, True, None, 'a'}
                )

        self.assertEqual(set(union1d(np.array([None, 1, 'd']), np.array([None, 3, 'ff']))),
                {'d', 1, 3, None, 'ff'}
                )

    def test_union1d_b(self) -> None:
        a1 = np.array([False, True, False])
        a2 = np.array([2, 3])
        self.assertEqual(union1d(a1, a2).tolist(),
                [False, True, 2, 3])

    def test_union1d_c(self) -> None:
        a1 = np.array([])
        a2 = np.array([9007199254740993], dtype=np.uint64)

        # if we cannot asume unique, the result is a rounded float
        self.assertEqual(union1d(a1, a2, assume_unique=True).tolist(),
                [9007199254740993])

    def test_union1d_d(self) -> None:
        a1 = np.array(['1999', '2000'], dtype='datetime64[Y]')
        a2 = np.array(['1999-01-01', '2000-01-01'], dtype='datetime64[D]')
        with self.assertRaises(InvalidDatetime64Comparison):
            _ = union1d(a1, a2)

    def test_union1d_e(self) -> None:
        a1 = np.array(['1999', '2000'], dtype='datetime64[Y]')
        a2 = np.array(['1999', '2001'], dtype='datetime64[Y]')
        post = union1d(a1, a2)
        self.assertEqual(str(post), "['1999' '2000' '2001']")
        self.assertEqual(post.dtype, np.dtype('datetime64[Y]'))

    def test_intersect1d_a(self) -> None:

        a1 = np.array([3, 2, 1])
        a2 = np.array(['3', '2', '1'])

        self.assertEqual(len(intersect1d(a1, a2)), 0)

        self.assertEqual(
                len(intersect1d(np.array([1, 2, 3]), np.array([None, False]))), 0)

        self.assertEqual(
                set(intersect1d(np.array(['a', 'b', 'c']), np.array(['aa', 'bbb', 'c']))),
                {'c'}
                )

    def test_intersect1d_b(self) -> None:
        # long way of
        a1 = np.empty(4, dtype=object)
        a1[:] = [(0, 0), (0, 1), (0, 2), (0, 3)]

        a2 = np.empty(3, dtype=object)
        a2[:] = [(0, 1), (0, 3), (4, 5)]

        # must get an array of tuples back
        post = intersect1d(a1, a2)
        self.assertEqual(post.tolist(),
                [(0, 1), (0, 3)])

    def test_intersect1d_c(self) -> None:
        a1 = np.array([
                datetime.date(2020, 12, 31),
                datetime.date(2021, 1, 15),
                datetime.date(2021, 1, 31),
                ], dtype=object)
        a2 = np.array(['2020-12-31', '2021-01-15'], dtype='datetime64[D]')

        post = intersect1d(a1, a2)
        self.assertEqual(post.tolist(),
                [datetime.date(2020, 12, 31), datetime.date(2021, 1, 15)]
                )

    def test_intersect1d_d(self) -> None:
        a1 = np.array(('2020-12', '2021-01'), dtype='datetime64[M]')
        a2 = np.array(['2020-12-31', '2021-01-01', '2021-01-15'], dtype='datetime64[D]')

        with self.assertRaises(InvalidDatetime64Comparison):
            _ = intersect1d(a1, a2)

        post = intersect1d(a1.astype('datetime64[D]'), a2)
        self.assertEqual(post.tolist(), [datetime.date(2021, 1, 1)])
        self.assertEqual(post.dtype, np.dtype('datetime64[D]'))

    def test_intersect1d_e(self) -> None:
        a1 = np.array(('2020-12-31', '2021-01-15'), dtype='datetime64[D]')
        a2 = np.array(['2020-12-31', '2021-01-01', '2021-01-15'], dtype='datetime64[D]')

        post = intersect1d(a1, a2)
        self.assertEqual(post.tolist(),
                [datetime.date(2020, 12, 31), datetime.date(2021, 1, 15)])
        self.assertEqual(post.dtype, np.dtype('datetime64[D]'))

    def test_intersect1d_f(self) -> None:
        a1 = np.array([
                datetime.date(2020, 12, 31),
                datetime.date(2021, 1, 1),
                datetime.date(2021, 1, 31),
                ], dtype=object)
        a2 = np.array(['2020-12', '2021-01'], dtype='datetime64[M]')

        post = intersect1d(a1, a2)
        self.assertEqual(post.tolist(), [])
        self.assertEqual(post.dtype, object)

    def test_intersect1d_g(self) -> None:
        a1 = np.array(['1999', '2000'], dtype='datetime64[Y]')
        a2 = np.array(['1999-01-01', '2000-01-01'], dtype='datetime64[D]')
        with self.assertRaises(InvalidDatetime64Comparison):
            _ = intersect1d(a1, a2)

    def test_intersect1d_h(self) -> None:
        a1 = np.array(['1999', '2000'], dtype='datetime64[Y]')
        a2 = np.array(['1999', '2001'], dtype='datetime64[Y]')
        post = intersect1d(a1, a2)
        self.assertEqual(post.dtype, np.dtype('datetime64[Y]'))
        self.assertEqual(str(post), "['1999']")

    #---------------------------------------------------------------------------

    def test_setdiff1d_a(self) -> None:
        a1 = np.array([3, 2, 1])
        a2 = np.array(['3', '2', '1'])
        self.assertSetEqual(set(setdiff1d(a1, a2)), {3, 2, 1})

        a3 = np.array(['a', 'b', 'c'])
        a4 = np.array(['aaa', 'bbb', 'ccc'])
        self.assertSetEqual(set(setdiff1d(a3, a4)), {'a', 'b', 'c'})

        a5 = np.array([1, 2, 3])
        a6 = np.array([None, False])
        self.assertSetEqual(set(setdiff1d(a5, a6)), {1, 2, 3})

        a7 = np.array([False, True])
        a8 = np.array([None, 'a'])
        self.assertSetEqual(set(setdiff1d(a7, a8)), {False, True})

        a9 = np.array([None, 1, 'd'])
        a10 = np.array([None, 3, 'ff'])
        self.assertSetEqual(set(setdiff1d(a9, a10)), {1, 'd'})

        a11 = np.array([False, True, False])
        a12 = np.array([2, 3])
        self.assertSetEqual(set(setdiff1d(a11, a12)), {False, True})

    def test_setdiff1d_b(self) -> None:
        a1 = np.array([])
        a2 = np.array([9007199254740993], dtype=np.uint64)
        self.assertEqual(setdiff1d(a1, a2).tolist(), [])
        self.assertEqual(setdiff1d(a2, a1).tolist(), [9007199254740993])

    def test_setdiff1d_c(self) -> None:
        a1 = np.array([3, 2, 1])
        a2 = np.array(['3', 2, '1'], dtype=object)
        self.assertSetEqual(set(setdiff1d(a1, a2)), {3, 1})

        a3 = np.array(['aaa', 'b', 'ccc'])
        a4 = np.array(['aaa', 'bbb', 'ccc'])
        self.assertSetEqual(set(setdiff1d(a3, a4)), {'b'})

        a5 = np.array([None, 2, 3])
        a6 = np.array([None, False])
        self.assertSetEqual(set(setdiff1d(a5, a6)), {2, 3})

        a7 = np.array([False, True])
        a8 = np.array([None, 'a', True])
        self.assertSetEqual(set(setdiff1d(a7, a8)), {False})

        obj = object()
        a9 = np.array([None, obj, 'd'])
        a10 = np.array([obj, None, 'ff'])
        self.assertSetEqual(set(setdiff1d(a9, a10)), {'d'})

        a11 = np.array([False, np.nan, False], dtype=object)
        a12 = np.array([False, None])
        self.assertSetEqual(set(setdiff1d(a11, a12)), {np.nan})

    def test_setdiff1d_d(self) -> None:
        a1 = np.array(['1999', '2000'], dtype='datetime64[Y]')
        a2 = np.array(['1999-01-01', '2000-01-01'], dtype='datetime64[D]')
        with self.assertRaises(InvalidDatetime64Comparison):
            _ = setdiff1d(a1, a2)

    def test_setdiff1d_e(self) -> None:
        a1 = np.array(['1999', '2000'], dtype='datetime64[Y]')
        a2 = np.array(['2000', '2001'], dtype='datetime64[Y]')
        self.assertEqual(str(setdiff1d(a1, a2)), "['1999']")
        self.assertEqual(str(setdiff1d(a2, a1)), "['2001']")

    def test_union2d_a(self) -> None:
        a1 = np.array([[3, 1], [0, 1]])
        a2 = np.array([[3, 1], [0, 1]])

        post1 = union2d(a1, a2, assume_unique=True)
        self.assertEqual(post1.tolist(),
                [[3, 1], [0, 1]])

        # result will get sorted
        post2 = union2d(a1, a2, assume_unique=False)
        self.assertEqual(post2.tolist(),
                [[0, 1], [3, 1]])

    def test_union2d_b(self) -> None:
        a1 = np.array([[3, 1], [0, 1]])
        a2 = np.array([['3', '1'], ['0', '1']])

        post1 = union2d(a1, a2, assume_unique=True)
        self.assertEqual(
                set(tuple(x) for x in post1),
                set(((0, 1), ('0', '1'), (3, 1), ('3', '1')))
                )

    def test_union2d_c(self) -> None:
        a1 = np.array([[3, 1], [0, 1]])
        a2 = np.array([[3, 1], [10, 20]])

        post1 = union2d(a1, a2, assume_unique=True)
        self.assertEqual(
                set(tuple(x) for x in post1),
                set(((0, 1), (3, 1), (10, 20)))
                )

    def test_union2d_d(self) -> None:
        a1 = np.array([None, None], dtype=object)
        a1[:] = ((3, 1), (20, 10))
        a2 = np.array([[3, 1], [10, 20]])


        post1 = union2d(a1, a2, assume_unique=True)
        self.assertEqual(
                set(tuple(x) for x in post1),
                set(((20, 10), (3, 1), (10, 20)))
                )

    def test_intersect2d_a(self) -> None:
        a = np.array([('a', 'b'), ('c', 'd'), ('e', 'f')])
        b = np.array([('a', 'g'), ('c', 'd'), ('e', 'f')])

        post = intersect2d(a, b)
        self.assertEqual([list(x) for x in post],
                [['c', 'd'], ['e', 'f']]
                )

        post = intersect2d(a.astype(object), b.astype(object))
        self.assertEqual([list(x) for x in post],
                [['c', 'd'], ['e', 'f']]
                )

        post = union2d(a, b)
        self.assertEqual([list(x) for x in post],
                [['a', 'b'], ['a', 'g'], ['c', 'd'], ['e', 'f']]
                )
        post = union2d(a.astype(object), b.astype(object))
        self.assertEqual([list(x) for x in post],
                [['a', 'b'], ['a', 'g'], ['c', 'd'], ['e', 'f']]
                )

    def test_intersect2d_b(self) -> None:
        a1 = np.array([None, None], dtype=object)
        a1[:] = ((3, 1), (20, 10))
        a2 = np.array([[3, 1], [10, 20]])

        post1 = intersect2d(a1, a2, assume_unique=True)
        self.assertEqual(
                set(tuple(x) for x in post1),
                set(((3, 1),))
                )

    def test_intersect2d_c(self) -> None:
        a1 = np.array([None, None], dtype=object)
        a1[:] = ((3, 1), (20, 10))

        a2 = np.array([None, None], dtype=object)
        a2[:] = ((3, 1), (1, 2))

        post1 = intersect2d(a1, a2)
        self.assertEqual(
                set(tuple(x) for x in post1),
                set(((3, 1),))
                )

    def test_setdiff2d_a(self) -> None:
        a1 = np.array([[3, 1], [0, 1]])
        a2 = np.array([[3, 1], [0, 1]])

        post1 = setdiff2d(a1, a2, assume_unique=True)
        self.assertEqual(post1.tolist(),
                [])

    def test_setdiff2d_b(self) -> None:
        a1 = np.array([[3, 1], [0, 1]])
        a2 = np.array([['3', '1'], ['0', '1']])

        post1 = setdiff2d(a1, a2, assume_unique=True)
        self.assertEqual(
                set(tuple(x) for x in post1),
                set(((0, 1), (3, 1)))
                )

    def test_setdiff2d_c(self) -> None:
        a1 = np.array([[3, 1], [0, 1]])
        a2 = np.array([[3, 1], [10, 20]])

        post1 = setdiff2d(a1, a2, assume_unique=True)
        self.assertEqual(
                set(tuple(x) for x in post1),
                set(((0, 1),))
                )

    def test_setdiff2d_d(self) -> None:
        a1 = np.array([None, None], dtype=object)
        a1[:] = ((3, 1), (20, 10))
        a2 = np.array([[3, 1], [10, 20]])

        post1 = setdiff2d(a1, a2, assume_unique=True)
        self.assertEqual(
                set(tuple(x) for x in post1),
                set(((20, 10),))
                )

    #---------------------------------------------------------------------------

    def test_isin_non_empty(self) -> None:
        # Tests isin's ability to fallback to numpy's isin when the UnHashable types are present in either the frame itself or the iterable being compared against
        '''
        Each test in the matrix is run for both 1D and 2D arrays
        ----------------------------------------------------
        |   Matrix  |  All Match | Some Match | None Match |
        |---------------------------------------------------
        | None Hash |      .     |      .     |     .      |
        | Some Hash |      .     |      .     |     .      |
        |  All Hash |      .     |      .     |     .      |
        ----------------------------------------------------
        '''
        a_1 = np.array([UnHashable(1), UnHashable(2), UnHashable(3), UnHashable(4)])
        a_2 = np.array([UnHashable(1), 2, UnHashable(3), 4])
        a_3 = np.array([1, 2, 3, 4])

        # All
        match_all_s1 = [UnHashable(1), UnHashable(2), UnHashable(3), UnHashable(4)]
        match_all_s2 = (UnHashable(1), 2, UnHashable(3), 4)
        match_all_s3 = np.array([1, 2, 3, 4])
        expected_match_all = np.array([True, True, True, True])
        # 1D
        self.assertTrue(np.array_equal(expected_match_all, isin(a_1, match_all_s1)))
        self.assertTrue(np.array_equal(expected_match_all, isin(a_2, match_all_s2)))
        self.assertTrue(np.array_equal(expected_match_all, isin(a_3, match_all_s3)))
        # 2D
        self.assertTrue(np.array_equal(expected_match_all.reshape(2,2), isin(a_1.reshape(2, 2), match_all_s1)))
        self.assertTrue(np.array_equal(expected_match_all.reshape(2,2), isin(a_2.reshape(2, 2), match_all_s2)))
        self.assertTrue(np.array_equal(expected_match_all.reshape(2,2), isin(a_3.reshape(2, 2), match_all_s3)))

        # Some
        match_some_s1 = (UnHashable(1), UnHashable(20), UnHashable(30), UnHashable(4))
        match_some_s2 = np.array([UnHashable(1), 20, UnHashable(30), 4])
        match_some_s3 = [1, 20, 30, 4]
        expected_match_some = np.array([True, False, False, True])
        # 1D
        self.assertTrue(np.array_equal(expected_match_some, isin(a_1, match_some_s1)))
        self.assertTrue(np.array_equal(expected_match_some, isin(a_2, match_some_s2)))
        self.assertTrue(np.array_equal(expected_match_some, isin(a_3, match_some_s3)))
        # 2D
        self.assertTrue(np.array_equal(expected_match_some.reshape(2,2), isin(a_1.reshape(2, 2), match_some_s1)))
        self.assertTrue(np.array_equal(expected_match_some.reshape(2,2), isin(a_2.reshape(2, 2), match_some_s2)))
        self.assertTrue(np.array_equal(expected_match_some.reshape(2,2), isin(a_3.reshape(2, 2), match_some_s3)))

        # None
        match_none_s1 = np.array([UnHashable(10), UnHashable(20), UnHashable(30), UnHashable(40)])
        match_none_s2 = [UnHashable(10), 20, UnHashable(30), 40]
        match_none_s3 = (10, 20, 30, 40)
        expected_match_none = np.array([False, False, False, False])
        # 1D
        self.assertTrue(np.array_equal(expected_match_none, isin(a_1, match_none_s1)))
        self.assertTrue(np.array_equal(expected_match_none, isin(a_2, match_none_s2)))
        self.assertTrue(np.array_equal(expected_match_none, isin(a_3, match_none_s3)))
        # 2D
        self.assertTrue(np.array_equal(expected_match_none.reshape(2,2), isin(a_1.reshape(2, 2), match_none_s1)))
        self.assertTrue(np.array_equal(expected_match_none.reshape(2,2), isin(a_2.reshape(2, 2), match_none_s2)))
        self.assertTrue(np.array_equal(expected_match_none.reshape(2,2), isin(a_3.reshape(2, 2), match_none_s3)))

    def test_isin_empty(self) -> None:
        arr = np.array([1, 2, 3, 4])
        expected = np.array([False, False, False, False])

        # 1D
        self.assertTrue(np.array_equal(expected, isin(arr, tuple())))
        self.assertTrue(np.array_equal(expected, isin(arr, [])))
        self.assertTrue(np.array_equal(expected, isin(arr, np.array([]))))
        # 2D
        self.assertTrue(np.array_equal(expected.reshape(2,2), isin(arr.reshape(2,2), tuple())))
        self.assertTrue(np.array_equal(expected.reshape(2,2), isin(arr.reshape(2,2), [])))
        self.assertTrue(np.array_equal(expected.reshape(2,2), isin(arr.reshape(2,2), np.array([]))))

    def test_isin_1d(self) -> None:
        arr_1d = np.array([1, 2, 3, 4, 5])

        s1 = frozenset({1, 3, 4})
        expected = np.array([True, False, True, True, False])
        self.assertTrue(np.array_equal(expected, _isin_1d(arr_1d, s1)))

        s2 = frozenset({7, 8, 9})
        expected = np.array([False, False, False, False, False])
        self.assertTrue(np.array_equal(expected, _isin_1d(arr_1d, s2)))

        s3 = frozenset({1, 2, 3, 4, 5})
        expected = np.array([True, True, True, True, True])
        self.assertTrue(np.array_equal(expected, _isin_1d(arr_1d, s3)))

        arr_2d = np.array( [[1, 2, 3], [4, 5, 6], [7, 8, 9]])
        with self.assertRaises(TypeError):
            _isin_1d(arr_2d, s3)

    def test_isin_2d(self) -> None:
        arr_2d = np.array( [[1, 2, 3], [4, 5, 6], [7, 8, 9]])

        s1 = frozenset({1, 3, 4, 9})
        expected = np.array([[True, False, True], [True, False, False], [False, False, True]])
        self.assertTrue(np.array_equal(expected, _isin_2d(arr_2d, s1)))

        s2 = frozenset({10, 11, 12})
        expected = np.array([[False, False, False], [False, False, False], [False, False, False]])
        self.assertTrue(np.array_equal(expected, _isin_2d(arr_2d, s2)))

        s3 = frozenset({1, 2, 3, 4, 5, 6, 7, 8, 9})
        expected = np.array([[True, True, True], [True, True, True], [True, True, True]])
        self.assertTrue(np.array_equal(expected, _isin_2d(arr_2d, s3)))

        arr_1d = np.array([1, 2, 3, 4, 5])
        with self.assertRaises(ValueError):
            _isin_2d(arr_1d, s3)
    #---------------------------------------------------------------------------

    @unittest.skip('requires network')
    def test_read_url(self) -> None:
        url = 'https://jsonplaceholder.typicode.com/todos'
        post = _read_url(url)

    def test_slice_to_ascending_slice_a(self) -> None:

        a1 = np.arange(10)

        def compare(slc: slice) -> None:
            slc_asc = slice_to_ascending_slice(slc, len(a1))
            self.assertEqual(sorted(a1[slc]), list(a1[slc_asc]))

        compare(slice(4,))
        compare(slice(6, 1, -1))
        compare(slice(6, 1, -2))
        compare(slice(6, None, -3))
        compare(slice(6, 2, -2))
        compare(slice(None, 1, -1))

    def test_array_shift_a(self) -> None:
        a1 = np.arange(6)


        self.assertEqual(array_shift(array=a1, shift=2, axis=0, wrap=True).tolist(),
                [4, 5, 0, 1, 2, 3])
        self.assertEqual(array_shift(array=a1, shift=-2, axis=0, wrap=True).tolist(),
                [2, 3, 4, 5, 0, 1])

        self.assertEqual(array_shift(array=a1, shift=5, axis=0, wrap=True).tolist(),
                [1, 2, 3, 4, 5, 0])

        self.assertEqual(
                array_shift(array=a1, shift=2, axis=0, wrap=False, fill_value=-1).tolist(),
                [-1, -1, 0, 1, 2, 3])

        self.assertEqual(
                array_shift(array=a1, shift=2, axis=0, wrap=False, fill_value=1.5).tolist(),
                [1.5, 1.5, 0, 1, 2, 3])

        self.assertEqual(
                array_shift(array=a1, shift=-2, axis=0, wrap=False, fill_value=1.5).tolist(),
                [2, 3, 4, 5, 1.5, 1.5])

    def test_array_shift_b(self) -> None:
        a1 = np.array([('a', 'b', 'e', 'd'),
                ('c', 'd', 'f', 'w'),
                ('e', 'f', 's', 'q')])

        self.assertEqual(array_shift(array=a1, shift=2, axis=0, wrap=True).tolist(),
                [['c', 'd', 'f', 'w'], ['e', 'f', 's', 'q'], ['a', 'b', 'e', 'd']])

        self.assertEqual(array_shift(array=a1, shift=-2, axis=0, wrap=True).tolist(),
                [['e', 'f', 's', 'q'], ['a', 'b', 'e', 'd'], ['c', 'd', 'f', 'w']])


        self.assertEqual(
                array_shift(array=a1, shift=-2, axis=0, wrap=False, fill_value='XX').dtype,
                np.dtype('<U2')
                )

        self.assertEqual(
                array_shift(array=a1, shift=-2, axis=0, wrap=False, fill_value='XX').tolist(),
                [['e', 'f', 's', 'q'],
                ['XX', 'XX', 'XX', 'XX'],
                ['XX', 'XX', 'XX', 'XX']])

        self.assertEqual(
                array_shift(array=a1, shift=2, axis=1, wrap=False, fill_value='XX').tolist(),
                [['XX', 'XX', 'a', 'b'],
                ['XX', 'XX', 'c', 'd'],
                ['XX', 'XX', 'e', 'f']])

        self.assertEqual(
                array_shift(array=a1, shift=-2, axis=1, wrap=False, fill_value='XX').tolist(),
                [['e', 'd', 'XX', 'XX'],
                ['f', 'w', 'XX', 'XX'],
                ['s', 'q', 'XX', 'XX']])

    def test_array_shift_c(self) -> None:
        a1 = np.arange(6)
        post = array_shift(array=a1, shift=0, axis=0, wrap=False)
        self.assertEqual(a1.tolist(), post.tolist())

    def test_ufunc_skipna_1d_a(self) -> None:

        a1 = np.array([
                (2, 2, 3, 4.23, np.nan),
                (30, 34, None, 80.6, 90.123),
                ], dtype=object)

        a2 = array_ufunc_axis_skipna(array=a1,
                skipna=True,
                axis=0,
                ufunc=np.sum,
                ufunc_skipna=np.nansum
                )
        self.assertEqual(a2.tolist(),
                [32, 36, 3, 84.83, 90.123])

        a3 = array_ufunc_axis_skipna(array=a1,
                skipna=True,
                axis=1,
                ufunc=np.sum,
                ufunc_skipna=np.nansum
                )
        self.assertEqual(a3.tolist(),
                [11.23, 234.723]
                )

    def test_ufunc_skipna_1d_b(self) -> None:

        a1 = np.array((None, None), dtype=object)

        post = array_ufunc_axis_skipna(array=a1,
                skipna=True,
                axis=0,
                ufunc=np.sum,
                ufunc_skipna=np.nansum
                )
        self.assertTrue(np.isnan(post))

    def test_ufunc_unique_a(self) -> None:

        a1 = np.array([1, 1, 1, 2, 2])
        post = ufunc_unique(a1)
        assert isinstance(post, np.ndarray)
        self.assertEqual(post.tolist(), [1, 2])

        a2 = np.array([1, 1, 1, 2, 2], dtype=object)
        post = ufunc_unique(a2)
        assert isinstance(post, np.ndarray)
        self.assertEqual(post.tolist(), [1, 2])

        a3 = np.array([1, 'x', 1, None, 2], dtype=object)
        post = ufunc_unique(a3)
        # order is as used
        self.assertEqual(post.tolist(), [1, 'x', None, 2])

    def test_ufunc_unique_b(self) -> None:

        a1 = np.array([[1, 1], [1, 2], [1, 2]])
        post = ufunc_unique(a1)
        assert isinstance(post, np.ndarray)
        self.assertEqual(post.tolist(), [1, 2])

        post = ufunc_unique(a1, axis=0)
        assert isinstance(post, np.ndarray)
        self.assertEqual(post.tolist(), [[1, 1], [1, 2]])

        post = ufunc_unique(a1, axis=1)
        assert isinstance(post, np.ndarray)
        self.assertEqual(post.tolist(), [[1, 1], [1, 2], [1, 2]])

    def test_ufunc_unique_c(self) -> None:

        a1 = np.array([[1, 'x', 1], [1, None, 1], [1, 'x', 1]], dtype=object)

        post = ufunc_unique(a1)
        self.assertEqual(post.tolist(), [1, 'x', None])

        post = ufunc_unique(a1, axis=0)
        self.assertEqual(post.tolist(), [(1, 'x', 1), (1, None, 1)])

        post = ufunc_unique(a1, axis=1)
        self.assertEqual(post.tolist(), [(1, 1, 1), ('x', None, 'x')])

    #---------------------------------------------------------------------------

    def test_ufunc_unique2d_inverse_a(self) -> None:
        a1 = np.array([[1, 1], [1, 2], [1, 2], [3, 0], [1, 1]])
        values, positions = ufunc_unique2d_indexer(a1)
        self.assertEqual(values.tolist(),
                [[1, 1], [1, 2], [3, 0]])
        self.assertEqual(positions.tolist(),
                [0, 1, 1, 2, 0])

    def test_ufunc_unique2d_inverse_b(self) -> None:
        a1 = np.array([[1, 1, 1, 2, 1, 1], [1, 1, 2, 2, 2, 1]])
        values, positions = ufunc_unique2d_indexer(a1, axis=1)
        self.assertEqual(values.tolist(),
                [[1, 1, 2], [1, 2, 2]])
        self.assertEqual(positions.tolist(),
                [0, 0, 1, 2, 1, 0]
                )

    def test_ufunc_unique2d_inverse_c(self) -> None:
        a1 = np.array([[1, 1, 1, None, 1, 1], [1, 1, None, None, None, 1]])
        values, positions = ufunc_unique2d_indexer(a1, axis=1)
        self.assertEqual(values.tolist(),
                [[1, 1, None], [1, None, None]],
                )
        self.assertEqual(positions.tolist(),
                [0, 0, 1, 2, 1, 0]
                )

    #---------------------------------------------------------------------------

    def test_concat_resolved_a(self) -> None:
        a1 = np.array([[3,4,5],[0,0,0]])
        a2 = np.array([1,2,3]).reshape((1,3))
        a3 = np.array([('3', '4', '5'),('1','1','1')])
        a4 = np.array(['3', '5'])
        a5 = np.array([1, 1, 1])

        post = concat_resolved((a1, a3))
        self.assertEqual(
                post.tolist(),
                [[3, 4, 5], [0, 0, 0], ['3', '4', '5'], ['1', '1', '1']]
                )

        post = concat_resolved((a3, a1, a2))
        self.assertEqual(post.tolist(),
                [['3', '4', '5'], ['1', '1', '1'], [3, 4, 5], [0, 0, 0], [1, 2, 3]])

        self.assertEqual(concat_resolved((a1, a3), axis=1).tolist(),
                [[3, 4, 5, '3', '4', '5'], [0, 0, 0, '1', '1', '1']]
                )

        self.assertEqual(concat_resolved((a4, a5)).tolist(),
                ['3', '5', 1, 1, 1])

    def test_concat_resolved_b(self) -> None:
        a1 = np.array([[3,4,5],[0,0,0]])
        a2 = np.array([1,2,3]).reshape((1,3))

        with self.assertRaises(Exception):
            concat_resolved((a1, a2), axis=None)  # type: ignore

    def test_dtype_to_na_a(self) -> None:

        self.assertEqual(dtype_to_fill_value(np.dtype(int)), 0)
        self.assertTrue(np.isnan(dtype_to_fill_value(np.dtype(float))))
        self.assertEqual(dtype_to_fill_value(np.dtype(bool)), False)
        self.assertEqual(dtype_to_fill_value(np.dtype(object)), None)
        self.assertEqual(dtype_to_fill_value(np.dtype(str)), '')

        with self.assertRaises(NotImplementedError):
            _ = dtype_to_fill_value(np.dtype('V'))

    #---------------------------------------------------------------------------

    def test_key_to_datetime_key_a(self) -> None:

        post = key_to_datetime_key(slice('2018-01-01', '2019-01-01'))
        self.assertEqual(post,
                slice(np.datetime64('2018-01-01'),
                np.datetime64('2019-01-01'), None))

        post = key_to_datetime_key(np.datetime64('2019-01-01'))
        self.assertEqual(post, np.datetime64('2019-01-01'))

        post = key_to_datetime_key('2019-01-01')
        self.assertEqual(post, np.datetime64('2019-01-01'))

        a1 = np.array(('2019-01-01'), dtype='M')
        post = key_to_datetime_key(a1)
        self.assertEqual(post, a1)

        post = key_to_datetime_key(np.array(['2018-01-01', '2019-01-01']))
        a2 = np.array(['2018-01-01', '2019-01-01'], dtype='datetime64[D]')
        assert isinstance(post, np.ndarray)
        self.assertEqual(post.tolist(), a2.tolist())

        post = key_to_datetime_key(['2018-01-01', '2019-01-01'])
        a3 = np.array(['2018-01-01', '2019-01-01'], dtype='datetime64[D]')
        assert isinstance(post, np.ndarray)
        self.assertEqual(post.tolist(), a3.tolist())

        post = key_to_datetime_key(['2018-01', '2019-01'])
        a4 = np.array(['2018-01', '2019-01'], dtype='datetime64[M]')
        assert isinstance(post, np.ndarray)
        self.assertEqual(post.tolist(), a4.tolist())


        post = key_to_datetime_key(str(x) for x in range(2012, 2015))
        a5 = np.array(['2012', '2013', '2014'], dtype='datetime64[Y]')
        assert isinstance(post, np.ndarray)
        self.assertEqual(post.tolist(), a5.tolist())

        post = key_to_datetime_key(None)
        self.assertEqual(post, None)

    def test_key_to_datetime_key_b(self) -> None:

        d = datetime.datetime(2018, 2, 1, 5, 40)
        self.assertEqual(key_to_datetime_key(d), np.datetime64(d))
        self.assertEqual(key_to_datetime_key(d.date()), np.datetime64(d.date()))

    #---------------------------------------------------------------------------

    def test_set_ufunc2d_a(self) -> None:
        # fails due wrong function
        a1 = np.array([1, 1, 1])
        with self.assertRaises(NotImplementedError):
            _ufunc_set_2d(np.sum, a1, a1)

    def test_set_ufunc2d_b(self) -> None:

        a1 = np.array([['a', 'b'], ['b', 'c']])
        a2 = np.array([['b', 'cc'], ['dd', 'ee']])

        post = _ufunc_set_2d(np.union1d, a1, a2)
        self.assertEqual(len(post), 4)
        self.assertEqual(str(post.dtype), '<U2')

        post = _ufunc_set_2d(np.union1d, a2, a1)
        self.assertEqual(len(post), 4)
        self.assertEqual(str(post.dtype), '<U2')

    def test_set_ufunc2d_c(self) -> None:

        # these values, as tuples, are equivalent and hash to the same value in Python, thus we get one result
        a1 = np.array([[False]])
        a2 = np.array([[0]])

        post = _ufunc_set_2d(np.union1d, a1, a2)
        self.assertEqual(post.tolist(), [[False,]])

    def test_set_ufunc2d_d(self) -> None:
        a1 = np.array([[3], [2], [1]])
        a2 = np.array([[30], [20], [2], [1]])

        post1 = _ufunc_set_2d(np.union1d, a1, a2)
        self.assertEqual(post1.tolist(),
                [[1], [2], [3], [20], [30]])

        post2 = _ufunc_set_2d(np.intersect1d, a1, a2)
        self.assertEqual(post2.tolist(),
                [[1], [2]])

    def test_set_ufunc2d_e(self) -> None:

        a1 = np.array([[0, 1], [-1, -2]])
        a2 = np.array([])

        post1 = _ufunc_set_2d(np.union1d, a1, a2, assume_unique=True)
        self.assertEqual(id(a1), id(post1))

        post2 = _ufunc_set_2d(np.union1d, a2, a1, assume_unique=True)
        self.assertEqual(id(a1), id(post2))

    def test_set_ufunc2d_f(self) -> None:

        a1 = np.array([[0, 1], [-1, -2]])
        a2 = np.array([])

        # intersect with 0 results in 0
        post1 = _ufunc_set_2d(np.intersect1d, a1, a2)
        self.assertEqual(len(post1), 0)

        post2 = _ufunc_set_2d(np.intersect1d, a2, a1)
        self.assertEqual(len(post2), 0)

    def test_ufunc_set_2d_g(self) -> None:
        post1 = _ufunc_set_2d(np.union1d,
                np.arange(4).reshape((2, 2)),
                np.arange(4).reshape((2, 2)),
                assume_unique=True)

        self.assertEqual(post1.tolist(),
                [[0, 1], [2, 3]])

    def test_ufunc_set_2d_h(self) -> None:
        with self.assertRaises(RuntimeError):
            post1 = _ufunc_set_2d(np.union1d,
                    np.arange(4).reshape((2, 2)),
                    np.arange(4),
                    assume_unique=True)

    def test_set_ufunc2d_i(self) -> None:

        a1 = np.array([[0, 1], [-1, -2]])
        a2 = np.empty(2, dtype=object)
        a2[:] =((0, 1), (3, 4))

        # intersect 2D with 1D of tuples results in 1D of tuples
        post1 = _ufunc_set_2d(np.intersect1d, a1, a2)
        self.assertEqual(post1[0], (0, 1))

    def test_set_ufunc2d_j(self) -> None:

        a1 = np.empty(2, dtype=object)
        a1[:] =((0, 1), (3, 4))
        a2 = np.empty(2, dtype=object)
        a2[:] =((0, 1), (3, 4))

        post1 = _ufunc_set_2d(np.setdiff1d, a1, a2, assume_unique=True)
        self.assertEqual(len(post1), 0)

    def test_set_ufunc2d_k(self) -> None:

        a1 = np.array(())
        a2 = np.empty(2, dtype=object)
        a2[:] =((0, 1), (3, 4))

        post1 = _ufunc_set_2d(np.setdiff1d, a1, a2)
        self.assertEqual(len(post1), 0)

    #---------------------------------------------------------------------------

    def test_to_timedelta64_a(self) -> None:
        timedelta = datetime.timedelta

        self.assertEqual(
                to_timedelta64(timedelta(days=4)),
                np.timedelta64(4, 'D'))

        self.assertEqual(
                to_timedelta64(timedelta(seconds=4)),
                np.timedelta64(4, 's'))

        self.assertEqual(
                to_timedelta64(timedelta(minutes=4)),
                np.timedelta64(240, 's'))

    def test_binary_transition_a(self) -> None:
        a1 = np.array([False, True, True, False, False, True, True, False])
        self.assertEqual(binary_transition(a1).tolist(), [0, 3, 4, 7])

        a1 = np.array([False, False, True, False, True, True, True, True])
        self.assertEqual(binary_transition(a1).tolist(), [1, 3])


        a1 = np.array([True, False, True])
        self.assertEqual(binary_transition(a1).tolist(), [1])

        a1 = np.array([False, True, False])
        self.assertEqual(binary_transition(a1).tolist(), [0, 2])

        a1 = np.array([True])
        self.assertEqual(binary_transition(a1).tolist(), [])

        a1 = np.array([False])
        self.assertEqual(binary_transition(a1).tolist(), [])

        a1 = np.array([False, True])
        self.assertEqual(binary_transition(a1).tolist(), [0])

        a1 = np.array([True, False])
        self.assertEqual(binary_transition(a1).tolist(), [1])

    def test_binary_transition_b(self) -> None:
        # return index per axis (column or row) at False values where False was True, or will be True
        a1 = np.array([[False, False, True, False],
                       [True, False, True, False],
                       [False, False, False, True]
                       ])

        self.assertEqual(
                binary_transition(a1, axis=0).tolist(),
                [[0, 2], None, [2,], [1,]]
                )

        self.assertEqual(
                binary_transition(a1, axis=1).tolist(),
                [[1, 3], [1, 3], [2,]]
                )

    def test_binary_transition_c(self) -> None:
        # return index per axis (column or row) at False values where False was True, or will be True
        a1 = np.array([[False, False, True, False],
                       [True, False, True, False],
                       [True, False, True, False],
                       [True, False, False, True],
                       [False, False, False, True]
                       ])

        self.assertEqual(
                binary_transition(a1, axis=0).tolist(),
                [[0, 4], None, [3,], [2,]]
                )

        self.assertEqual(
                binary_transition(a1, axis=1).tolist(),
                [[1, 3], [1, 3], [1, 3], [1, 2], [2,]]
                )

    def test_binary_transition_d(self) -> None:
        with self.assertRaises(NotImplementedError):
            binary_transition(np.arange(12).reshape((2, 2, 3)), 0)

    #---------------------------------------------------------------------------

    def test_roll_1d_a(self) -> None:

        a1 = np.arange(12)

        for i in range(len(a1) + 1):
            post = roll_1d(a1, i)
            self.assertEqual(post.tolist(), np.roll(a1, i).tolist())

            post = roll_1d(a1, -i)
            self.assertEqual(post.tolist(), np.roll(a1, -i).tolist())

    def test_roll_1d_b(self) -> None:
        post = roll_1d(np.array([]), -4)
        self.assertEqual(len(post), 0)

    def test_roll_1d_c(self) -> None:
        a1 = np.array([3, 4, 5, 6])
        self.assertEqual(roll_1d(a1, 1).tolist(), [6, 3, 4, 5])
        self.assertEqual(roll_1d(a1, -1).tolist(), [4, 5, 6, 3])

    #---------------------------------------------------------------------------

    def test_roll_2d_a(self) -> None:

        a1 = np.arange(12).reshape((3,4))

        for i in range(a1.shape[0] + 1):
            post = roll_2d(a1, i, axis=0)
            self.assertEqual(post.tolist(), np.roll(a1, i, axis=0).tolist())

            post = roll_2d(a1, -i, axis=0)
            self.assertEqual(post.tolist(), np.roll(a1, -i, axis=0).tolist())

        for i in range(a1.shape[1] + 1):
            post = roll_2d(a1, i, axis=1)
            self.assertEqual(post.tolist(), np.roll(a1, i, axis=1).tolist())

            post = roll_2d(a1, -i, axis=1)
            self.assertEqual(post.tolist(), np.roll(a1, -i, axis=1).tolist())

    def test_roll_2d_b(self) -> None:
        post = roll_2d(np.array([[]]), -4, axis=1)
        self.assertEqual(post.shape, (1, 0))

    def test_roll_2d_c(self) -> None:

        a1 = np.arange(12).reshape((3,4))

        self.assertEqual(roll_2d(a1, -2, axis=0).tolist(),
                [[8, 9, 10, 11], [0, 1, 2, 3], [4, 5, 6, 7]])

        self.assertEqual(roll_2d(a1, -2, axis=1).tolist(),
                [[2, 3, 0, 1], [6, 7, 4, 5], [10, 11, 8, 9]])

    def test_roll_2d_d(self) -> None:

        a1 = np.arange(6).reshape((2, 3))

        self.assertEqual(roll_2d(a1, 1, axis=1).tolist(),
                [[2, 0, 1], [5, 3, 4]])
        self.assertEqual(roll_2d(a1, -1, axis=1).tolist(),
                [[1, 2, 0], [4, 5, 3]])

    def test_roll_2d_e(self) -> None:

        a1 = np.arange(6).reshape((3, 2))

        self.assertEqual(roll_2d(a1, 1, axis=0).tolist(),
                [[4, 5], [0, 1], [2, 3]]
                )
        self.assertEqual(roll_2d(a1, -1, axis=0).tolist(),
                [[2, 3], [4, 5], [0, 1]]
                )

    def test_roll_2d_f(self) -> None:

        with self.assertRaises(NotImplementedError):
            roll_2d(np.arange(4).reshape((2, 2)), 1, axis=2)

    #---------------------------------------------------------------------------

    def test_to_datetime64_a(self) -> None:

        dt = to_datetime64('2019')
        self.assertEqual(dt, np.datetime64('2019'))

        dt = to_datetime64('2019', dtype=np.dtype('datetime64[D]'))
        self.assertEqual(dt, np.datetime64('2019-01-01'))

        dt = to_datetime64(np.datetime64('2019'), dtype=np.dtype('datetime64[Y]'))
        self.assertEqual(dt, np.datetime64('2019'))

        with self.assertRaises(RuntimeError):
            dt = to_datetime64(np.datetime64('2019'), dtype=np.dtype('datetime64[D]'))

    def test_to_datetime64_b(self) -> None:

        dt = to_datetime64(2019, DT64_YEAR)
        self.assertEqual(dt, np.datetime64('2019'))

        with self.assertRaises(RuntimeError):
            _ = to_datetime64(2019, DT64_DAY)

    def test_resolve_type_iter_a(self) -> None:

        v1 = ('a', 'b', 'c')
        resolved, has_tuple, values = prepare_iter_for_array(v1)
        self.assertEqual(resolved, None)

        v22 = ('a', 'b', 3)
        resolved, has_tuple, values = prepare_iter_for_array(v22)
        self.assertEqual(resolved, object)

        v3 = ('a', 'b', (1, 2))
        resolved, has_tuple, values = prepare_iter_for_array(v3)
        self.assertEqual(resolved, object)
        self.assertTrue(has_tuple)

        v4 = (1, 2, 4.3, 2)
        resolved, has_tuple, values = prepare_iter_for_array(v4)
        self.assertEqual(resolved, None)


        v5 = (1, 2, 4.3, 2, None)
        resolved, has_tuple, values = prepare_iter_for_array(v5)
        self.assertEqual(resolved, None)


        v6 = (1, 2, 4.3, 2, 'g')
        resolved, has_tuple, values = prepare_iter_for_array(v6)
        self.assertEqual(resolved, object)

        v7 = ()
        resolved, has_tuple, values = prepare_iter_for_array(v7)
        self.assertEqual(resolved, None)

    def test_resolve_type_iter_b(self) -> None:

        v1 = iter(('a', 'b', 'c'))
        resolved, has_tuple, values = prepare_iter_for_array(v1)
        self.assertEqual(resolved, None)

        v2 = iter(('a', 'b', 3))
        resolved, has_tuple, values = prepare_iter_for_array(v2)
        self.assertEqual(resolved, object)

        v3 = iter(('a', 'b', (1, 2)))
        resolved, has_tuple, values = prepare_iter_for_array(v3)
        self.assertEqual(resolved, object)
        self.assertTrue(has_tuple)

        v4 = range(4)
        resolved, has_tuple, values = prepare_iter_for_array(v4)
        self.assertEqual(resolved, None)

    def test_resolve_type_iter_c(self) -> None:

        a = [True, False, True]
        resolved, has_tuple, values = prepare_iter_for_array(a)
        self.assertEqual(id(a), id(values))

        resolved, has_tuple, values = prepare_iter_for_array(iter(a))
        self.assertNotEqual(id(a), id(values))

        self.assertEqual(resolved, None)
        self.assertEqual(has_tuple, False)

    def test_resolve_type_iter_d(self) -> None:

        a = [3, 2, (3,4)]
        resolved, has_tuple, values = prepare_iter_for_array(a)
        self.assertEqual(id(a), id(values))
        self.assertTrue(has_tuple)

        resolved, has_tuple, values = prepare_iter_for_array(iter(a))
        self.assertNotEqual(id(a), id(values))

        self.assertEqual(resolved, object)
        self.assertEqual(has_tuple, True)

    def test_resolve_type_iter_e(self) -> None:

        a = [300000000000000002, 5000000000000000001]
        resolved, has_tuple, values = prepare_iter_for_array(a)
        self.assertEqual(id(a), id(values))

        resolved, has_tuple, values = prepare_iter_for_array(iter(a))
        self.assertNotEqual(id(a), id(values))
        self.assertEqual(resolved, None)
        self.assertEqual(has_tuple, False)

    def test_resolve_type_iter_f(self) -> None:

        def a() -> tp.Iterator[tp.Any]:
            for i in range(3):
                yield i
            yield None

        resolved, has_tuple, values = prepare_iter_for_array(a())
        self.assertEqual(values, [0, 1, 2, None])
        self.assertEqual(resolved, None)
        self.assertEqual(has_tuple, False)

    def test_resolve_type_iter_g(self) -> None:

        def a() -> tp.Iterator[tp.Any]:
            yield None
            for i in range(3):
                yield i

        resolved, has_tuple, values = prepare_iter_for_array(a())
        self.assertEqual(values, [None, 0, 1, 2])
        self.assertEqual(resolved, None)
        self.assertEqual(has_tuple, False)

    def test_resolve_type_iter_h(self) -> None:

        def a() -> tp.Iterator[tp.Any]:
            yield 10
            yield None
            for i in range(3):
                yield i
            yield (3,4)

        resolved, has_tuple, values = prepare_iter_for_array(a())
        self.assertEqual(values, [10, None, 0, 1, 2, (3,4)])
        self.assertEqual(resolved, object)
        # we stop evaluation after finding object
        self.assertEqual(has_tuple, True)

        post = iterable_to_array_1d(a())
        self.assertEqual(post[0].tolist(),
                [10, None, 0, 1, 2, (3, 4)]
                )

    def test_resolve_type_iter_i(self) -> None:
        a0 = range(3, 7)
        resolved, has_tuple, values = prepare_iter_for_array(a0)
        # a copy is not made
        self.assertEqual(id(a0), id(values))
        self.assertEqual(resolved, None)

        post = iterable_to_array_1d(a0)
        self.assertEqual(post[0].tolist(),
                [3, 4, 5, 6])

    def test_resolve_type_iter_j(self) -> None:
        # this case was found through hypothesis
        a0 = [0.0, 36_028_797_018_963_969]
        resolved, has_tuple, values = prepare_iter_for_array(a0)
        self.assertEqual(resolved, object)

    def test_resolve_type_iter_k(self) -> None:
        resolved, has_tuple, values = prepare_iter_for_array((x for x in ())) #type: ignore
        self.assertEqual(resolved, None)
        self.assertEqual(len(values), 0)
        self.assertEqual(has_tuple, False)

    #---------------------------------------------------------------------------

    def test_iterable_to_array_a(self) -> None:
        a1, is_unique = iterable_to_array_1d({3,4,5})
        self.assertTrue(is_unique)
        self.assertEqual(set(a1.tolist()), {3,4,5})

        a2, is_unique = iterable_to_array_1d({None: 3, 'f': 4, 39: 0})
        self.assertTrue(is_unique)
        self.assertEqual(set(a2.tolist()), {None, 'f', 39})

        a3, is_unique = iterable_to_array_1d((x*10 for x in range(1,4)))
        self.assertFalse(is_unique)
        self.assertEqual(a3.tolist(), [10, 20, 30])

        a1, is_unique = iterable_to_array_1d({3,4,5}, dtype=np.dtype(int))
        self.assertEqual(set(a1.tolist()), {3,4,5})

        a1, is_unique = iterable_to_array_1d((3,4,5), dtype=np.dtype(object))
        self.assertTrue(a1.dtype == object)
        self.assertEqual(a1.tolist(), [3,4,5])

        x = [(0, 0), (0, 1), (0, 2), (0, 3)]
        a1, is_unique = iterable_to_array_1d(x, np.dtype(object))
        self.assertEqual(a1.tolist(), [(0, 0), (0, 1), (0, 2), (0, 3)])
        # must get an array of tuples back

        x = [(0, 0), (0, 1), (0, 2), (0, 3)]
        a1, is_unique = iterable_to_array_1d(iter(x))
        self.assertEqual(a1.tolist(), [(0, 0), (0, 1), (0, 2), (0, 3)])

        a4 = np.array([np.nan, 0j], dtype=object)
        post, _ = iterable_to_array_1d(a4)
        self.assertAlmostEqualValues(a4, post)


        self.assertEqual(iterable_to_array_1d((1, 1.1))[0].dtype,
                np.dtype('float64'))

        self.assertEqual(iterable_to_array_1d((1.1, 0, -29))[0].dtype,
                np.dtype('float64'))

    def test_iterable_to_array_b(self) -> None:

        iterable: tp.Iterable[tp.Any]

        for iterable in (  # type: ignore
                [1, 2, 3],
                dict(a=1, b=2, c=3).values(),
                dict(a=1, b=2, c=3).keys(),
                {1, 2, 3},
                frozenset((1, 2, 3)),
                ('a', 3, None),
                (1, 2, 'e', 1.1)
                ):

            a1, _ = iterable_to_array_1d(iterable)
            self.assertEqual(set(a1), set(iterable))

            a2, _ = iterable_to_array_1d(iter(iterable))
            self.assertEqual(set(a2), set(iterable))

    def test_iterable_to_array_c(self) -> None:

        iterable: tp.Iterable[tp.Any]

        for iterable, dtype in (  # type: ignore
                ([1, 2, 3], int),
                (dict(a=1, b=2, c=3).values(), int),
                (dict(a=1, b=2, c=3).keys(), str),
                ({1, 2, 3}, int),
                (frozenset((1, 2, 3)), int),
                (('a', 3, None), object),
                ((1, 2, 'e', 1.1), object),
                ):
            a1, _ = iterable_to_array_1d(iterable, dtype=dtype)
            self.assertEqual(set(a1), set(iterable))

            a2, _ = iterable_to_array_1d(iter(iterable), dtype=dtype)
            self.assertEqual(set(a2), set(iterable))

    def test_iterable_to_array_d(self) -> None:

        self.assertEqual(
                iterable_to_array_1d((True, False, True))[0].dtype,
                np.dtype('bool')
        )

        self.assertEqual(
                iterable_to_array_1d((0, 1, 0), dtype=bool)[0].dtype,
                np.dtype('bool')
        )

        self.assertEqual(
                iterable_to_array_1d((1, 2, 'w'))[0].dtype,
                np.dtype('O')
        )

        self.assertEqual(iterable_to_array_1d(((2,3), (3,2)))[0].tolist(),
                [(2, 3), (3, 2)]
        )

    def test_iterable_to_array_e(self) -> None:

        # this result is surprising but is a result of NumPy's array constructor
        post = iterable_to_array_1d('cat')
        self.assertEqual(post[0].tolist(), ['cat'])
        self.assertEqual(post[1], True)

    def test_iterable_to_array_f(self) -> None:


        post1, _ = iterable_to_array_1d([[3,],[4,]])
        self.assertEqual(post1.dtype, object)
        self.assertEqual(post1.ndim, 1)
        self.assertEqual(post1.tolist(), [[3], [4]])

        post2, _ = iterable_to_array_1d([[3,],[4,]], dtype=object)
        self.assertEqual(post2.dtype, object)
        self.assertEqual(post2.ndim, 1)
        self.assertEqual(post2.tolist(), [[3], [4]])

    def test_iterable_to_array_g(self) -> None:

        # this result is surprising but is a result of NumPy's array constructor
        with self.assertRaises(RuntimeError):
            _ = iterable_to_array_1d(np.array([None, None]), dtype=np.dtype(float))

    def test_iterable_to_array_h(self) -> None:

        sample = [10000000000000000000000]
        post = iterable_to_array_1d(sample, dtype=np.dtype(int))
        self.assertEqual(post[0].dtype, object)
        self.assertEqual(post[0].tolist(), sample)

    def test_iterable_to_array_i(self) -> None:

        class Color(Enum):
            RED = 1
            GREEN = 2
            BLUE = 3

        a1, _ = iterable_to_array_1d((Color.GREEN, Color.RED, Color.BLUE))
        self.assertEqual(a1.dtype, object)
        self.assertEqual(a1.tolist(), [Color.GREEN, Color.RED, Color.BLUE])
        self.assertTrue(Color.RED in a1)

    def test_iterable_to_array_j(self) -> None:

        from enum import auto

        class FxISO(str, Enum):
            CAD = auto()
            CDF = auto()
            CHF = auto()

        a1, _ = iterable_to_array_1d((FxISO.CAD, FxISO.CDF, FxISO.CHF))
        self.assertEqual(a1.dtype, object)
        self.assertEqual(a1.tolist(), [FxISO.CAD, FxISO.CDF, FxISO.CHF])
        self.assertTrue(a1[1] == FxISO.CDF)
        # NOTE: in check does not work here

    def test_iterable_to_array_k(self) -> None:
        with self.assertRaises(RuntimeError):
            _, _ = iterable_to_array_1d(np.array([[3,],[4,]]))

    #---------------------------------------------------------------------------

    def test_iterable_to_array_2d_a(self) -> None:

        values1: tp.Iterable[tp.Iterable[tp.Any]] = [[3, 'a', 1, None], [4, 'b', 2, False]]
        post1 = iterable_to_array_2d(values1)
        self.assertEqual(post1.shape, (2, 4))
        self.assertEqual(post1.dtype, object)

        # this would return all string
        values2: tp.Iterable[tp.Iterable[tp.Any]] = [['a', 'b', 'c'], [1, 2, 3]]
        post2 = iterable_to_array_2d(values2)
        self.assertEqual(post2.shape, (2, 3))
        self.assertEqual(post2.dtype, object)

        values3: tp.Iterable[tp.Iterable[tp.Any]] = [[1, 3, 10], [1.1, 2.1, 3.4]]
        post3 = iterable_to_array_2d(values3)
        self.assertEqual(post3.shape, (2, 3))
        self.assertEqual(post3.dtype, np.float64)

    def test_iterable_to_array_2d_b(self) -> None:
        post = iterable_to_array_2d(np.arange(4).reshape((2, 2)))
        self.assertEqual(post.tolist(), [[0, 1], [2, 3]])

    def test_iterable_to_array_2d_c(self) -> None:
        with self.assertRaises(RuntimeError):
            # looks like a 2d array enough to get past type sampling
            post = iterable_to_array_2d(['asd', 'wer'])

    def test_iterable_to_array_2d_d(self) -> None:
        with self.assertRaises(RuntimeError):
            post = iterable_to_array_2d(np.array(['asd', 'wer']))

    #---------------------------------------------------------------------------

    def test_iterable_to_array_nd_a(self) -> None:
        n1 = iterable_to_array_nd('foo')
        self.assertEqual(n1.dtype, np.dtype('<U3'))
        self.assertEqual(n1.ndim, 0)


        n2 = iterable_to_array_nd(['0', 2, 3])
        self.assertEqual(n2.tolist(), ['0', 2, 3])

        n3 = iterable_to_array_nd(range(4))
        self.assertEqual(n3.tolist(), [0, 1, 2, 3])

        n4 = iterable_to_array_nd((x**2 for x in (3, 4, 5)))
        self.assertEqual(n4.tolist(), [9, 16, 25])

        n5 = iterable_to_array_nd([(4, 5), (3, 2), (0, 0)])
        self.assertEqual(n5.ndim, 2)
        self.assertEqual(n5.tolist(),
                [[4, 5], [3, 2], [0, 0]])

        self.assertEqual(len(iterable_to_array_nd(())), 0)

    #---------------------------------------------------------------------------

    def test_argmin_1d_a(self) -> None:


        self.assertEqual(argmin_1d(np.array([3,-2,0,1])), 1)
        self.assertEqualWithNaN(argmin_1d(np.array([np.nan, np.nan])), np.nan)

        self.assertEqual(argmin_1d(np.array([np.nan,-2,0,1])), 1)

        self.assertEqualWithNaN(
                argmin_1d(np.array([np.nan,-2,0,1]), skipna=False), np.nan)

    def test_argmax_1d_a(self) -> None:
        self.assertEqual(argmax_1d(np.array([3,-2,0,1])), 0)
        self.assertEqualWithNaN(argmax_1d(np.array([np.nan, np.nan])), np.nan)

        self.assertEqual(argmax_1d(np.array([np.nan,-2,0,1])), 3)

        self.assertEqualWithNaN(
                argmax_1d(np.array([np.nan,-2,0,1]), skipna=False), np.nan)

    def test_argmin_2d_a(self) -> None:
        a1 = np.array([[1, 2, -1], [-1, np.nan, 20]])

        self.assertEqual(argmin_2d(a1, axis=1).tolist(),
                [2, 0]
                )

        self.assertAlmostEqualValues(
                argmin_2d(a1, axis=1, skipna=False).tolist(),
                [2, np.nan]
                )

        self.assertEqual(argmin_2d(a1, axis=0).tolist(),
                [1, 0, 0]
                )

        self.assertAlmostEqualValues(argmin_2d(a1, axis=0, skipna=False).tolist(),
                [1, np.nan, 0]
                )

    def test_argmin_2d_b(self) -> None:
        a1 = np.array([[np.nan, 2, -1], [-1, np.nan, 20]])

        self.assertAlmostEqualValues(
                argmin_2d(a1, axis=1, skipna=False).tolist(),
                [np.nan, np.nan]
                )

        self.assertAlmostEqualValues(
                argmin_2d(a1, axis=1, skipna=True).tolist(),
                [2, 0]
                )

    def test_argmax_2d_a(self) -> None:
        a1 = np.array([[1, 2, -1], [-1, np.nan, 20]])

        self.assertEqual(argmax_2d(a1, axis=1).tolist(),
                [1, 2]
                )

        self.assertAlmostEqualValues(
                argmax_2d(a1, axis=1, skipna=False).tolist(),
                [1, np.nan]
                )

        self.assertEqual(argmax_2d(a1, axis=0).tolist(),
                [0, 0, 1]
                )

        self.assertAlmostEqualValues(argmax_2d(a1, axis=0, skipna=False).tolist(),
                [0, np.nan, 1]
                )

    def test_column_1d_filter_a(self) -> None:
        a1 = np.arange(4)
        a2 = np.arange(4).reshape(4, 1)
        self.assertEqual(column_1d_filter(a1).shape, (4,))
        self.assertEqual(column_1d_filter(a2).shape, (4,))

    def test_row_1d_filter_a(self) -> None:
        a1 = np.arange(4)
        a2 = np.arange(4).reshape(1, 4)
        self.assertEqual(row_1d_filter(a1).shape, (4,))
        self.assertEqual(row_1d_filter(a2).shape, (4,))

    def test_array_to_duplicated_sortable_a(self) -> None:

        post1 = _array_to_duplicated_sortable(np.array([2, 3, 3, 3, 4]),
                exclude_first=True,
                exclude_last=True)
        self.assertEqual(post1.tolist(),
                [False, False, True, False, False])

        post2 = _array_to_duplicated_sortable(np.array([2, 3, 3, 3, 4]),
                exclude_first=False,
                exclude_last=True)
        self.assertEqual(post2.tolist(),
                [False, True, True, False, False])

        post3 = _array_to_duplicated_sortable(np.array([2, 3, 3, 3, 4]),
                exclude_first=True,
                exclude_last=False)
        self.assertEqual(post3.tolist(),
                [False, False, True, True, False])

        post4 = _array_to_duplicated_sortable(np.array([2, 3, 3, 3, 4]),
                exclude_first=False,
                exclude_last=False)
        self.assertEqual(post4.tolist(),
                [False, True, True, True, False])

    #---------------------------------------------------------------------------

    def test_ufunc_set_1d_a(self) -> None:
        with self.assertRaises(NotImplementedError):
            _ufunc_set_1d(np.any, np.arange(3), np.arange(3))

    def test_ufunc_set_1d_b(self) -> None:
        post1 = _ufunc_set_1d(np.union1d, np.arange(3), np.array(()), assume_unique=True)
        self.assertEqual(post1.tolist(), [0, 1, 2])

        post2 = _ufunc_set_1d(np.union1d, np.arange(3), np.arange(3), assume_unique=True)
        self.assertEqual(post1.tolist(), [0, 1, 2])

    def test_ufunc_set_1d_c(self) -> None:

        post1 = _ufunc_set_1d(np.union1d, np.array([False, True]), np.array([False, True]), assume_unique=True)
        self.assertEqual(post1.tolist(), [False, True])

        post2 = _ufunc_set_1d(np.union1d, np.array([False, True]), np.array(['a', 'b']), assume_unique=True)
        self.assertEqual(set(post2.tolist()), set((False, True, 'b', 'a')))

    def test_ufunc_set_1d_d(self) -> None:
        post = _ufunc_set_1d(np.setdiff1d, np.arange(3), np.arange(3), assume_unique=True)
        self.assertEqual(len(post), 0)

    @unittest.skip('not handling duplicated NaNs in arrays yet')
    def test_ufunc_set_1d_e(self) -> None:
        post1 = _ufunc_set_1d(np.union1d,
                np.array((np.nan, 1)),
                np.array((np.nan, 1)))
        self.assertEqual(np.isnan(post1).sum(), 1)
        self.assertEqual(len(post1), 2)

    @unittest.skip('not handling duplicated NaNs in object arrays yet')
    def test_ufunc_set_1d_f(self) -> None:
        # NOTE: this produces a result with two NaN instances
        post1 = _ufunc_set_1d(np.union1d,
                np.array((np.nan, 1), dtype=object),
                np.array((np.nan, 1)))
        self.assertEqual(len(post1), 2)

    def test_ufunc_set_1d_g(self) -> None:
        post1 = _ufunc_set_1d(np.union1d,
                np.array((np.nan, 1, None)),
                np.array((np.nan, 1, None))
                )
        self.assertEqual(isna_array(post1, include_none=False).sum(), 1)
        self.assertEqual(len(post1), 3)

    @unittest.skip('not handling duplicated NaTs in arrays yet')
    def test_ufunc_set_1d_h(self) -> None:
        nat = np.datetime64('NaT')
        post1 = _ufunc_set_1d(np.union1d,
                np.array((nat, '2020'), dtype=np.datetime64),
                np.array((nat, '1927'), dtype=np.datetime64),
                )
        self.assertEqual(np.isnat(post1).sum(), 1)
        self.assertEqual(len(post1), 3)

    #---------------------------------------------------------------------------

    def test_slices_from_targets_a(self) -> None:

        target_index = binary_transition(np.array([False, True, True, True, False, False]))
        target_values = list(range(len(target_index)))

        post_iter = slices_from_targets(
                target_index=target_index,
                target_values=target_values,
                length=len(target_values),
                directional_forward=True,
                limit=2,
                slice_condition=lambda x: True,
                )

        post = tuple(post_iter)
        self.assertEqual(post, ((slice(1, 4, None), 0),))

    #---------------------------------------------------------------------------

    def test_array_from_element_method_a(self) -> None:

        a1 = np.array(['blue', 'black'], dtype=object)
        a2 = array_from_element_method(
                array=a1,
                method_name='upper',
                args=(),
                dtype=str,
                pre_insert=lambda x: x.replace('B', '_')
                )
        self.assertEqual(a2.tolist(), ['_LUE', '_LACK'])

        a3 = np.array([['blue', 'black'], ['brick', 'brown']], dtype=object)
        a4 = array_from_element_method(
                array=a3,
                method_name='upper',
                args=(),
                dtype=str,
                pre_insert=lambda x: x.replace('B', '_')
                )
        self.assertEqual(a4.tolist(),
                [['_LUE', '_LACK'], ['_RICK', '_ROWN']])

    def test_array_from_element_method_b(self) -> None:

        a1 = np.array([datetime.date(2020, 1, 2), datetime.date(1900, 1, 1)], dtype=object)
        a2 = array_from_element_method(
                array=a1,
                method_name='weekday',
                args=(),
                dtype=int,
                pre_insert=lambda x: x * 100
                )
        self.assertEqual(a2.tolist(), [300, 0])

    #---------------------------------------------------------------------------

    def test_ufunc_logical_skipna_a1(self) -> None:

        # empty arrays
        a1 = np.array([], dtype=float)
        self.assertEqual(_ufunc_logical_skipna(a1, np.all, skipna=False), True)

        a1 = np.array([], dtype=float)
        self.assertEqual(_ufunc_logical_skipna(a1, np.any, skipna=False), False)


        # float arrays 1d
        a1 = np.array([2.4, 5.4], dtype=float)
        self.assertEqual(_ufunc_logical_skipna(a1, np.all, skipna=True), True)

        # skippna is False, but there is non NaN, so we do not raise
        a1 = np.array([2.4, 0], dtype=float)
        self.assertEqual(_ufunc_logical_skipna(a1, np.all, skipna=False), False)

        a1 = np.array([0, np.nan, 0], dtype=float)
        self.assertEqual(_ufunc_logical_skipna(a1, np.any, skipna=True), False)

        a1 = np.array([0, np.nan, 0], dtype=float)
        self.assertEqual(_ufunc_logical_skipna(a1, np.any, skipna=False), True)


        # float arrays 2d
        a1 = np.array([[2.4, 5.4, 3.2], [2.4, 5.4, 3.2]], dtype=float)
        self.assertEqual(_ufunc_logical_skipna(a1, np.all, skipna=False, axis=0).tolist(),
                [True, True, True])

        a1 = np.array([[2.4, 5.4, 3.2], [2.4, 5.4, 3.2]], dtype=float)
        self.assertEqual(_ufunc_logical_skipna(a1, np.all, skipna=False, axis=1).tolist(),
                [True, True])

        a1 = np.array([[2.4, 5.4, 0], [2.4, 5.4, 3.2]], dtype=float)
        self.assertEqual(_ufunc_logical_skipna(a1, np.all, skipna=False, axis=0).tolist(),
                [True, True, False])

        a1 = np.array([[2.4, 5.4, 0], [2.4, 5.4, 3.2]], dtype=float)
        self.assertEqual(_ufunc_logical_skipna(a1, np.all, skipna=False, axis=1).tolist(),
                [False, True])

    def test_ufunc_logical_skipna_a2(self) -> None:

        # object arrays
        a1 = np.array([[2.4, 5.4, 0], [2.4, None, 3.2]], dtype=object)

        self.assertEqual(
            _ufunc_logical_skipna(a1, np.all, skipna=False, axis=1).tolist(),
            [False, False],
            )

        self.assertEqual(
            _ufunc_logical_skipna(a1, np.any, skipna=False, axis=1).tolist(),
            [True, True])

        self.assertEqual(
            _ufunc_logical_skipna(a1, np.all, skipna=False, axis=0).tolist(),
            [True, False, False]
            )

        self.assertEqual(
            _ufunc_logical_skipna(a1, np.any, skipna=False, axis=0).tolist(),
            [True, True, True])

    def test_ufunc_logical_skipna_a3(self) -> None:

        a2 = np.array([[2.4, 5.4, 0], [2.4, np.nan, 3.2]], dtype=object)

        self.assertEqual(
            _ufunc_logical_skipna(a2, np.any, skipna=False, axis=1).tolist(),
            [True, True],
            )

        self.assertEqual(
            _ufunc_logical_skipna(a2, np.all, skipna=False, axis=0).tolist(),
            [True, True, False],
            )

        self.assertEqual(
            _ufunc_logical_skipna(a2, np.any, skipna=False, axis=0).tolist(),
            [True, True, True],
            )

    def test_ufunc_logical_skipna_b(self) -> None:
        # object arrays

        a1 = np.array([['sdf', '', 'wer'], [True, False, True]], dtype=object)

        self.assertEqual(
                _ufunc_logical_skipna(a1, np.all, skipna=False, axis=0).tolist(),
                [True, False, True]
                )
        self.assertEqual(
                _ufunc_logical_skipna(a1, np.all, skipna=False, axis=1).tolist(),
                [False, False]
                )

        # string arrays
        a1 = np.array(['sdf', ''], dtype=str)
        self.assertEqual(_ufunc_logical_skipna(a1, np.all, skipna=False, axis=0), False)
        self.assertEqual(_ufunc_logical_skipna(a1, np.all, skipna=True, axis=0), False)


        a1 = np.array([['sdf', '', 'wer'], ['sdf', '', 'wer']], dtype=str)
        self.assertEqual(
                _ufunc_logical_skipna(a1, np.all, skipna=False, axis=0).tolist(),
                [True,  False,  True])

        self.assertEqual(
                _ufunc_logical_skipna(a1, np.all, skipna=False, axis=1).tolist(),
                [False, False])

        self.assertEqual(
                _ufunc_logical_skipna(a1, np.any, skipna=False, axis=0).tolist(),
                [True,  False,  True])

        self.assertEqual(
                _ufunc_logical_skipna(a1, np.any, skipna=False, axis=1).tolist(),
                [True, True])

    def test_ufunc_logical_skipna_c(self) -> None:

        a1 = np.array([], dtype=float)
        with self.assertRaises(NotImplementedError):
            _ufunc_logical_skipna(a1, np.sum, skipna=True)

    def test_ufunc_logical_skipna_d(self) -> None:

        a1 = np.array(['2018-01-01', '2018-02-01'], dtype=np.datetime64)
        self.assertTrue(_ufunc_logical_skipna(a1, np.all, skipna=True))

        a2 = np.array(['2018-01-01', '2018-02-01', None], dtype=np.datetime64)
        self.assertTrue(_ufunc_logical_skipna(a2, np.all, skipna=False))

    def test_ufunc_logical_skipna_e(self) -> None:

        a1 = np.array([['2018-01-01', '2018-02-01'],
                ['2018-01-01', '2018-02-01']], dtype=np.datetime64)
        post = _ufunc_logical_skipna(a1, np.all, skipna=True)
        self.assertEqual(post.tolist(), [True, True])

    #---------------------------------------------------------------------------

    def test_container_any_a(self) -> None:

        self.assertTrue(ufunc_nanany(np.array([np.nan, False, True])))
        self.assertTrue(ufunc_nanany(np.array(['foo', '', np.nan], dtype=object)))
        self.assertTrue(ufunc_nanany(np.array(['', None, 1], dtype=object)))

        self.assertFalse(ufunc_nanany(np.array([False, np.nan], dtype=object)))
        self.assertFalse(ufunc_nanany(np.array([False, None])))
        self.assertFalse(ufunc_nanany(np.array(['', np.nan], dtype=object)))
        self.assertFalse(ufunc_nanany(np.array(['', None], dtype=object)))

    def test_container_any_b(self) -> None:

        self.assertTrue(ufunc_any(np.array([False, True])))
        self.assertTrue(ufunc_any(np.array([False, True])))
        self.assertTrue(ufunc_any(np.array([False, True], dtype=object)))
        self.assertTrue(ufunc_any(np.array(['foo', ''])))
        self.assertTrue(ufunc_any(np.array(['foo', ''], dtype=object)))


        self.assertFalse(ufunc_any(np.array([False, False])))
        self.assertFalse(ufunc_any(np.array([False, False], dtype=object)))
        self.assertFalse(ufunc_any(np.array(['', ''])))
        self.assertFalse(ufunc_any(np.array(['', ''], dtype=object)))

    def test_container_all_a(self) -> None:

        self.assertTrue(ufunc_nanall(np.array([np.nan, True, True], dtype=object)))
        self.assertTrue(ufunc_nanall(np.array([np.nan, True], dtype=object)))
        self.assertTrue(ufunc_nanall(np.array([np.nan, 1.0])))


        self.assertFalse(ufunc_nanall(np.array([None, False, False], dtype=object)))
        self.assertFalse(ufunc_nanall(np.array([np.nan, False, False], dtype=object)))
        self.assertFalse(ufunc_nanall(np.array([None, False, False], dtype=object)))

    def test_container_all_b(self) -> None:
        self.assertTrue(ufunc_all(np.array([True, True])))
        self.assertTrue(ufunc_all(np.array([1, 2])))


        self.assertFalse(ufunc_all(np.array([1, 0])))
        self.assertFalse(ufunc_all(np.array([False, False])))
        self.assertFalse(ufunc_all(np.array([False, np.nan], dtype=object)))

        self.assertFalse(ufunc_all(np.array([False, None], dtype=object)))

    #---------------------------------------------------------------------------

    def test_array1d_to_last_contiguous_to_edge_a(self) -> None:

        a1 = np.array([False, True, True, False, False, False, True])
        self.assertEqual(array1d_to_last_contiguous_to_edge(a1), 6)

        a2 = np.array([False, True, True, False, False, True, True])
        self.assertEqual(array1d_to_last_contiguous_to_edge(a2), 5)

        a3 = np.array([False, True, True, False, False, False, False])
        self.assertEqual(array1d_to_last_contiguous_to_edge(a3), 7)

        a4 = np.array([False, True, True, False, True, True, True])
        self.assertEqual(array1d_to_last_contiguous_to_edge(a4), 4)

        a5 = np.array([False, True, True, True, True, True, True])
        self.assertEqual(array1d_to_last_contiguous_to_edge(a5), 1)

        a6 = np.array([True, True, True, True, True, True, True])
        self.assertEqual(array1d_to_last_contiguous_to_edge(a6), 0)

        a7 = np.array([])
        self.assertEqual(array1d_to_last_contiguous_to_edge(a7), 1)

        a8 = np.array([True])
        self.assertEqual(array1d_to_last_contiguous_to_edge(a8), 0)

        a9 = np.array([False])
        self.assertEqual(array1d_to_last_contiguous_to_edge(a9), 1)

    def test_array1d_to_last_contiguous_to_edge_b(self) -> None:

        a1 = np.array([False, False, False, False])
        self.assertEqual(array1d_to_last_contiguous_to_edge(a1), 4)

        a2 = np.array([False, False, True, True, False, True, True])
        self.assertEqual(array1d_to_last_contiguous_to_edge(a2), 5)

        a3 = np.array([False, False, False, False])
        self.assertEqual(array1d_to_last_contiguous_to_edge(a3), 4)

    #---------------------------------------------------------------------------

    def test_array_sample_a(self) -> None:
        a1 = np.arange(10)
        self.assertEqual(array_sample(a1, 2, seed=0).tolist(), [2, 8])
        self.assertEqual(array_sample(a1, 4, seed=0).tolist(), [2, 8, 4, 9])
        self.assertEqual(array_sample(a1, 2, seed=0).tolist(), [2, 8])

    def test_array_sample_b(self) -> None:
        a1 = np.arange(4)
        self.assertEqual(array_sample(a1, 4, seed=1).tolist(), [3, 2, 0, 1])
        self.assertEqual(array_sample(a1, 4, seed=1).tolist(), [3, 2, 0, 1])
        self.assertEqual(array_sample(a1, 4, seed=1, sort=True).tolist(), [0, 1, 2, 3])

    def test_array_sample_c(self) -> None:
        a1 = np.arange(4)

        with self.assertRaises(ValueError):
            # raises if count is greater than size of array
            self.assertEqual(array_sample(a1, 6, seed=1).tolist(), [3, 2, 0, 1])

        with self.assertRaises(NotImplementedError):
            _ = array_sample(a1.reshape(2, 2), 2)

    #---------------------------------------------------------------------------

    def test_array_deepcopy_a(self) -> None:
        a1 = np.array([3, 10, 20])
        a1.flags.writeable = False

        memo: tp.Dict[int, tp.Any] = {}
        a2 = array_deepcopy(a1, memo)
        a3 = array_deepcopy(a1, memo)

        self.assertTrue(id(a2) != id(a1))
        self.assertTrue(id(a2) == id(a3))
        self.assertTrue(id(a1) in memo)
        self.assertFalse(a2.flags.writeable)
        self.assertEqual(a2.tolist(), [3, 10, 20])

    def test_array_deepcopy_b(self) -> None:
        obj = object()

        a1 = np.array([3, None, 20, obj], dtype=object)
        a1.flags.writeable = False

        memo: tp.Dict[int, tp.Any] = {}
        a2 = array_deepcopy(a1, memo)
        a3 = array_deepcopy(a1, memo)

        self.assertTrue(id(a2) != id(a1))
        self.assertTrue(id(a2) == id(a3))
        self.assertTrue(id(a1) in memo)
        self.assertTrue(id(obj) in memo)
        self.assertFalse(a2.flags.writeable)
        self.assertEqual(a2.tolist()[:3], [3, None, 20])

    #---------------------------------------------------------------------------

    def test_array_from_element_apply_a(self) -> None:
        a1 = np.array([1, 2, 3])
        post = array_from_element_apply(array=a1, func=lambda e: e + 1, dtype=a1.dtype)
        self.assertEqual(post.tolist(), [2, 3, 4])

    #---------------------------------------------------------------------------

    def test_get_tuple_constructor_a(self) -> None:
        cls1 = get_tuple_constructor(('a', 'b'))
        self.assertTrue(callable(cls1))

        with self.assertRaises(ValueError):
            cls2 = get_tuple_constructor(('a ', '3*'))

    #---------------------------------------------------------------------------

    def test_isfalsy_array_a(self) -> None:
        self.assertEqual(isfalsy_array(np.array((False, True, False))).tolist(),
                [True, False, True],
                )
        self.assertEqual(isfalsy_array(np.array((None, '', 0, np.nan))).tolist(),
                [True, True, True, True],
                )
        self.assertEqual(isfalsy_array(np.array((3.2, 0.0, -4, np.nan))).tolist(),
                [False, True, False, True],
                )

        self.assertEqual(
            isfalsy_array(
                np.array(('2020', '2018', np.datetime64('nat')), dtype='datetime64[Y]')).tolist(),
            [False, False, True],
            )

        self.assertEqual(isfalsy_array(np.array(('foo', 'bar', ''))).tolist(),
                [False, False, True],
                )
        self.assertEqual(isfalsy_array(np.array((3, -5, 0))).tolist(),
                [False, False, True],
                )

    def test_isfalsy_array_b(self) -> None:
        # get a raw data array just to hit the not object branch
        a1 = np.array((b'x', b'y'), dtype='V')
        self.assertEqual(isfalsy_array(a1).tolist(),
                [False, False],
                )

    def test_isfalsy_array_c(self) -> None:

        a1 = np.array(('2020', '2018', np.datetime64('nat')), dtype='datetime64[Y]')
        a2 = np.array(('2020', '2021', '2014'), dtype='datetime64[Y]')
        a3 = a1 - a2
        # array([    0,    -3, 'NaT'], dtype='timedelta64[Y]')
        self.assertEqual(isfalsy_array(a3).tolist(),
                [True, False, True],
                )

    def test_isfalsy_array_d(self) -> None:
        a1 = np.array([
            [0, 23, 0.0, np.datetime64('nat')],
            ['', False, 'foo', np.nan]],
            dtype=object)

        self.assertEqual(isfalsy_array(a1).tolist(),
            [[True, False, True, True], [True, True, False, True]])

    #---------------------------------------------------------------------------
    @skip_win
    def test_ufunc_dtype_to_dtype_a(self) -> None:

        for func in UFUNC_MAP:
            for array in (
                    np.array((2, 4), dtype=np.int16),
                    np.array((2, 4), dtype=np.int32),
                    np.array((2, 4), dtype=np.int64),
                    np.array((2, 4), dtype=np.float32),
                    np.array((2, 4), dtype=np.float64),
                    np.array((2, 4), dtype=np.complex128),
                    np.array((1, 0, 1), dtype=bool),
                    np.array((1, 0, 1), dtype=object),
                    ):
                try:
                    post = func(array)
                except (AttributeError, TypeError): # object arrays
                    continue

                if not isinstance(post, np.ndarray):
                    post = np.array(post)
                resolved = ufunc_dtype_to_dtype(func, array.dtype)
                if resolved is None and array.dtype == object:
                    continue
                self.assertEqual(post.dtype, resolved)

    def test_ufunc_dtype_to_dtype_b(self) -> None:
        # NOTE: this tests the final fall through
        self.assertIs(ufunc_dtype_to_dtype(np.cumsum, np.dtype(np.datetime64)), None)


    #---------------------------------------------------------------------------

    def test_list_to_tuple_a(self) -> None:
        self.assertEqual(list_to_tuple(
                [3, 4, [None, (10, 20), 'foo']]),
                (3, 4, (None, (10, 20), 'foo'))
                )

        self.assertEqual(list_to_tuple(
                [[[2,], 3, 4], [[[1, 2], [3, 4]], [5, 6]]]),
                (((2,), 3, 4), (((1, 2), (3, 4)), (5, 6)))
                )

    #---------------------------------------------------------------------------

    def test_ufunc_unique1d_positions_a(self) -> None:
        pos, indexer = ufunc_unique1d_positions(np.array([3, 2, 3, 2, 5, 3]))
        self.assertEqual(pos.tolist(), [1, 0, 4])
        self.assertEqual(indexer.tolist(), [1, 0, 1, 0, 2, 1])

    def test_ufunc_unique1d_positions_b(self) -> None:
        pos, indexer = ufunc_unique1d_positions(np.array([3, 3, 2, 2, 3], dtype=object))
        self.assertEqual(pos.tolist(), [2, 0])
        self.assertEqual(indexer.tolist(), [1, 1, 0, 0, 1])

    def test_ufunc_unique1d_positions_c(self) -> None:
        pos, indexer = ufunc_unique1d_positions(np.array([None, 'foo', 3, 'foo', None], dtype=object))
        self.assertEqual(pos.tolist(), [2, 0, 1])
        self.assertEqual(indexer.tolist(), [1, 2, 0, 2, 1])

    #---------------------------------------------------------------------------

    def test_ufunc_unique1d_counts_a(self) -> None:
        pos, counts = ufunc_unique1d_counts(np.array([3, 2, 3, 2, 5, 3]))
        self.assertEqual(pos.tolist(), [2, 3, 5])
        self.assertEqual(counts.tolist(), [2, 3, 1])

    def test_ufunc_unique1d_counts_b(self) -> None:
        pos, counts = ufunc_unique1d_counts(np.array([3, 3, 2, 2, 3], dtype=object))
        self.assertEqual(pos.tolist(), [2, 3])
        self.assertEqual(counts.tolist(), [2, 3])

<<<<<<< HEAD
    def test_ufunc_unique1d_counts_c(self) -> None:
        pos, counts = ufunc_unique1d_counts(np.array([None, 'foo', 3, 'foo', None], dtype=object))
        self.assertEqual(pos.tolist(), [None, 'foo', 3])
        self.assertEqual(counts.tolist(), [2, 2, 1])
=======

    def test_dtype_from_element_a(self) -> None:
        dt1 = dtype_from_element([1, 2, 3])
        self.assertEqual(dt1, np.dtype(object))

        dt2 = dtype_from_element((1, 2, 3))
        self.assertEqual(dt2, np.dtype(object))

        dt3 = dtype_from_element(np.array([]))
        self.assertEqual(dt3, np.dtype(object))

        dt4 = dtype_from_element(None)
        self.assertEqual(dt4, np.dtype(object))

        dt5 = dtype_from_element('foo')
        self.assertEqual(dt5, np.array('foo').dtype)

        dt6 = dtype_from_element(1.5)
        self.assertEqual(dt6, np.dtype(float))
>>>>>>> 71b008de


if __name__ == '__main__':
    unittest.main()<|MERGE_RESOLUTION|>--- conflicted
+++ resolved
@@ -66,12 +66,9 @@
 from static_frame.core.util import list_to_tuple
 from static_frame.core.util import datetime64_not_aligned
 from static_frame.core.util import ufunc_unique2d_indexer
+from static_frame.core.util import ufunc_unique1d_counts
 from static_frame.core.util import ufunc_unique1d_positions
-<<<<<<< HEAD
-from static_frame.core.util import ufunc_unique1d_counts
-=======
 from static_frame.core.util import dtype_from_element
->>>>>>> 71b008de
 
 from static_frame.core.exception import InvalidDatetime64Comparison
 
@@ -2560,6 +2557,28 @@
 
     #---------------------------------------------------------------------------
 
+    def test_dtype_from_element_a(self) -> None:
+        dt1 = dtype_from_element([1, 2, 3])
+        self.assertEqual(dt1, np.dtype(object))
+
+        dt2 = dtype_from_element((1, 2, 3))
+        self.assertEqual(dt2, np.dtype(object))
+
+        dt3 = dtype_from_element(np.array([]))
+        self.assertEqual(dt3, np.dtype(object))
+
+        dt4 = dtype_from_element(None)
+        self.assertEqual(dt4, np.dtype(object))
+
+        dt5 = dtype_from_element('foo')
+        self.assertEqual(dt5, np.array('foo').dtype)
+
+        dt6 = dtype_from_element(1.5)
+        self.assertEqual(dt6, np.dtype(float))
+
+
+    #---------------------------------------------------------------------------
+
     def test_ufunc_unique1d_counts_a(self) -> None:
         pos, counts = ufunc_unique1d_counts(np.array([3, 2, 3, 2, 5, 3]))
         self.assertEqual(pos.tolist(), [2, 3, 5])
@@ -2570,32 +2589,10 @@
         self.assertEqual(pos.tolist(), [2, 3])
         self.assertEqual(counts.tolist(), [2, 3])
 
-<<<<<<< HEAD
     def test_ufunc_unique1d_counts_c(self) -> None:
         pos, counts = ufunc_unique1d_counts(np.array([None, 'foo', 3, 'foo', None], dtype=object))
         self.assertEqual(pos.tolist(), [None, 'foo', 3])
         self.assertEqual(counts.tolist(), [2, 2, 1])
-=======
-
-    def test_dtype_from_element_a(self) -> None:
-        dt1 = dtype_from_element([1, 2, 3])
-        self.assertEqual(dt1, np.dtype(object))
-
-        dt2 = dtype_from_element((1, 2, 3))
-        self.assertEqual(dt2, np.dtype(object))
-
-        dt3 = dtype_from_element(np.array([]))
-        self.assertEqual(dt3, np.dtype(object))
-
-        dt4 = dtype_from_element(None)
-        self.assertEqual(dt4, np.dtype(object))
-
-        dt5 = dtype_from_element('foo')
-        self.assertEqual(dt5, np.array('foo').dtype)
-
-        dt6 = dtype_from_element(1.5)
-        self.assertEqual(dt6, np.dtype(float))
->>>>>>> 71b008de
 
 
 if __name__ == '__main__':
