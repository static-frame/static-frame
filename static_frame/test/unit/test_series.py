--- conflicted
+++ resolved
@@ -1777,19 +1777,13 @@
                 (('a', 'a'), ('a', 'b'), ('b', 'a'), ('b', 'b'), ('b', 'c'))))
 
         # leaf loc selection must be terminal; using a slice or list is an exception
-<<<<<<< HEAD
+
         with self.assertRaises(KeyError):
-            s.loc['a', :] #pylint: disable=W0104
+            s.loc['a', :]
 
         with self.assertRaises(KeyError):
-            s.loc[['a', 'b'], 'b'] #pylint: disable=W0104
-=======
-        with self.assertRaises(RuntimeError):
-            s.loc['a', :]
-
-        with self.assertRaises(RuntimeError):
             s.loc[['a', 'b'], 'b']
->>>>>>> 538794d0
+
 
     def test_series_loc_extract_e(self) -> None:
         s1 = sf.Series(range(4), index=sf.IndexHierarchy.from_product(['A', 'B'], [1, 2]))
