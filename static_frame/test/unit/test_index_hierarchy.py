from __future__ import annotations

import copy
import datetime
import pickle
import unittest
from collections import OrderedDict
from functools import wraps
from hashlib import sha256

import frame_fixtures as ff
import numpy as np
import typing_extensions as tp

from static_frame import DisplayConfig
from static_frame import Frame
from static_frame import FrameGO
from static_frame import HLoc
from static_frame import ILoc
from static_frame import Index
from static_frame import IndexDate
from static_frame import IndexGO
from static_frame import IndexHierarchy
from static_frame import IndexHierarchyGO
from static_frame import IndexNanosecond
from static_frame import IndexNanosecondGO
from static_frame import IndexYear
from static_frame import IndexYearMonth
from static_frame import IndexYearMonthGO
from static_frame import Series
from static_frame import TypeBlocks
from static_frame.core.exception import ErrorInitIndex
from static_frame.core.exception import ErrorInitIndexNonUnique
from static_frame.core.index_auto import IndexAutoConstructorFactory
from static_frame.core.index_base import IndexBase
from static_frame.core.index_hierarchy import build_indexers_from_product
from static_frame.test.test_case import TestCase
from static_frame.test.test_case import skip_win
from static_frame.test.test_case import temp_file

SelfT = tp.TypeVar('SelfT')


def run_with_static_and_grow_only(func: tp.Callable[[SelfT, tp.Type[IndexHierarchy]], None]) -> tp.Callable[[SelfT], None]:
    '''
    Run a unit test using both `IndexHierarchy` and `IndexHierarchyGO`
    '''
    @wraps(func)
    def inner(self: SelfT) -> None:
        func(self, IndexHierarchy)
        func(self, IndexHierarchyGO)
    return inner


class TestUnit(TestCase):

    def _assert_to_tree_consistency(self, ih1: IndexHierarchy) -> None:
        # Ensure all IndexHierarchy's created using `from_tree` return the same tree using `to_tree`
        tree = ih1.to_tree()
        ih2 = IndexHierarchy.from_tree(tree)
        self.assertTrue(ih1.equals(ih2))

    #--------------------------------------------------------------------------

    def test_hierarchy_slotted_a(self) -> None:

        labels = (('I', 'A'), ('I', 'B'))
        ih1 = IndexHierarchy.from_labels(labels, name='foo')

        with self.assertRaises(AttributeError):
            ih1.g = 30 # type: ignore
        with self.assertRaises(AttributeError):
            ih1.__dict__

    def test_hierarchy_init_a(self) -> None:

        labels = (('I', 'A'), ('I', 'B'))

        ih1 = IndexHierarchy.from_labels(labels, name='foo')
        ih2 = IndexHierarchy(ih1)
        self.assertEqual(ih1.name, 'foo')
        self.assertEqual(ih2.name, 'foo')

    def test_hierarchy_init_b(self) -> None:

        labels = (
                ('I', 'A'),
                ('I', 'B'),
                ('II', 'B'),
                ('I', 'C')
                )

        ih = IndexHierarchy.from_labels(labels)
        self.assertEqual(tuple(ih.iter_label()), labels)

    def test_hierarchy_init_c(self) -> None:

        labels = (
                ('I', 'A'),
                ('I', 'B'),
                ('II', 'B'),
                ('III', 'B'),
                ('III', 'A')
                )

        ih1 = IndexHierarchy.from_labels(labels)
        self.assertEqual(ih1.values.tolist(),
            [['I', 'A'], ['I', 'B'], ['II', 'B'], ['III', 'B'], ['III', 'A']])

    def test_hierarchy_init_d(self) -> None:

        labels = (
                ('I', 'A'),
                ('I', 'B'),
                ('II', 'B'),
                ('III', 'B'),
                ('III', 'B')
                )
        with self.assertRaises(ErrorInitIndex):
            ih1 = IndexHierarchy.from_labels(labels)

    def test_hierarchy_init_e(self) -> None:

        labels = (
                ('I', 'A'),
                ('I', 'B'),
                ('II', 'B'),
                ('III', 'B'),
                ('I', 'B'),
                )

        with self.assertRaises(RuntimeError):
            ih1 = IndexHierarchy.from_labels(labels)

    def test_hierarchy_init_f(self) -> None:

        labels = (
                ('I', 'A'),
                ('I', 'B'),
                ('II', 'B'),
                ('III', 'B'),
                ('I', 'B'),
                )

        with self.assertRaises(ErrorInitIndexNonUnique):
            ih1 = IndexHierarchy.from_labels(labels)

    def test_hierarchy_init_g(self) -> None:

        labels = (
                ('I', 'A', 1),
                ('I', 'B', 1),
                ('II', 'A', 1),
                ('II', 'A', 2),
                ('II', 'A', 1),
                )
        with self.assertRaises(ErrorInitIndex):
            ih1 = IndexHierarchy.from_labels(labels)

    def test_hierarchy_init_h(self) -> None:

        labels = (
                ('I', 'A', 1),
                ('I', 'B', 1),
                ('II', 'A', 1),
                ('II', 'A', 2),
                ('II', 'B', 1),
                ('II', 'A', 3),
                )

        ih1 = IndexHierarchy.from_labels(labels)
        self.assertEqual(tuple(ih1.iter_label()), labels)

        ih2 = IndexHierarchy.from_labels(labels, reorder_for_hierarchy=True)
        self.assertEqual(ih1.shape, ih2.shape)
        self.assertEqual(tuple(ih2.iter_label()),
                (('I', 'A', 1), ('I', 'B', 1), ('II', 'A', 1), ('II', 'A', 2), ('II', 'A', 3), ('II', 'B', 1))
                )

    def test_hierarchy_init_i(self) -> None:
        with self.assertRaises(RuntimeError):
            ih1 = IndexHierarchy((3,))  # type: ignore

    def test_hierarchy_init_j(self) -> None:

        labels = (('I', 'A'), ('I', 'B'))

        ih1 = IndexHierarchy.from_labels(labels, name=('a', 'b', 'c'))

        # can access as a .name, but not a .names
        self.assertEqual(ih1.name, ('a', 'b', 'c'))
        # names does not use name as it is the wrong size
        self.assertEqual(ih1.names, ('__index0__', '__index1__'))

    def test_hierarchy_init_k(self) -> None:

        labels = (('I', 'A'), ('I', 'B'))
        ih1 = IndexHierarchy.from_labels(labels, name='foo')

        # Cannot provide blocks in this case
        with self.assertRaises(ErrorInitIndex):
            _ = IndexHierarchy(ih1, blocks=ih1._blocks)

        # Cannot provide indexers in this case
        with self.assertRaises(ErrorInitIndex):
            _ = IndexHierarchy(ih1, indexers=ih1._indexers)

        ih2 = IndexHierarchy(ih1)
        self.assertTrue(ih2.equals(ih1, compare_dtype=True))

    def test_hierarchy_init_l(self) -> None:

        indices = [Index(tuple('ABC')) for _ in range(2)]
        indexers = [[0, 1, 2], [0, 1, 2]]

        # Indexers must be numpy arrays
        with self.assertRaises(ErrorInitIndex):
            IndexHierarchy(indices, indexers=indexers)

        indexers = [np.array(indexer) for indexer in indexers]

        # Indexers must be read-only
        with self.assertRaises(ErrorInitIndex):
            IndexHierarchy(indices, indexers=indexers)

    def test_hierarchy_init_m(self) -> None:

        indices: tp.List[Index] = []
        indexers = np.array([[0, 1, 2], [0, 1, 2]])
        indexers.flags.writeable = False

        # Indices must be have more than 1 element
        with self.assertRaises(ErrorInitIndex):
            IndexHierarchy(indices, indexers=indexers)

        indices = [Index(tuple('ABC'))]

        # Indices must be have more than 1 element
        with self.assertRaises(ErrorInitIndex):
            IndexHierarchy(indices, indexers=indexers)

        indices = [Index(tuple('ABC')), Index(range(3))]
        IndexHierarchy(indices, indexers=indexers)

    #---------------------------------------------------------------------------

    def test_hierarchy_mloc_a(self) -> None:

        labels = (('I', 'A'), ('I', 'B'))

        ih1 = IndexHierarchy.from_labels(labels, name='foo')
        # per type block size
        self.assertEqual(ih1.size, 4)

        ih2 = IndexHierarchy(ih1)
        self.assertEqual(ih2.mloc.tolist(), ih1.mloc.tolist())

    def test_hierarchy_mloc_b(self) -> None:

        labels = (('I', 'A'), ('I', 'B'))

        ih1 = IndexHierarchy.from_labels(labels, name='foo')
        post = ih1.mloc
        self.assertEqual(post.tolist(), ih1._blocks.mloc.tolist())

    def test_hierarchy_mloc_c(self) -> None:

        labels = (('I', 'A'), ('I', 'B'))

        ih1 = IndexHierarchyGO.from_labels(labels, name='foo')
        ih1.append(('I', 'C'))
        post = ih1.mloc
        self.assertEqual(post.tolist(), ih1._blocks.mloc.tolist())

        ih1.append(('I', 'D'))
        self.assertEqual(ih1.size, 8)

    def test_hierarchy_size_a(self) -> None:

        labels = (('I', 'A'), ('I', 'B'))

        ih1 = IndexHierarchy.from_labels(labels, name='foo')
        self.assertTrue(ih1.nbytes > 500)

    def test_hierarchy_size_b(self) -> None:

        labels = (('I', 'A'), ('I', 'B'))

        ih1 = IndexHierarchyGO.from_labels(labels, name='foo')
        ih1.append(('I', 'C'))
        self.assertTrue(ih1.nbytes > 500)

    def test_hierarchy_bool_a(self) -> None:

        labels = (('I', 'A'), ('I', 'B'))

        ih1 = IndexHierarchy.from_labels(labels, name='foo')

        with self.assertRaises(ValueError):
            bool(ih1)

    #---------------------------------------------------------------------------

    def test_hierarchy_loc_to_iloc_a(self) -> None:
        groups = Index(('A', 'B', 'C'))
        dates = IndexDate.from_date_range('2018-01-01', '2018-01-04')
        observations = Index(('x', 'y'))

        ih = IndexHierarchy.from_product(groups, dates, observations)

        self.assertEqual(len(ih), 24)

        post = ih._loc_to_iloc(HLoc[
                ['A', 'B', 'C'],
                slice('2018-01-01', '2018-01-04'),
                np.array(['x', 'y'])])

        self.assertEqual(list(post), list(range(len(ih)))) # type: ignore

        post = ih._loc_to_iloc(HLoc[
                ['A', 'B', 'C'],
                slice('2018-01-01', '2018-01-04', 2), # selects across full region from first start
                np.array(['x', 'y'])])

        self.assertEqual(list(post), [0, 2, 4, 6, 8, 10, 12, 14, 16, 18, 20, 22]) # type: ignore

        post = ih._loc_to_iloc(HLoc[
                ['A', 'B', 'C'],
                slice('2018-01-01', '2018-01-04'),
                ['x', 'y']])

        self.assertEqual(list(post), list(range(len(ih)))) # type: ignore

        post = ih._loc_to_iloc(HLoc[
                ['A', 'B', 'C'],
                slice(None, '2018-01-04'),
                'x'])

        self.assertEqual(list(post), list(range(0, len(ih), 2))) # type: ignore

        post = ih._loc_to_iloc(HLoc['C', '2018-01-03', 'y'])
        self.assertEqual(post, 21)

        post = ih._loc_to_iloc(HLoc['B', '2018-01-03':, 'y'])  # type: ignore
        # NOTE: we assume that the depth 1 selection is independent of 'B' selection
        self.assertEqual(list(post), [13, 15]) # type: ignore

        post = ih._loc_to_iloc(HLoc[['B', 'C'], '2018-01-03'])
        self.assertEqual(list(post), [12, 13, 20, 21]) # type: ignore

        post = ih._loc_to_iloc(HLoc[['A', 'C'], :, 'y'])
        self.assertEqual(list(post), [1, 3, 5, 7, 17, 19, 21, 23]) # type: ignore

        post = ih._loc_to_iloc(HLoc[['A', 'C'], :, 'x'])
        self.assertEqual(list(post), [0, 2, 4, 6, 16, 18, 20, 22]) # type: ignore

    def test_hierarchy_loc_to_iloc_b(self) -> None:
        OD = OrderedDict
        tree = OD([
                ('I', OD([
                        ('A', (1, 2)), ('B', (1, 2, 3)), ('C', (2, 3))
                        ])
                ),
                ('II', OD([
                        ('A', (1, 2, 3)), ('B', (1,))
                        ])
                ),
                ])

        ih = IndexHierarchy.from_tree(tree)
        self._assert_to_tree_consistency(ih)

        post = ih._loc_to_iloc(HLoc['I', 'B', 1])
        self.assertEqual(post, 2)

        post = ih._loc_to_iloc(HLoc['I', 'B', 3])
        self.assertEqual(post, 4)

        post = ih._loc_to_iloc(HLoc['II', 'A', 3])
        self.assertEqual(post, 9)

        post = ih._loc_to_iloc(HLoc['II', 'A'])
        self.assertEqual(list(post), [7, 8, 9])

        post = ih._loc_to_iloc(HLoc['I', 'C'])
        self.assertEqual(list(post), [5, 6])

        post = ih._loc_to_iloc(HLoc['I', ['A', 'C']])
        self.assertEqual(list(post), [0, 1, 5, 6])

        post = ih._loc_to_iloc(HLoc[:, 'A', :])
        self.assertEqual(list(post), [0, 1, 7, 8, 9])

        post = ih._loc_to_iloc(HLoc[:, 'C', 3])
        self.assertEqual(post, [6])

        post = ih._loc_to_iloc(HLoc[:, :, 3])
        self.assertEqual(list(post), [4, 6, 9])

        post = ih._loc_to_iloc(HLoc[:, :, 1])
        self.assertEqual(list(post), [0, 2, 7, 10])

        self.assertEqual(
                list(ih._loc_to_iloc(HLoc[:, :, [1, 2]])),
                [0, 1, 2, 3, 5, 7, 8, 10]
                )

    def test_hierarchy_loc_to_iloc_c(self) -> None:
        OD = OrderedDict
        tree = OD([
                ('I', OD([
                        ('A', (1, 2)), ('B', (1, 2, 3)), ('C', (2, 3))
                        ])
                ),
                ('II', OD([
                        ('A', (1, 2, 3)), ('B', (1,))
                        ])
                ),
                ])

        ih = IndexHierarchy.from_tree(tree)
        self._assert_to_tree_consistency(ih)

        # TODO: add additional validaton
        post1 = ih.loc[('I', 'B', 2): ('II', 'A', 2)]  # type: ignore
        self.assertTrue(len(post1), 6)

        post2 = ih.loc[[('I', 'B', 2), ('II', 'A', 2)]]
        self.assertTrue(len(post2), 2)

    def test_hierarchy_loc_to_iloc_d(self) -> None:

        labels = (
                ('I', 'A', 1),
                ('I', 'B', 1),
                ('II', 'A', 1),
                ('II', 'A', 2),
                ('II', 'B', 1),
                ('II', 'B', 2),
                )

        ih = IndexHierarchy.from_labels(labels)

        # selection with an Index objext
        iloc1 = ih._loc_to_iloc(Index((labels[2], labels[5])))
        self.assertEqual(iloc1, [2, 5])

        iloc2 = ih._loc_to_iloc(Index(labels))
        self.assertEqual(iloc2, [0, 1, 2, 3, 4, 5])

    def test_hierarchy_loc_to_iloc_e(self) -> None:

        labels = (
                ('I', 'A', 1),
                ('I', 'B', 1),
                ('II', 'A', 1),
                ('II', 'A', 2),
                ('II', 'B', 1),
                ('II', 'B', 2),
                )

        ih1 = IndexHierarchy.from_labels(labels)

        ih2 = IndexHierarchy.from_labels(labels[:3])
        ih3 = IndexHierarchy.from_labels(labels[-3:])

        # selection with an IndexHierarchy
        self.assertEqual(ih1._loc_to_iloc(ih2), [0, 1, 2])
        self.assertEqual(ih1._loc_to_iloc(ih3), [3, 4, 5])

        # Depth 2 != 3
        sel = IndexHierarchy.from_labels([(0, 1)])
        with self.assertRaises(KeyError):
            ih1._loc_to_iloc(sel)

        # Depth 4 != 3
        sel = IndexHierarchy.from_labels([(0, 1, 2, 3)])
        with self.assertRaises(KeyError):
            ih1._loc_to_iloc(sel)

    def test_hierarchy_loc_to_iloc_f(self) -> None:

        labels = (
                ('I', 'A', 1),
                ('I', 'B', 1),
                ('II', 'A', 1),
                ('II', 'A', 2),
                ('II', 'B', 1),
                ('II', 'B', 2),
                )

        ih1 = IndexHierarchy.from_labels(labels)

        # selection with Boolean and non-Bolean Series
        a1 = ih1._loc_to_iloc(Series((True, True), index=(labels[1], labels[4])))
        self.assertEqual(a1.tolist(), [1, 4]) # type: ignore

        a2 = ih1._loc_to_iloc(Series((labels[5], labels[2], labels[4])))
        self.assertEqual(a2, [5, 2, 4])

    def test_hierarchy_loc_to_iloc_g(self) -> None:

        labels = (
                ('I', 'A', -1),
                ('I', 'B', 1),
                ('II', 'A', 1),
                ('II', 'C', 2),
                ('III', 'B', 1),
                ('III', 'C', 3),
                )

        ih1 = IndexHierarchy.from_labels(labels)

        self.assertEqual(
                list(ih1._loc_to_iloc(HLoc[slice(None), ['A', 'C']])),
                [0, 2, 3, 5]
                )

        self.assertEqual(
                list(ih1._loc_to_iloc(HLoc[slice(None), ['A', 'C'], [-1, 3]])),
                [0, 5]
                )

    def test_hierarchy_loc_to_iloc_h(self) -> None:

        labels = (
                ('I', 'A', -1),
                ('I', 'B', 1),
                ('II', 'A', 1),
                ('II', 'C', 2),
                ('III', 'B', 1),
                ('III', 'C', 2),
                ('III', 'C', 3),
                )

        ih1 = IndexHierarchy.from_labels(labels)
        sel1 = ih1.values_at_depth(1) == 'C'
        post1 = ih1._loc_to_iloc(HLoc[slice(None), sel1])
        self.assertEqual(list(post1), [3, 5, 6])

        sel2 = ih1.values_at_depth(2) == 3
        post2 = ih1._loc_to_iloc(HLoc[slice(None), slice(None), sel2])
        self.assertEqual(post2, [6])

    def test_hierarchy_loc_to_iloc_i(self) -> None:

        labels = (
                ('I', 'A', -1),
                ('I', 'B', 1),
                ('II', 'A', 3),
                ('II', 'C', 2),
                ('III', 'B', 1),
                ('III', 'C', 2),
                ('III', 'C', 3),
                )

        ih1 = IndexHierarchy.from_labels(labels)

        post1 = ih1._loc_to_iloc(ILoc[4])
        self.assertEqual(post1, 4)

        # ILoc context is outermost, not local
        post1 = ih1._loc_to_iloc(HLoc[slice(None), ILoc[[0, -1]], 3])
        self.assertEqual(post1, [6])

        post2 = ih1._loc_to_iloc(HLoc[['I', 'III'], 'B', 1])
        self.assertEqual(list(post2), [1, 4])

    def test_hierarchy_loc_to_iloc_j(self) -> None:

        labels = (
                ('I', 'X', 1),
                ('I', 'X', 2),
                ('I', 'W', 0),
                ('I', 'W', 1),
                ('II', 'R', 1),
                ('II', 'R', 2),
                ('II', 'P', 0),
                ('II', 'P', 1),
                )
        ih1 = IndexHierarchy.from_labels(labels)

        self.assertEqual(list(ih1._loc_to_iloc(HLoc[ILoc[-4:], :, 1])), [4, 7])
        self.assertEqual(list(ih1._loc_to_iloc(HLoc[:, :, 1])), [0, 3, 4, 7])
        self.assertEqual(list(ih1._loc_to_iloc(HLoc[:, :, ILoc[-2:]])), [6, 7])
        self.assertEqual(list(ih1._loc_to_iloc(HLoc[:, ILoc[2:6], 1])), [3, 4])

    def test_hierarchy_loc_to_iloc_k(self) -> None:

        labels = (
                ('I', 'X', 1),
                ('I', 'X', 2),
                ('II', 'R', 0),
                ('II', 'R', 1),
                ('II', 'R', 2),
                ('II', 'R', 3),
                ('II', 'B', 3),
                ('II', 'A', 2),
                )
        ih1 = IndexHierarchy.from_labels(labels)

        post1 = ih1._loc_to_iloc(HLoc['II', ILoc[-5:], [2, 3]])
        self.assertEqual(list(post1), list(range(4, 8)))

        post2 = ih1._loc_to_iloc(HLoc[:, :, ILoc[-4]])
        self.assertEqual(post2, 4)

    def test_hierarchy_loc_to_iloc_m(self) -> None:
        idx = Index(range(20), loc_is_iloc=True)
        idx_alt = Index(range(20))

        tree = {'a':idx, 'b':idx}
        ih1 = IndexHierarchy.from_tree(tree)

        tree_alt = {'a':idx_alt, 'b':idx_alt}
        ih1_alt = IndexHierarchy.from_tree(tree_alt)

        post1 = ih1._loc_to_iloc(HLoc['b'])
        self.assertEqual(list(post1), list(ih1_alt._loc_to_iloc(HLoc['b'])))
        self.assertEqual(list(post1), list(range(20, 40)))

        post2 = ih1._loc_to_iloc(HLoc['b', 10:12])
        self.assertEqual(list(post2), list(ih1_alt._loc_to_iloc(HLoc['b', 10:12])))
        self.assertEqual(list(post2), [30, 31, 32])

        post3 = ih1._loc_to_iloc(HLoc['b', [0, 10, 19]])
        self.assertEqual(list(post3), list(ih1_alt._loc_to_iloc(HLoc['b', [0, 10, 19]])))
        self.assertEqual(list(post3), [20, 30, 39])

        post4 = ih1._loc_to_iloc(HLoc['b', 11])
        self.assertEqual(post4, ih1_alt._loc_to_iloc(HLoc['b', 11]))
        self.assertEqual(post4, 31)

        post5 = ih1._loc_to_iloc(
                HLoc['b', ~(ih1.values_at_depth(1) % 3).astype(bool)])
        self.assertEqual(list(post5), list(ih1_alt._loc_to_iloc(
                HLoc['b', ~(ih1.values_at_depth(1) % 3).astype(bool)])))
        self.assertEqual(list(post5), [20, 23, 26, 29, 32, 35, 38])

        post6 = ih1._loc_to_iloc(HLoc['b', np.array([0, 10, 19])])
        self.assertEqual(list(post6), list(ih1_alt._loc_to_iloc(HLoc['b', np.array([0, 10, 19])])))
        self.assertEqual(list(post6), [20, 30, 39])

    def test_hierarchy_loc_to_iloc_n(self) -> None:
        idx = IndexHierarchy.from_product(('a', 'b'), (1, 2))
        post = idx._loc_to_iloc(np.array([False, True, False, True]))
        self.assertEqual(post.tolist(), [1, 3]) #type: ignore

    def test_hierarchy_loc_to_iloc_o(self) -> None:
        idx1 = Index(range(3), loc_is_iloc=True)
        idx2 = Index(('a', 'b', 'c'))
        ih1 = IndexHierarchy.from_product(idx2, idx1)

        self.assertEqual(ih1.loc_to_iloc(('b', 1)), 4)

        self.assertEqual(ih1.loc_to_iloc(slice(('b', 1), ('c', 1))),
                slice(4, 8, None))

        self.assertEqual(ih1.loc_to_iloc([('a', 1), ('b', 1), ('c', 0)]),
                [1, 4, 6])

        self.assertEqual(ih1.loc_to_iloc(ih1.values_at_depth(1) == 1).tolist(), #type: ignore
                [1, 4, 7])

    def test_hierarchy_loc_to_iloc_p(self) -> None:
        idx1 = Index(range(3), loc_is_iloc=True)
        idx2 = Index(('a', 'b', 'c'))
        ih1 = IndexHierarchy.from_product(idx2, idx1)

        with self.assertRaises(TypeError):
            ih1._loc_to_iloc(HLoc[slice(None, None, ('a', 2))])

        with self.assertRaises(TypeError):
            ih1._loc_to_iloc(slice(None, None, ('a', 2)))

        self.assertEqual(ih1.loc_to_iloc(('b', 1)), 4)

        self.assertEqual(ih1.loc_to_iloc(slice(('b', 1), ('c', 1))),
                slice(4, 8, None))

        self.assertEqual(ih1.loc_to_iloc([('a', 1), ('b', 1), ('c', 0)]),
                [1, 4, 6])

        self.assertEqual(ih1.loc_to_iloc(ih1.values_at_depth(1) == 1).tolist(), #type: ignore
                [1, 4, 7])

    def test_hierarchy_loc_to_iloc_q(self) -> None:
        labels = (('I', 'A'), ('I', 'B'), ('II', 'A'), ('III', 'B'))
        ih = IndexHierarchy.from_labels(labels, name='foo')

        with self.assertRaises(TypeError):
            ih._loc_to_iloc(HLoc[slice('I', 'III', '?')])

    def test_hierarchy_loc_to_iloc_r(self) -> None:
        labels = [
                (1, 'dd', 0),
                (1, 'b', 0),
                (2, 'cc', 0),
                (2, 'ee', 0),
                ]

        ih = IndexHierarchy.from_labels(labels)
        selections = [
                ih.loc[HLoc[1,'dd']],
                ih.loc[HLoc[(1,'dd')]],

                ih.loc[HLoc[[1],'dd']],
                ih.loc[HLoc[([1],'dd')]],

                ih.loc[HLoc[1,['dd']]],
                ih.loc[HLoc[(1,['dd'])]],

                ih.loc[HLoc[[1],['dd']]],
                ih.loc[HLoc[([1],['dd'])]],
                ]

        for i in range(len(selections) - 1):
            for j in range(i, len(selections)):
                self.assertTrue(selections[i].equals(selections[j]), msg=(i, j))

    def test_hierarchy_loc_to_iloc_s(self) -> None:

        # https://github.com/static-frame/static-frame/issues/554
        ih = ff.parse('v(bool)|i((I,ID),(int,dtD))|s(4,4)').index.sort()
        start = ih.values_at_depth(1)[0]
        end = ih.values_at_depth(1)[-1]

        post = ih._loc_to_iloc(HLoc[:, start:end])
        self.assertListEqual(list(post), [0, 1, 2, 3])

        ih = IndexHierarchy.from_labels(
            [
                [4, 0],
                [2, 1],
                [0, 2],
                [3, 3],
                [1, 4],
            ]
        )

        ih2 = ih.sort()

        self.assertListEqual(
            list(ih2), [
                (0, 2),
                (1, 4),
                (2, 1),
                (3, 3),
                (4, 0),
            ]
        )

        for idx1, idx2 in zip(ih._indices, ih2._indices):
            self.assertTrue(idx1.equals(idx2))

        post = ih2._loc_to_iloc(HLoc[:, 4:1])
        self.assertListEqual(list(post), [1, 2])

    def test_hierarchy_loc_to_iloc_t(self) -> None:
        # https://github.com/static-frame/static-frame/issues/610
        ih = IndexHierarchy.from_labels(
            [
                ("a", ("b", "c")),
                ("a", "d"),
            ]
        )

        assert 0 == ih.loc_to_iloc(("a", ("b", "c")))
        assert [0] == ih.loc_to_iloc([("a", ("b", "c"))])
        assert 1 == ih.loc_to_iloc(("a", "d"))
        assert [1] == ih.loc_to_iloc([("a", "d")])

    def test_hierarchy_loc_to_iloc_u(self) -> None:
        labels1 = (
                ('c_II', 'B', 1),
                ('c_II', 'A', 1),
                ('c_I', 'C', 1),
                ('c_I', 'B', 1),
                ('c_I', 'A', 1),
                ('c_I', 'D', 1),
        )

        ih = IndexHierarchy.from_labels(labels1)
        post = ih._loc_to_iloc(ih)

        self.assertEqual(list(post), [0, 1, 2, 3, 4, 5])

    def test_hierarchy_loc_to_iloc_v(self) -> None:
        labels1 = (
                (0, 0, 1),
                (0, 0, 2),
                (1, 0, 3),
                (0, 1, 1),
                (0, 1, 2),
                (1, 1, 3),
        )
        ih = IndexHierarchy.from_labels(labels1)
        post1: list[int] = ih._loc_to_iloc(ih.values.astype(object))
        post2: list[int] = ih._loc_to_iloc(ih.values).tolist()

        self.assertListEqual(post1, list(range(6)))
        self.assertListEqual(sorted(post2), post1)  # No guarantee of order for post2

    #---------------------------------------------------------------------------

    def test_hierarchy_loc_to_iloc_index_hierarchy_a(self) -> None:
        ih1 = IndexHierarchy.from_labels([(0, 1), (0, 2), (1, 0), (1, 1)])
        ih2 = IndexHierarchy.from_labels([(1, 1), (0, 2), (0, 1)])

        post = ih1._loc_to_iloc_index_hierarchy(ih2)

        self.assertListEqual(post, [3, 1, 0])

    def test_hierarchy_loc_to_iloc_index_hierarchy_b(self) -> None:
        ih1 = IndexHierarchy.from_labels([(1, 1), (0, 2), (0, 1)])

        post = ih1._loc_to_iloc_index_hierarchy(ih1)

        self.assertListEqual(post, [0, 1, 2])

    def test_hierarchy_loc_to_iloc_index_hierarchy_c(self) -> None:
        ih1 = IndexHierarchy.from_labels([(1, 1), (0, 2), (0, 1)])

        post = ih1._loc_to_iloc_index_hierarchy(ih1.iloc[1:])

        self.assertListEqual(post, [1, 2])

    def test_hierarchy_loc_to_iloc_index_hierarchy_d(self) -> None:
        ih1 = IndexHierarchy.from_labels([(1, 1)])
        ih2 = IndexHierarchyGO.from_labels([(2, 2)])
        ih2.append((3, 3))

        with self.assertRaises(KeyError):
            ih1._loc_to_iloc_index_hierarchy(ih2)

    def test_hierarchy_loc_to_iloc_index_hierarchy_e(self) -> None:
        ih1 = IndexHierarchyGO.from_labels([(0, 0)])
        ih2 = IndexHierarchyGO.from_labels([(0, 0)])
        ih1.append((1, 1))
        ih2.append((0, 1)) # Valid theoretical combination from ih1, except it doesn't actually exist

        with self.assertRaises(KeyError):
            ih1._loc_to_iloc_index_hierarchy(ih2)

    def test_hierarchy_loc_to_iloc_index_hierarchy_f(self) -> None:
        labels1 = (
                ('c_II', 'B', 1),
                ('c_II', 'A', 1),
                ('c_I', 'C', 1),
                ('c_I', 'B', 1),
                ('c_I', 'A', 1),
                ('c_I', 'D', 1),
        )
        labels2 = (
                ('c_I', 'A', 1),
                ('c_I', 'B', 1),
                ('c_I', 'C', 1),
                ('c_II', 'A', 1),
                ('c_II', 'B', 1),
        )

        ih1 = IndexHierarchy.from_labels(labels1)
        ih2 = IndexHierarchy.from_labels(labels2)

        post = ih1._loc_to_iloc_index_hierarchy(ih2)

        self.assertListEqual(post, [4, 3, 2, 1, 0])

    #---------------------------------------------------------------------------

    def test_hierarchy_extract_iloc_a(self) -> None:

        labels = (
                ('I', 'A', 1),
                ('I', 'B', 1),
                ('II', 'A', 1),
                ('II', 'A', 2),
                ('II', 'B', 1),
                ('II', 'B', 2),
                )

        ih1 = IndexHierarchy.from_labels(labels)

        ih2 = ih1._extract_iloc(slice(None)) # will get a copy
        self.assertTrue((ih1.values == ih2.values).all())
        # reduces to a tuple
        ih3 = ih1._extract_iloc(3)
        self.assertEqual(ih3, ('II', 'A', 2))

    def test_hierarchy_extract_iloc_b(self) -> None:

        labels = (
                ('I', 'A', 1),
                ('I', 'B', 1),
                ('II', 'A', 1),
                ('II', 'A', 2),
                ('II', 'B', 1),
                ('II', 'B', 2),
                )

        ih1 = IndexHierarchyGO.from_labels(labels)
        ih2 = ih1.iloc[:0]
        self.assertEqual(ih1.depth, ih2.depth)

        assert isinstance(ih2, IndexHierarchyGO)

        ih2.append(('a', 'b', 'c'))
        ih2.append(('a', 'b', 'd'))
        self.assertEqual(ih2.shape, (2, 3))

        self.assertEqual(ih2.dtypes.values.tolist(),
                [np.dtype('<U1'), np.dtype('<U1'), np.dtype('<U1')])

        self.assertEqual(ih2.values.tolist(),
                [['a', 'b', 'c'], ['a', 'b', 'd']]
                )

    def test_hierarchy_extract_iloc_c(self) -> None:

        labels = (
                ('I', 'A', 1),
                ('I', 'B', 1),
                ('II', 'A', 1),
                ('II', 'A', 2),
                ('II', 'B', 1),
                ('II', 'B', 2),
                )
        ih1 = IndexHierarchy.from_labels(labels)
        ih2 = ih1[:0]
        assert isinstance(ih2, IndexHierarchy)
        self.assertEqual(ih2._blocks.shape, (0, 3))
        self.assertEqual(ih2.shape, (0, 3))

    def test_hierarchy_extract_iloc_d(self) -> None:

        labels = (
                ('I', 'A', 1),
                ('I', 'B', 1),
                ('II', 'A', 1),
                ('II', 'A', 2),
                ('II', 'B', 1),
                ('II', 'B', 2),
                )

        ih1 = IndexHierarchy.from_labels(labels)

        post = ih1._extract_iloc(None)
        self.assertTrue(post.equals(ih1))
        self.assertIs(post, ih1)

    def test_hierarchy_extract_iloc_e(self) -> None:
        ih1 = IndexHierarchyGO.from_labels((('a', 'a'), ('b','b')))
        ih2 = ih1[None]
        ih2.append(('c', 'c'))
        self.assertEqual(ih1.values.tolist(),
                [['a', 'a'], ['b', 'b']])

        self.assertEqual(ih2.values.tolist(),
                [['a', 'a'], ['b', 'b'], ['c', 'c']])

    #---------------------------------------------------------------------------

    def test_hierarchy_extract_getitem_astype_a(self) -> None:

        labels = (
                ('I', 'A', 1),
                ('I', 'B', 1),
                ('II', 'A', 1),
                ('II', 'A', 2),
                ('II', 'B', 1),
                ('II', 'B', 2),
                )

        ih1 = IndexHierarchy.from_labels(labels)

        with self.assertRaises(KeyError):
            ih1._extract_getitem_astype(('A', 1))

    def test_hierarchy_extract_getitem_astype_b(self) -> None:

        labels = (
                ('1', '3', 1),
                ('1', '4', 1),
                ('11', '3', 1),
                ('11', '3', 2),
                ('11', '4', 1),
                ('11', '4', 2),
                )

        ih1 = IndexHierarchy.from_labels(labels)
        ih2 = ih1.astype[:2](int, consolidate_blocks=True)
        self.assertTrue(ih2._blocks.unified)

    #--------------------------------------------------------------------------

    def test_hierarchy_from_product_a(self) -> None:

        groups = Index(('A', 'B', 'C'))
        dates = IndexDate.from_date_range('2018-01-01', '2018-01-04')
        observations = Index(('x', 'y'))

        ih = IndexHierarchy.from_product(groups, dates, observations)

    def test_hierarchy_from_product_b(self) -> None:

        with self.assertRaises(RuntimeError):
            IndexHierarchy.from_product((1, 2))

    def test_hierarchy_from_product_c(self) -> None:

        groups = ('A', 'B', 'C')
        dates = ('2018-01-01', '2018-01-04')

        with self.assertRaises(ErrorInitIndex):
            # mis-matched length
            _ = IndexHierarchy.from_product(groups, dates, index_constructors=(Index,))

        ih = IndexHierarchy.from_product(groups, dates, index_constructors=(Index, IndexDate))

        self.assertEqual(ih.index_types.values.tolist(), [Index, IndexDate])
        self.assertEqual(ih.values.tolist(),
                [['A', datetime.date(2018, 1, 1)], ['A', datetime.date(2018, 1, 4)], ['B', datetime.date(2018, 1, 1)], ['B', datetime.date(2018, 1, 4)], ['C', datetime.date(2018, 1, 1)], ['C', datetime.date(2018, 1, 4)]])

    def test_hierarchy_from_product_d(self) -> None:

        groups = ('2021-01-01', '2021-01-02')
        dates = ('2018-01-01', '2018-01-04')

        ih = IndexHierarchy.from_product(groups, dates, index_constructors=IndexDate)
        self.assertEqual(ih.index_types.values.tolist(), [IndexDate, IndexDate])
        self.assertEqual(ih.values.tolist(),
                [[datetime.date(2021, 1, 1), datetime.date(2018, 1, 1)], [datetime.date(2021, 1, 1), datetime.date(2018, 1, 4)], [datetime.date(2021, 1, 2), datetime.date(2018, 1, 1)], [datetime.date(2021, 1, 2), datetime.date(2018, 1, 4)]])

    def test_hierarchy_from_product_e(self) -> None:
        with self.assertRaises(ErrorInitIndex):
            IndexHierarchy.from_product(range(2), range(2), range(2), index_constructors=[Index for _ in range(2)])

        with self.assertRaises(ErrorInitIndex):
            IndexHierarchy.from_product(range(2), range(2), range(2), index_constructors=[Index for _ in range(8)])

    def test_hierarchy_from_product_f(self) -> None:

        groups = np.array(('1954', '2020'), np.datetime64)
        dates = np.array(('2018-01-01', '2018-01-04'), np.datetime64)
        ih = IndexHierarchy.from_product(groups, dates,
                index_constructors=IndexAutoConstructorFactory)
        self.assertEqual([str(dt) for dt in ih.dtypes.values],
                ['datetime64[Y]', 'datetime64[D]'],
                )

    #--------------------------------------------------------------------------

    def test_hierarchy_from_empty(self) -> None:
        ih1 = IndexHierarchy._from_empty(
            (),
            depth_reference=2,
        )
        self.assertEqual(ih1.shape, (0, 2))

        ih2 = IndexHierarchy._from_empty(
            (),
            name=tuple('ABC'),
            depth_reference=3,
        )
        self.assertEqual(ih2.shape, (0, 3))

        ih3 = IndexHierarchy._from_empty(
            np.array(()),
            name=tuple('ABC'),
            depth_reference=3,
        )
        self.assertEqual(ih3.shape, (0, 3))

        ih4 = IndexHierarchy._from_empty(
            IndexHierarchy._from_empty((), depth_reference=2).values
        )
        self.assertEqual(ih4.shape, (0, 2))

        with self.assertRaises(ErrorInitIndex):
            IndexHierarchy._from_empty(())

        with self.assertRaises(ErrorInitIndex):
            IndexHierarchy._from_empty((), depth_reference=1)

        with self.assertRaises(ErrorInitIndex):
            IndexHierarchy._from_empty(np.array(()))

        with self.assertRaises(ErrorInitIndex):
            IndexHierarchy._from_empty(np.array((), ndmin=2))

    #--------------------------------------------------------------------------

    def test_hierarchy_from_tree_a(self) -> None:
        OD = OrderedDict
        tree = OD([('A', (1, 2, 3, 4)), ('B', (1, 2))])

        ih = IndexHierarchy.from_tree(tree)
        self._assert_to_tree_consistency(ih)

        self.assertEqual(ih.to_frame().to_pairs(0),
                ((0, ((0, 'A'), (1, 'A'), (2, 'A'), (3, 'A'), (4, 'B'), (5, 'B'))), (1, ((0, 1), (1, 2), (2, 3), (3, 4), (4, 1), (5, 2))))
                )

    def test_hierarchy_from_tree_b(self) -> None:
        OD = OrderedDict
        tree = OD([
                ('I', OD([
                        ('A', (1, 2)), ('B', (1, 2, 3)), ('C', (2, 3))
                        ])
                ),
                ('II', OD([
                        ('A', (1, 2, 3)), ('B', (1,))
                        ])
                ),
                ])

        ih = IndexHierarchy.from_tree(tree)
        self._assert_to_tree_consistency(ih)
        self.assertEqual(ih.to_frame().to_pairs(0),
                ((0, ((0, 'I'), (1, 'I'), (2, 'I'), (3, 'I'), (4, 'I'), (5, 'I'), (6, 'I'), (7, 'II'), (8, 'II'), (9, 'II'), (10, 'II'))), (1, ((0, 'A'), (1, 'A'), (2, 'B'), (3, 'B'), (4, 'B'), (5, 'C'), (6, 'C'), (7, 'A'), (8, 'A'), (9, 'A'), (10, 'B'))), (2, ((0, 1), (1, 2), (2, 1), (3, 2), (4, 3), (5, 2), (6, 3), (7, 1), (8, 2), (9, 3), (10, 1))))
                )

    #---------------------------------------------------------------------------

    def test_hierarchy_from_labels_a(self) -> None:

        labels1 = (('I', 'A', 1),
                ('I', 'A', 2),
                ('I', 'B', 1),
                ('I', 'B', 2),
                ('II', 'A', 1),
                ('II', 'A', 2),
                ('II', 'B', 1),
                ('II', 'B', 2),
                )

        ih = IndexHierarchy.from_labels(labels1)
        self.assertEqual(len(ih), 8)
        self.assertEqual(ih.depth, 3)

        self.assertEqual([ih._loc_to_iloc(x) for x in labels1],
                [0, 1, 2, 3, 4, 5, 6, 7])


        labels2 = (('I', 'A', 1),
                ('I', 'A', 2),
                ('I', 'B', 1),
                ('II', 'B', 2),
                )

        ih = IndexHierarchy.from_labels(labels2)
        self.assertEqual(len(ih), 4)
        self.assertEqual(ih.depth, 3)

        self.assertEqual([ih._loc_to_iloc(x) for x in labels2], [0, 1, 2, 3])

    def test_hierarchy_from_labels_b(self) -> None:

        labels = (('I', 'A'), ('I', 'B'))

        ih = IndexHierarchy.from_labels(labels)

        self.assertEqual(ih.to_frame().to_pairs(0),
                ((0, ((0, 'I'), (1, 'I'))), (1, ((0, 'A'), (1, 'B')))))

    def test_hierarchy_from_labels_c(self) -> None:

        with self.assertRaises(ErrorInitIndex):
            ih = IndexHierarchy.from_labels(tuple())

        with self.assertRaises(ErrorInitIndex):
            ih = IndexHierarchy.from_labels(tuple(), depth_reference=1)


        ih = IndexHierarchy.from_labels(np.array(()).reshape(0, 3))
        self.assertEqual(ih.shape, (0, 3))

        with self.assertRaises(ErrorInitIndex):
            # if depth_reference provided, must match iterable
            ih = IndexHierarchy.from_labels(np.array(()).reshape(0, 3), depth_reference=2)

    def test_hierarchy_from_labels_d(self) -> None:

        with self.assertRaises(RuntimeError):
            ih = IndexHierarchy.from_labels([(3,), (4,)])

    def test_hierarchy_from_labels_e(self) -> None:

        index_constructors = (Index, IndexDate)

        labels = (
            ('a', '2019-01-01'),
            ('a', '2019-02-01'),
            ('b', '2019-01-01'),
            ('b', '2019-02-01'),
        )

        with self.assertRaises(ErrorInitIndex):
            ih = IndexHierarchy.from_labels(labels, index_constructors=(Index,))


        ih = IndexHierarchy.from_labels(labels, index_constructors=index_constructors)

        self.assertEqual(ih.loc[HLoc[:, '2019-02']].values.tolist(),
                [['a', datetime.date(2019, 2, 1)],
                ['b', datetime.date(2019, 2, 1)]])

        self.assertEqual(ih.loc[HLoc[:, '2019']].values.tolist(),
                [['a', datetime.date(2019, 1, 1)],
                ['a', datetime.date(2019, 2, 1)],
                ['b', datetime.date(2019, 1, 1)],
                ['b', datetime.date(2019, 2, 1)]])

        self.assertEqual(ih.loc[HLoc[:, '2019-02-01']].values.tolist(),
                [['a', datetime.date(2019, 2, 1)],
                ['b', datetime.date(2019, 2, 1)]]
                )

    def test_hierarchy_from_labels_f(self) -> None:

        labels1 = (('I', 'A', 1),
                ('I', 'A', 2),
                (None, 'B', 1),
                ('I', None, 2),
                ('II', 'A', 1),
                (None, 'A', 2),
                (None, 'B', 1),
                (None, 'B', 2),
                )

        ih = IndexHierarchy.from_labels(labels1, continuation_token=None)

        self.assertEqual(ih.values.tolist(),
                [['I', 'A', 1], ['I', 'A', 2], ['I', 'B', 1], ['I', 'B', 2], ['II', 'A', 1], ['II', 'A', 2], ['II', 'B', 1], ['II', 'B', 2]]
                )

    def test_hierarchy_from_labels_g(self) -> None:

        labels = (('II', 'A', 1),
                ('I', 'B', 1),
                ('II', 'B', 2),
                ('I', 'A', 2),
                ('I', 'B', 2),
                ('II', 'A', 2),
                ('II', 'B', 1),
                ('I', 'A', 1),
                )

        ih1 = IndexHierarchy.from_labels(labels)
        self.assertEqual(tuple(ih1.iter_label()), labels)

        ih2 = IndexHierarchy.from_labels(labels, reorder_for_hierarchy=True)
        self.assertEqual(ih1.shape, ih2.shape)
        self.assertEqual(tuple(ih2.iter_label()),
                (('II', 'A', 1),
                 ('II', 'A', 2),
                 ('II', 'B', 2),
                 ('II', 'B', 1),
                 ('I', 'A', 2),
                 ('I', 'A', 1),
                 ('I', 'B', 1),
                 ('I', 'B', 2))
                )

    def test_hierarchy_from_labels_h(self) -> None:

        labels = (
                ('I', 'A', 1),
                ('II', 'B', 1),
                ('', 'A', 3),
                ('', 'A', 2),
                ('', 'A', 1),
                ('I', 'B', 1),
                )

        ih  = IndexHierarchy.from_labels(labels, reorder_for_hierarchy=True, continuation_token='')
        self.assertEqual(tuple(ih.iter_label()),
                (('I', 'A', 1),
                 ('I', 'B', 1),
                 ('II', 'A', 3),
                 ('II', 'A', 2),
                 ('II', 'A', 1),
                 ('II', 'B', 1))
                )

    def test_hierarchy_from_labels_i(self) -> None:
        labels = (('I', 'A', 1),
                ('I', 'A', 2),
                ('I', 'B'),
                ('II', 'B', 2),
                )
        with self.assertRaises(ErrorInitIndex):
            IndexHierarchy.from_labels(labels)

    def test_hierarchy_from_labels_j(self) -> None:

        labels1 = ((None, None, 1),
                ('I', 'A', 2),
                (None, 'B', 1),
                ('I', None, 2),
                ('II', 'A', 1),
                (None, 'A', 2),
                (None, 'B', 1),
                (None, 'B', 2),
                )

        ih = IndexHierarchy.from_labels(labels1, continuation_token=None)

        self.assertEqual(ih.values.tolist(),
                [[None, None, 1], ['I', 'A', 2], ['I', 'B', 1], ['I', 'B', 2], ['II', 'A', 1], ['II', 'A', 2], ['II', 'B', 1], ['II', 'B', 2]]
                )

    def test_hierarchy_from_labels_k(self) -> None:

        ih = IndexHierarchy.from_labels((),
                depth_reference=3,
                reorder_for_hierarchy=True,
                )
        self.assertEqual(ih.shape, (0, 3))
        self.assertEqual(ih.depth, 3)


    #---------------------------------------------------------------------------

    def test_hierarchy_from_index_items_a(self) -> None:

        idx1 = Index(('A', 'B', 'C'))
        idx2 = Index(('x', 'y'))
        idx3 = Index((4, 5, 6))

        ih = IndexHierarchy.from_index_items(dict(a=idx1, b=idx2, c=idx3).items())

        self.assertEqual(
                ih.values.tolist(),
                [['a', 'A'], ['a', 'B'], ['a', 'C'], ['b', 'x'], ['b', 'y'], ['c', 4], ['c', 5], ['c', 6]]
                )

    def test_hierarchy_from_index_items_b(self) -> None:

        idx1 = Index(('A', 'B', 'C'))
        idx2 = Index(('x', 'y'))
        idx3 = Index((4, 5, 6))

        ih = IndexHierarchyGO.from_index_items(dict(a=idx1, b=idx2, c=idx3).items())
        ih.append(('c', 7))

        self.assertEqual(ih.values.tolist(),
                [['a', 'A'], ['a', 'B'], ['a', 'C'], ['b', 'x'], ['b', 'y'], ['c', 4], ['c', 5], ['c', 6], ['c', 7]])

    def test_hierarchy_from_index_items_c(self) -> None:
        ih = IndexHierarchy.from_index_items(())
        self.assertEqual((0, 2), ih.shape)

    def test_hierarchy_from_index_items_d(self) -> None:
        ih1 = IndexHierarchy.from_labels((('x', 0), ('y', 1)))
        ih2 = IndexHierarchy.from_labels((('p', 0), ('q', 1)))
        ih3 = IndexHierarchy.from_index_items((('a', ih1), ('b', ih2)))

        assert ih3.shape == (len(ih1) + len(ih2), 3)

        assert set(ih3._indices[0]) == {"a", "b"}
        assert set(ih3._indices[1]) == {"x", "y", "p", "q"}
        assert set(ih3._indices[2]) == {0, 1}

        assert ih3._indices[1].equals(ih1._indices[0].union(ih2._indices[0]))
        assert ih3._indices[2].equals(ih1._indices[1].union(ih2._indices[1]))

        assert tuple(ih3) == (
                ('a', 'x', 0),
                ('a', 'y', 1),
                ('b', 'p', 0),
                ('b', 'q', 1),
                )

    def test_hierarchy_from_index_items_e(self) -> None:
        ih1 = IndexHierarchy.from_labels((('x', 0), ('y', 1)))
        ih2 = IndexHierarchy.from_labels((('p', "2022-12-30"), ('q', "2022-12-31")), index_constructors=[Index, IndexDate])
        ih3 = IndexHierarchy.from_index_items((('a', ih1), ('b', ih2)))

        assert ih3.shape == (len(ih1) + len(ih2), 3)

        assert set(ih3._indices[0]) == {"a", "b"}
        assert set(ih3._indices[1]) == {"x", "y", "p", "q"}
        # Note the downcast to Python date objects
        assert set(ih3._indices[2]) == {0, 1, datetime.date(2022, 12, 30), datetime.date(2022, 12, 31)}

        assert ih3._indices[1].equals(ih1._indices[0].union(ih2._indices[0]))

        # Note the downcast effect here as well
        assert set(ih3._indices[2]) == set(ih1._indices[1].union(ih2._indices[1]))

        assert tuple(ih3) == (
                ('a', 'x', 0),
                ('a', 'y', 1),
                ('b', 'p', datetime.date(2022, 12, 30)),
                ('b', 'q', datetime.date(2022, 12, 31)),
                )

    def test_hierarchy_from_index_items_f(self) -> None:
        ih = IndexHierarchy.from_labels((('x', 0), ('y', 1)))
        idx = Index(('A', 'B', 'C'))

        with self.assertRaises(ErrorInitIndex):
            IndexHierarchy.from_index_items((('a', ih), ('b', idx)))

        with self.assertRaises(ErrorInitIndex):
            IndexHierarchy.from_index_items((('a', idx), ('b', ih)))

    def test_hierarchy_from_index_items_g(self) -> None:
        idx1 = Index(('A', 'B', 'C'))
        idx2 = Index(('x', 'y'))

        ih = IndexHierarchy.from_index_items({"2020-12-30": idx1, "2020-12-31": idx2}.items(), index_constructor=IndexDate)

        assert ih.shape == (len(idx1) + len(idx2), 2)
        assert tuple(ih.astype(str)) == (
                ('2020-12-30', 'A'),
                ('2020-12-30', 'B'),
                ('2020-12-30', 'C'),
                ('2020-12-31', 'x'),
                ('2020-12-31', 'y'),
        )

    #---------------------------------------------------------------------------

    def test_hierarchy_from_labels_delimited_a(self) -> None:

        labels = ("'I' 'A'", "'I' 'B'")

        ih = IndexHierarchy.from_labels_delimited(labels)

        self.assertEqual(ih.values.tolist(),
                [['I', 'A'], ['I', 'B']])

    def test_hierarchy_from_labels_delimited_b(self) -> None:

        labels = (
                "'I' 'A' 0",
                "'I' 'A' 1",
                "'I' 'B' 0",
                "'I' 'B' 1",
                "'II' 'A' 0",
                )

        ih = IndexHierarchy.from_labels_delimited(labels)

        self.assertEqual(ih.values.tolist(),
                [['I', 'A', 0], ['I', 'A', 1], ['I', 'B', 0], ['I', 'B', 1], ['II', 'A', 0]]
                )

    def test_hierarchy_from_labels_delimited_c(self) -> None:

        labels = (
                "['I' 'A' 0]",
                "['I' 'A' 1]",
                "['I' 'B' 0]",
                "['I' 'B' 1]",
                "['II' 'A' 0]",
                )

        ih = IndexHierarchy.from_labels_delimited(labels)

        self.assertEqual(ih.values.tolist(),
                [['I', 'A', 0], ['I', 'A', 1], ['I', 'B', 0], ['I', 'B', 1], ['II', 'A', 0]]
                )

    def test_hierarchy_from_labels_delimited_d(self) -> None:

        labels = (
                "'I' 'A' 0",
                "'I' 'A' 1",
                "'I' 'B' 0",
                "'I' B 1",
                "'II' 'A' 0",
                )

        with self.assertRaises(ValueError):
            IndexHierarchy.from_labels_delimited(labels)

    def test_hierarchy_from_labels_delimited_e(self) -> None:

        labels = (
                "'I' 'A' 0",
                "'I' 'A' 1",
                "'I' 'B' 0",
                "'I'",
                "'II' 'A' 0",
                )

        with self.assertRaises(RuntimeError):
            IndexHierarchy.from_labels_delimited(labels)
    #---------------------------------------------------------------------------

    def test_hierarchy_from_type_blocks_a(self) -> None:
        f1 = Frame.from_element('a', index=range(3), columns=('a',))
        f2 = Frame.from_items((('a', tuple('AABB')), ('b', (1, 2, 1, 2))))
        f3 = Frame.from_items((('a', tuple('AABA')), ('b', (1, 2, 1, 2))))

        with self.assertRaises(ErrorInitIndex):
            IndexHierarchy._from_type_blocks(f1._blocks)

        with self.assertRaises(ErrorInitIndex):
            IndexHierarchy._from_type_blocks(f2._blocks, index_constructors=(IndexDate,))

        with self.assertRaises(ErrorInitIndex):
            IndexHierarchy._from_type_blocks(f3._blocks)

    def test_hierarchy_from_type_blocks_b(self) -> None:
        f1 = Frame.from_items((
                ('a', tuple('ABAB')),
                ('b', (1, 2, 1, 2)),
                ('c', (1, 2, 1, 2)))
                )
        with self.assertRaises(ErrorInitIndex):
            ih = IndexHierarchy._from_type_blocks(f1._blocks)

    def test_hierarchy_from_type_blocks_c(self) -> None:
        f1 = Frame.from_items((
                ('a', tuple('ABAB')),
                ('b', (1, 2, 1, 2)),
                ('c', (1, 2, 1, 2)))
                )

        with self.assertRaises(ErrorInitIndex):
            ih = IndexHierarchy._from_type_blocks(f1._blocks, index_constructors=Index)

    def test_hierarchy_from_type_blocks_d(self) -> None:
        f1 = Frame.from_items((
                ('a', tuple('ABAB')),
                ('b', (1, 2, 1, 2)),
                ('c', (1, 2, 1, 2)))
                )

        with self.assertRaises(ErrorInitIndex):
            ih = IndexHierarchy._from_type_blocks(f1._blocks, index_constructors=[Index for _ in range(2)])

        with self.assertRaises(ErrorInitIndex):
            ih = IndexHierarchy._from_type_blocks(f1._blocks, index_constructors=[Index for _ in range(8)])

    def test_hierarchy_from_type_blocks_e(self) -> None:

        str_dates = np.arange(4).reshape(2,2).astype("datetime64[D]").astype(str)

        ih1 = IndexHierarchy._from_type_blocks(TypeBlocks.from_blocks(str_dates))
        self.assertSetEqual(set(ih1.dtypes.values), {np.dtype("<U28")})

        ih2 = IndexHierarchy._from_type_blocks(TypeBlocks.from_blocks(str_dates), index_constructors=[Index, IndexDate])
        self.assertSetEqual(set(ih2.dtypes.values), {np.dtype("<U28"), np.dtype("<M8[D]")})

        ih3 = IndexHierarchy._from_type_blocks(TypeBlocks.from_blocks(str_dates), index_constructors=IndexDate)
        self.assertSetEqual(set(ih3.dtypes.values), {np.dtype("<M8[D]")})

    #---------------------------------------------------------------------------

    def test_hierarchy_from_values_per_depth_a(self) -> None:

        # NOTE: This will consolidate dtypes
        arrays1 = np.array((
                ('II', 'A', '1'),
                ('I', 'B', '1'),
                ('II', 'B', '2'),
                ('I', 'A', '2'),
                ('I', 'B', '2'),
                ('II', 'A', '2'),
                ('II', 'B', '1'),
                ('I', 'A', '1'),
                ))

        ih1 = IndexHierarchy.from_values_per_depth(arrays1)
        self.assertTrue((np.array(tuple(ih1.iter_label())) == arrays1).all())

        arrays2 = [
            np.array(['II', 'I', 'II', 'I', 'I', 'II', 'II', 'I']),
            np.array(['A', 'B', 'B', 'A', 'B', 'A', 'B', 'A']),
            np.array(['1', '1', '2', '2', '2', '2', '1', '1']),
        ]
        ih2 = IndexHierarchy.from_values_per_depth(arrays2)
        self.assertTrue(ih1.equals(ih2))

    def test_hierarchy_from_values_per_depth_b(self) -> None:

        arrays = [(1, 2), (1,)]

        with self.assertRaises(ErrorInitIndex):
            _ = IndexHierarchy.from_values_per_depth(arrays)


    def test_hierarchy_from_values_per_depth_c(self) -> None:
        a1 = np.array(('1954', '1954', '2020'), np.datetime64)
        a2 = np.array(('2018-01-01', '2018-01-04', '2018-01-04'), np.datetime64)
        ih = IndexHierarchy.from_values_per_depth((a1, a2),
                index_constructors=IndexAutoConstructorFactory)
        self.assertEqual([str(dt) for dt in ih.dtypes.values],
                ['datetime64[Y]', 'datetime64[D]'],
                )
        self.assertEqual(ih.name, None)


    def test_hierarchy_from_values_per_depth_d(self) -> None:
        IACF = IndexAutoConstructorFactory
        a1 = np.array(('1954', '1954', '2020'), np.datetime64)
        a2 = np.array(('2018-01-01', '2018-01-04', '2018-01-04'), np.datetime64)
        ih = IndexHierarchy.from_values_per_depth((a1, a2),
                index_constructors=(IACF('a'), IACF('b')),
                )
        self.assertEqual([str(dt) for dt in ih.dtypes.values],
                ['datetime64[Y]', 'datetime64[D]'],
                )
        self.assertEqual(ih.name, ('a', 'b'))

    def test_hierarchy_from_values_per_depth_e(self) -> None:
        ih = IndexHierarchy.from_values_per_depth((('a', 'a', None, None), ('2012', '2008', '1933', '2008')), index_constructors=(Index, IndexDate))
        self.assertEqual(ih.dtypes.values.tolist(), [np.dtype('O'), np.dtype('<M8[D]')])
        self.assertEqual(ih.shape, (4, 2))

    def test_hierarchy_from_values_per_depth_f(self) -> None:
        ih1 = IndexHierarchy.from_values_per_depth(((), ()))
        self.assertEqual(ih1.shape, (0, 2))

        ih2 = IndexHierarchy.from_values_per_depth(np.array(()).reshape(0, 2))
        self.assertEqual(ih2.shape, (0, 2))

    def test_hierarchy_from_values_per_depth_g(self) -> None:
        with self.assertRaises(RuntimeError):
            ih1 = IndexHierarchy.from_values_per_depth(())
        ih2 = IndexHierarchy.from_values_per_depth((), depth_reference=4)
        self.assertEqual(ih2.shape, (0, 4))

    #---------------------------------------------------------------------------

    def test_hierarchy_contains_a(self) -> None:
        labels = (('I', 'A'), ('I', 'B'))
        ih = IndexHierarchy.from_labels(labels)

        self.assertIn(('I', 'A'), ih)

    def test_hierarchy_contains_b(self) -> None:
        labels = (('I', 'A'), ('I', 'B'))
        ih = IndexHierarchy.from_labels(labels)

        self.assertIn(Index(labels), ih)

    def test_hierarchy_contains_c(self) -> None:
        ih = IndexHierarchy.from_product((True, False), (True, False))

        self.assertIn((True, False), ih)
<<<<<<< HEAD
        self.assertEqual(np.array((True, False)) in ih, False)
        self.assertEqual((True, False, True, False) in ih, False)
=======
        with self.assertRaises(IndexError):
            np.array((True, False)) in ih # type: ignore #noqa: B015

        with self.assertRaises(RuntimeError):
            (True, False, True, False) in ih #noqa: B015
>>>>>>> 538794d0

    def test_hierarchy_contains_d(self) -> None:
        labels = ((True, 'A'), ('I', 'B'))
        ih = IndexHierarchy.from_labels(labels)

        key = HLoc[:, 'A'] # type: ignore

        ih2 = ih.loc[key]
        self.assertEqual(tuple(ih2), ((True, 'A'),))

        self.assertIn(key, ih)

    def test_hierarchy_extract_a(self) -> None:
        idx = IndexHierarchy.from_product(['A', 'B'], [1, 2])

        self.assertEqual(idx.iloc[1], ('A', 2))
        self.assertEqual(idx.loc[('B', 1)], ('B', 1))
        self.assertEqual(idx[2], ('B', 1))
        self.assertEqual(idx.loc[HLoc['B', 1]], ('B', 1))

    def test_hierarchy_iter_a(self) -> None:
        OD = OrderedDict
        tree = OD([
                ('I', OD([
                        ('A', (1, 2)), ('B', (1, 2))
                        ])
                ),
                ('II', OD([
                        ('A', (1, 2)), ('B', (1, 2))
                        ])
                ),
                ])

        ih = IndexHierarchy.from_tree(tree)
        self._assert_to_tree_consistency(ih)

        # this iterates over numpy arrays, which can be used with contains
        self.assertEqual([k in ih for k in ih],
                [True, True, True, True, True, True, True, True]
                )

    def test_hierarchy_rename_a(self) -> None:
        labels = (('a', 1), ('a', 2), ('b', 1), ('b', 2))
        ih1 = IndexHierarchy.from_labels(labels, name='foo')
        self.assertEqual(ih1.name, 'foo')
        ih2 = ih1.rename(None)
        self.assertEqual(ih2.name, None)

    def test_hierarchy_reversed(self) -> None:
        labels = (('a', 1), ('a', 2), ('b', 1), ('b', 2))
        hier_idx = IndexHierarchy.from_labels(labels)
        self.assertTrue(
            all(hidx_1 == hidx_2
                for hidx_1, hidx_2 in zip(reversed(hier_idx), reversed(labels)))
        )

    def test_hierarchy_keys_a(self) -> None:
        OD = OrderedDict
        tree = OD([
                ('I', OD([
                        ('A', (1, 2)), ('B', (1, 2))
                        ])
                ),
                ('II', OD([
                        ('A', (1, 2)), ('B', (1, 2))
                        ])
                ),
                ])

        ih = IndexHierarchyGO.from_tree(tree)
        self._assert_to_tree_consistency(ih)

        self.assertEqual([k in ih for k in ih],
                [True, True, True, True, True, True, True, True]
                )

        ih.append(('III', 'A', 1))

        self.assertEqual(set(ih),
                {('I', 'B', 1), ('I', 'A', 2), ('II', 'B', 2), ('II', 'A', 2), ('I', 'A', 1), ('III', 'A', 1), ('II', 'B', 1), ('II', 'A', 1), ('I', 'B', 2)}
                )

    def test_hierarchy_display_a(self) -> None:
        OD = OrderedDict
        tree = OD([
                ('I', OD([
                        ('A', (1, 2)), ('B', (1, 2))
                        ])
                ),
                ('II', OD([
                        ('A', (1, 2)), ('B', (1, 2))
                        ])
                ),
                ])

        ih = IndexHierarchy.from_tree(tree)
        self._assert_to_tree_consistency(ih)

        post = ih.display()
        self.assertEqual(len(post), 10)

        s = Series(range(8), index=ih)
        post = s.display()
        self.assertEqual(len(post), 11)

    def test_hierarchy_loc_a(self) -> None:
        OD = OrderedDict
        tree = OD([
                ('I', OD([
                        ('A', (1, 2)), ('B', (1, 2))
                        ])
                ),
                ('II', OD([
                        ('A', (1, 2)), ('B', (1, 2))
                        ])
                ),
                ])

        ih = IndexHierarchy.from_tree(tree)
        self._assert_to_tree_consistency(ih)

        s = Series(range(8), index=ih)

        self.assertEqual(
                s.loc[HLoc['I']].values.tolist(),
                [0, 1, 2, 3])

        self.assertEqual(
                s.loc[HLoc[:, 'A']].values.tolist(),
                [0, 1, 4, 5])

    def test_hierarchy_loc_b(self) -> None:
        ih1 = IndexHierarchy.from_labels([(1,'dd',0),(1,'b',0),(2,'cc',0),(2,'ee',0)])

        ih2 = ih1.loc[HLoc[(1,['dd'])]]

        [[a],[b],[c]] = ih2._indexers
        self.assertEqual((a, b, c), (0, 0, 0))

        [[a],[b],[c]] = ih2._indices
        self.assertEqual((a, b, c), (1, 'dd', 0))

    def test_hierarchy_loc_c(self) -> None:
        ih1 = IndexHierarchy.from_labels([(1,'dd',0),(1,'b',0),(2,'cc',0),(2,'ee',0)])

<<<<<<< HEAD
        with self.assertRaises(KeyError):
            ih1.loc[1, 'dd'] # pylint: disable=pointless-statement

        with self.assertRaises(KeyError):
            ih1.loc[1, :] # pylint: disable=pointless-statement

        with self.assertRaises(KeyError):
            ih1.loc[:, 'dd'] # pylint: disable=pointless-statement

        with self.assertRaises(KeyError):
            ih1.loc[:, :, 0] # pylint: disable=pointless-statement

        with self.assertRaises(KeyError):
            ih1.loc[(1, 'dd')] # pylint: disable=pointless-statement

        with self.assertRaises(KeyError):
            ih1.loc[(1, 'dd'):] # pylint: disable=pointless-statement
=======
        with self.assertRaises(RuntimeError):
            ih1.loc[1, 'dd']

        with self.assertRaises(RuntimeError):
            ih1.loc[1, :]

        with self.assertRaises(RuntimeError):
            ih1.loc[:, 'dd']

        with self.assertRaises(RuntimeError):
            ih1.loc[:, :, 0]

        with self.assertRaises(RuntimeError):
            ih1.loc[(1, 'dd')]

        with self.assertRaises(RuntimeError):
            ih1.loc[(1, 'dd'):]
>>>>>>> 538794d0

        with self.assertRaises(KeyError):
            ih1.loc[Index([(1, 'dd')])]

        with self.assertRaises(KeyError):
            ih1.loc[Series([(1, 'dd')])]

    def test_hierarchy_loc_d(self) -> None:
        # https://github.com/static-frame/static-frame/issues/455
        ih1 = IndexHierarchy.from_labels([(0, 1), (0, 2), (1, 0), (1, 1)])
        ih2 = IndexHierarchy.from_labels([(1, 1), (0, 2), (0, 1)])

        self.assertEqual(tuple(ih2), tuple(ih1.loc[ih2]))

    def test_hierarchy_series_a(self) -> None:
        f1 = IndexHierarchy.from_tree
        tree = dict(a=(1,2,3))
        s1 = Series.from_element(23, index=f1(tree))
        self._assert_to_tree_consistency(f1(tree))
        self.assertEqual(s1.values.tolist(), [23, 23, 23])

        f2 = IndexHierarchy.from_product
        s2 = Series.from_element(3, index=f2(Index(('a', 'b')), Index((1,2))))
        self.assertEqual(s2.to_pairs(),
                ((('a', 1), 3), (('a', 2), 3), (('b', 1), 3), (('b', 2), 3)))

    def test_hierarchy_frame_a(self) -> None:
        OD = OrderedDict
        tree = OD([
                ('I', OD([
                        ('A', (1,)), ('B', (1, 2))
                        ])
                ),
                ('II', OD([
                        ('A', (1,)), ('B', (1, 2))
                        ])
                ),
                ])

        ih = IndexHierarchy.from_tree(tree)
        self._assert_to_tree_consistency(ih)

        data = np.arange(6*6).reshape(6, 6)
        f1 = Frame(data, index=ih, columns=ih)
        # self.assertEqual(len(f.to_pairs(0)), 8)


        f2 = f1.assign.loc[('I', 'B', 2), ('II', 'A', 1)](200)

        post = f2.to_pairs(0)
        self.assertEqual(post,
                ((('I', 'A', 1), ((('I', 'A', 1), 0), (('I', 'B', 1), 6), (('I', 'B', 2), 12), (('II', 'A', 1), 18), (('II', 'B', 1), 24), (('II', 'B', 2), 30))), (('I', 'B', 1), ((('I', 'A', 1), 1), (('I', 'B', 1), 7), (('I', 'B', 2), 13), (('II', 'A', 1), 19), (('II', 'B', 1), 25), (('II', 'B', 2), 31))), (('I', 'B', 2), ((('I', 'A', 1), 2), (('I', 'B', 1), 8), (('I', 'B', 2), 14), (('II', 'A', 1), 20), (('II', 'B', 1), 26), (('II', 'B', 2), 32))), (('II', 'A', 1), ((('I', 'A', 1), 3), (('I', 'B', 1), 9), (('I', 'B', 2), 200), (('II', 'A', 1), 21), (('II', 'B', 1), 27), (('II', 'B', 2), 33))), (('II', 'B', 1), ((('I', 'A', 1), 4), (('I', 'B', 1), 10), (('I', 'B', 2), 16), (('II', 'A', 1), 22), (('II', 'B', 1), 28), (('II', 'B', 2), 34))), (('II', 'B', 2), ((('I', 'A', 1), 5), (('I', 'B', 1), 11), (('I', 'B', 2), 17), (('II', 'A', 1), 23), (('II', 'B', 1), 29), (('II', 'B', 2), 35))))
        )


        f3 = f1.assign.loc[('I', 'B', 2):, HLoc[:, :, 2]](200)  # type: ignore  # https://github.com/python/typeshed/pull/3024

        self.assertEqual(f3.to_pairs(0),
                ((('I', 'A', 1), ((('I', 'A', 1), 0), (('I', 'B', 1), 6), (('I', 'B', 2), 12), (('II', 'A', 1), 18), (('II', 'B', 1), 24), (('II', 'B', 2), 30))), (('I', 'B', 1), ((('I', 'A', 1), 1), (('I', 'B', 1), 7), (('I', 'B', 2), 13), (('II', 'A', 1), 19), (('II', 'B', 1), 25), (('II', 'B', 2), 31))), (('I', 'B', 2), ((('I', 'A', 1), 2), (('I', 'B', 1), 8), (('I', 'B', 2), 200), (('II', 'A', 1), 200), (('II', 'B', 1), 200), (('II', 'B', 2), 200))), (('II', 'A', 1), ((('I', 'A', 1), 3), (('I', 'B', 1), 9), (('I', 'B', 2), 15), (('II', 'A', 1), 21), (('II', 'B', 1), 27), (('II', 'B', 2), 33))), (('II', 'B', 1), ((('I', 'A', 1), 4), (('I', 'B', 1), 10), (('I', 'B', 2), 16), (('II', 'A', 1), 22), (('II', 'B', 1), 28), (('II', 'B', 2), 34))), (('II', 'B', 2), ((('I', 'A', 1), 5), (('I', 'B', 1), 11), (('I', 'B', 2), 200), (('II', 'A', 1), 200), (('II', 'B', 1), 200), (('II', 'B', 2), 200))))
        )

    def test_hierarchy_frame_b(self) -> None:
        OD = OrderedDict
        tree = OD([
                ('I', OD([
                        ('A', (1,)), ('B', (1, 2))
                        ])
                ),
                ('II', OD([
                        ('A', (1,)), ('B', (1, 2))
                        ])
                ),
                ])

        ih = IndexHierarchyGO.from_tree(tree)
        self._assert_to_tree_consistency(ih)
        data = np.arange(6*6).reshape(6, 6)
        # TODO: this only works if own_columns is True for now
        f1 = FrameGO(data, index=range(6), columns=ih, own_columns=True)
        f1[('II', 'B', 3)] = 0

        f2 = f1[HLoc[:, 'B']]
        self.assertEqual(f2.shape, (6, 5))

        self.assertEqual(f2.to_pairs(),
                ((('I', 'B', 1), ((0, 1), (1, 7), (2, 13), (3, 19), (4, 25), (5, 31))), (('I', 'B', 2), ((0, 2), (1, 8), (2, 14), (3, 20), (4, 26), (5, 32))), (('II', 'B', 1), ((0, 4), (1, 10), (2, 16), (3, 22), (4, 28), (5, 34))), (('II', 'B', 2), ((0, 5), (1, 11), (2, 17), (3, 23), (4, 29), (5, 35))), (('II', 'B', 3), ((0, 0), (1, 0), (2, 0), (3, 0), (4, 0), (5, 0))))
                )

        f3 = f1[HLoc[:, :, 1]]
        self.assertEqual(f3.to_pairs(), ((('I', 'A', 1), ((0, 0), (1, 6), (2, 12), (3, 18), (4, 24), (5, 30))), (('I', 'B', 1), ((0, 1), (1, 7), (2, 13), (3, 19), (4, 25), (5, 31))), (('II', 'A', 1), ((0, 3), (1, 9), (2, 15), (3, 21), (4, 27), (5, 33))), (('II', 'B', 1), ((0, 4), (1, 10), (2, 16), (3, 22), (4, 28), (5, 34)))))


        f4 = f1.loc[[2, 5], HLoc[:, 'A']]
        self.assertEqual(f4.to_pairs(0),
                ((('I', 'A', 1), ((2, 12), (5, 30))), (('II', 'A', 1), ((2, 15), (5, 33)))))

    def test_hierarchy_index_go_a(self) -> None:

        OD = OrderedDict
        tree1 = OD([
                ('I', OD([
                        ('A', (1,)), ('B', (1, 2))
                        ])
                ),
                ('II', OD([
                        ('A', (1,)), ('B', (1, 2))
                        ])
                ),
                ])
        ih1 = IndexHierarchyGO.from_tree(tree1)
        self._assert_to_tree_consistency(ih1)

        tree2 = OD([
                ('III', OD([
                        ('A', (1,)), ('B', (1, 2))
                        ])
                ),
                ('IV', OD([
                        ('A', (1,)), ('B', (1, 2))
                        ])
                ),
                ])
        ih2 = IndexHierarchyGO.from_tree(tree2)
        self._assert_to_tree_consistency(ih2)

        ih1.extend(ih2)

        self.assertEqual(ih1._loc_to_iloc(('IV', 'B', 2)), 11)
        self.assertEqual(len(ih2), 6)

        # need tuple here to distinguish from iterable type selection
        self.assertEqual([ih1._loc_to_iloc(tuple(v)) for v in ih1.values],
                [0, 1, 2, 3, 4, 5, 6, 7, 8, 9, 10, 11]
                )

    def test_hierarchy_index_go_b(self) -> None:
        labelsA = [
            ('A', 'D'),
            ('A', 'E'),
            ('B', 'D'),
            ('A', 'G'),
            ('B', 'E'),
        ]
        labelsB = [
            ('A', 'H'),
            ('A', 'F'),
            ('B', 'F'),
            ('C', 'D'),
            ('B', 'G'),
        ]

        ihgo = IndexHierarchyGO.from_labels(labelsA)
        ih2 = IndexHierarchy.from_labels(labelsB)

        ihgo.extend(ih2)

        expected = IndexHierarchy.from_labels(labelsA + labelsB)
        self.assertTrue(ihgo.equals(expected))

    def test_hierarchy_index_go_c(self) -> None:
        labelsA = [
            ('A', 'D'),
            ('A', 'E'),
            ('A', 'F'),
            ('B', 'D'),
            ('B', 'E'),
        ]
        labelsB = [
            ('A', 'G'),
            ('A', 'H'),
            ('A', 'I'),
            ('B', 'F'),
            ('B', 'G'),
        ]

        ihgo = IndexHierarchyGO.from_labels(labelsA)
        ih2 = IndexHierarchy.from_labels(labelsB)

        ihgo.extend(ih2)

        expected = IndexHierarchy.from_labels(labelsA + labelsB)
        self.assertTrue(ihgo.equals(expected))

    def test_hierarchy_index_go_d(self) -> None:
        labelsA = [
            ('A', 'D'),
            ('A', 'E'),
            ('A', 'F'),
            ('B', 'E'),
            ('B', 'D'),
        ]
        labelsB = [
            ('B', 'G'),
            ('A', 'G'),
            ('A', 'I'),
            ('A', 'H'),
            ('B', 'F'),
        ]
        labelsC = [
            ('C', 'G'),
            ('D', 'G'),
            ('C', 'I'),
            ('C', 'H'),
            ('F', 'F'),
        ]

        ihgo = IndexHierarchyGO.from_labels(labelsA)
        ih2 = IndexHierarchy.from_labels(labelsB)
        ih3 = IndexHierarchy.from_labels(labelsC)

        ihgo.extend(ih2)
        ihgo.extend(ih3)

        expected = IndexHierarchy.from_labels(labelsA + labelsB + labelsC)
        self.assertTrue(ihgo.equals(expected))

    def test_hierarchy_index_go_e(self) -> None:
        labelsA = [
            ('A', 'D'),
            ('A', 'E'),
            ('A', 'F'),
            ('B', 'E'),
            ('B', 'D'),
        ]

        labelB = ('C', 'C')
        labelsC = [
            ('B', 'G'),
            ('A', 'G'),
            ('A', 'I'),
            ('A', 'H'),
            ('B', 'F'),
        ]
        labelD = ('C', 'B')
        labelsE = [
            ('C', 'G'),
            ('D', 'G'),
            ('C', 'I'),
            ('C', 'H'),
            ('F', 'F'),
        ]
        labelF = ('C', 'A')

        ihgo = IndexHierarchyGO.from_labels(labelsA)
        ih2 = IndexHierarchy.from_labels(labelsC)
        ih3 = IndexHierarchy.from_labels(labelsE)

        ihgo.append(labelB)
        ihgo.extend(ih2)
        ihgo.append(labelD)
        ihgo.extend(ih3)
        ihgo.append(labelF)

        expected = IndexHierarchy.from_labels(labelsA + [labelB] + labelsC + [labelD] + labelsE + [labelF])

        self.assertTrue(ihgo.equals(expected))

    def test_hierarchy_index_go_f(self) -> None:
        labels = [
            ('A', 'D'),
            ('A', 'E'),
            ('A', 'F'),
            ('B', 'E'),
            ('B', 'D'),
        ]

        ihgo = IndexHierarchyGO.from_labels(labels)

        with self.assertRaises(RuntimeError):
            ihgo.append(('A', ))

        with self.assertRaises(RuntimeError):
            ihgo.append(('A', 'B', 'C'))

    #---------------------------------------------------------------------------

    @run_with_static_and_grow_only
    def test_hierarchy_relabel_a(self,
            index_class: tp.Type[IndexHierarchy]
            ) -> None:

        labels = (('I', 'A'), ('I', 'B'), ('II', 'A'), ('II', 'B'))

        ih = index_class.from_labels(labels)

        ih2 = ih.relabel({('I', 'B'): ('I', 'C')})

        self.assertEqual(ih2.values.tolist(),
                [['I', 'A'], ['I', 'C'], ['II', 'A'], ['II', 'B']])

        with self.assertRaises(Exception):
            ih3 = ih.relabel({('I', 'B'): ('I', 'C', 1)})

        ih3 = ih.relabel(lambda x: tuple(e.lower() for e in x))

        self.assertEqual(
                ih3.values.tolist(),
                [['i', 'a'], ['i', 'b'], ['ii', 'a'], ['ii', 'b']])

    def test_hierarchy_relabel_b(self) -> None:

        labels = (('I', 'A'), ('I', 'B'), ('II', 'A'), ('II', 'B'))

        ih = IndexHierarchyGO.from_labels(labels)
        ih.append((('I', 'D')))

        ih2 = ih.relabel({('I', 'B'): ('I', 'C')})

        self.assertEqual(ih2.values.tolist(),
                [['I', 'A'], ['I', 'C'], ['II', 'A'], ['II', 'B'], ['I', 'D']])

        with self.assertRaises(Exception):
            ih3 = ih.relabel({('I', 'B'): ('I', 'C', 1)})

        ih3 = ih.relabel(lambda x: tuple(e.lower() for e in x))

        self.assertEqual(
                ih3.values.tolist(),
                [['i', 'a'], ['i', 'b'], ['ii', 'a'], ['ii', 'b'], ['i', 'd']])

    @run_with_static_and_grow_only
    def test_hierarchy_relabel_at_depth_a(self,
            index_class: tp.Type[IndexHierarchy]
            ) -> None:

        idx1 = Index((True, False))
        idx2 = Index(tuple('abcde'))
        idx3 = Index(range(10))

        ih = index_class.from_product(idx1, idx2, idx3)

        actual = ih.relabel_at_depth(lambda x: x*2, [1, 2])
        expected = index_class.from_product(idx1, idx2 * 2, idx3 * 2)

        self.assertTrue(actual.equals(expected))

    @run_with_static_and_grow_only
    def test_hierarchy_relabel_at_depth_b(self,
            index_class: tp.Type[IndexHierarchy]
            ) -> None:

        labels = [
            (0, 0), # -> (0, 0)
            (0, 1), # -> (0, 1)
            (0, 2), # -> (0, 2)
            (1, 0), # -> (1, 0)
            (1, 1), # -> (1, 1)
            (1, 2), # -> (1, 2)
            (2, 3), # -> (2, 3)
        ]

        mapper = {0:1, 1:0, 2:1}

        ih = index_class.from_labels(labels)

        actual = ih.relabel_at_depth(mapper, 0)

        self.assertListEqual(actual.values.tolist(),
                [[1, 0], [1, 1], [1, 2], [0, 0], [0, 1], [0, 2], [1, 3]])

    @run_with_static_and_grow_only
    def test_hierarchy_relabel_at_depth_2d_single_depth(self,
            index_class: tp.Type[IndexHierarchy]
            ) -> None:

        ih = index_class.from_product(('I', 'II'), ('A', 'B'))

        # Mapping
        ih1 = ih.relabel_at_depth(dict(I=1), depth_level=0)
        self.assertEqual(ih1.values.tolist(),
                [[1, 'A'], [1, 'B'], ['II', 'A'], ['II', 'B']])

        # Function
        ih2 = ih.relabel_at_depth(lambda x: x*2, depth_level=1)
        self.assertEqual(ih2.values.tolist(),
                [['I', 'AA'], ['I', 'BB'], ['II', 'AA'], ['II', 'BB']])

        # Sequence
        ih3 = ih.relabel_at_depth(range(2**2), depth_level=[1])
        self.assertEqual(ih3.values.tolist(),
                [['I', 0], ['I', 1], ['II', 2], ['II', 3]])

    @run_with_static_and_grow_only
    def test_hierarchy_relabel_at_depth_2d_all_depths(self,
            index_class: tp.Type[IndexHierarchy]
            ) -> None:

        ih = index_class.from_product(('I', 'II'), ('A', 'B'))

        # Mapping
        ih1 = ih.relabel_at_depth(dict(I=1, B=2), depth_level=[0, 1])
        self.assertEqual(ih1.values.tolist(),
                [[1, 'A'], [1, 2], ['II', 'A'], ['II', 2]])

        # Func
        ih2 = ih.relabel_at_depth(lambda x: x*2, depth_level=[1, 0])
        self.assertEqual(ih2.values.tolist(),
                [['II', 'AA'], ['II', 'BB'], ['IIII', 'AA'], ['IIII', 'BB']])

        # Sequence
        ih3 = ih.relabel_at_depth(tuple('abcd'), depth_level=[1, 0])
        self.assertEqual(ih3.values.tolist(),
                [['a', 'a'], ['b', 'b'], ['c', 'c'], ['d', 'd']])

    @run_with_static_and_grow_only
    def test_hierarchy_relabel_at_depth_3d_single_depth(self,
            index_class: tp.Type[IndexHierarchy]
            ) -> None:

        ih = index_class.from_product(('I', 'II'), ('B', 'A'), (2, 1))

        # Mapping
        ih1 = ih.relabel_at_depth(dict(II=99), depth_level=0)
        self.assertTrue(ih1.equals(
            index_class.from_product(('I', 99), ('B', 'A'), (2, 1)))
            )

        # Function
        ih2 = ih.relabel_at_depth(lambda x: x.lower(), depth_level=1)
        self.assertTrue(ih2.equals(
            index_class.from_product(('I', 'II'), ('b', 'a'), (2, 1)))
            )

        # Sequence
        ih3 = ih.relabel_at_depth(np.arange(2**3), depth_level=[2,])
        self.assertEqual(ih3.values.tolist(),
                [['I', 'B', 0],
                 ['I', 'B', 1],
                 ['I', 'A', 2],
                 ['I', 'A', 3],
                 ['II', 'B', 4],
                 ['II', 'B', 5],
                 ['II', 'A', 6],
                 ['II', 'A', 7]])

    @run_with_static_and_grow_only
    def test_hierarchy_relabel_at_depth_3d_multiple_depths(self,
            index_class: tp.Type[IndexHierarchy]
            ) -> None:

        ih = index_class.from_product(('I', 'II'), ('B', 'A'), (2, 1))

        # Mapping
        ih1 = ih.relabel_at_depth({'II': 99, 1: 101}, depth_level=list((0, 2)))
        self.assertTrue(ih1.equals(
            index_class.from_product(('I', 99), ('B', 'A'), (2, 101)))
            )

        # Function
        ih2 = ih.relabel_at_depth(lambda x: x*3, depth_level=[2, 0])
        self.assertTrue(ih2.equals(
            index_class.from_product(('III', 'IIIIII'), ('B', 'A'), (6, 3)))
            )

        # Sequence
        ih3 = ih.relabel_at_depth(iter(range(9, 1, -1)), depth_level=list({0: None, 1: None}))
        self.assertEqual(ih3.values.tolist(),
                [[9, 9, 2],
                 [8, 8, 1],
                 [7, 7, 2],
                 [6, 6, 1],
                 [5, 5, 2],
                 [4, 4, 1],
                 [3, 3, 2],
                 [2, 2, 1]])

    @run_with_static_and_grow_only
    def test_hierarchy_relabel_at_depth_3d_all_depths(self,
            index_class: tp.Type[IndexHierarchy]
            ) -> None:

        ih = index_class.from_product(('I', 'II'), ('B', 'A'), (2, 1))

        # Mapping
        series_map = Series([0, True, None, '13'], index=['I', 'II', 'B', 2])
        ih1 = ih.relabel_at_depth(series_map, depth_level=[2,0,1])
        self.assertEqual(ih1.values.tolist(),
                [[0, None, '13'],
                 [0, None, 1],
                 [0, 'A', '13'],
                 [0, 'A', 1],
                 [1, None, '13'],
                 [1, None, 1],
                 [1, 'A', '13'],
                 [1, 'A', 1]])

        # Function
        numbers = (n for n in range(1, 100000000))
        def func(arg: tp.Any) -> int:
            return next(numbers)

        ih2 = ih.relabel_at_depth(func, depth_level=list(l for l in (1, 0, 2)))
        self.assertEqual(ih2.values.tolist(),
                [[1, 3, 5],
                 [1, 3, 6],
                 [1, 4, 5],
                 [1, 4, 6],
                 [2, 3, 5],
                 [2, 3, 6],
                 [2, 4, 5],
                 [2, 4, 6]])

        # Sequence
        ih3 = ih.relabel_at_depth(range(8), depth_level=list(range(3)))
        self.assertEqual(ih3.values.tolist(),
                [[0, 0, 0],
                 [1, 1, 1],
                 [2, 2, 2],
                 [3, 3, 3],
                 [4, 4, 4],
                 [5, 5, 5],
                 [6, 6, 6],
                 [7, 7, 7]])

    @run_with_static_and_grow_only
    def test_hierarchy_relabel_at_depth_bad_input(self,
            index_class: tp.Type[IndexHierarchy]
            ) -> None:
        ih = index_class.from_product(('I', 'II'), ('A', 'B'))

        # Iterable is not long enough!
        with self.assertRaises(ValueError):
            ih.relabel_at_depth(range(3), depth_level=0)

        # Iterable is too long!
        with self.assertRaises(ValueError):
            ih.relabel_at_depth(range(5), depth_level=0)

        # Depth levels are not unique
        with self.assertRaises(ValueError):
            ih.relabel_at_depth({}, depth_level=[0, 0])

        # Depth level is too shallow
        with self.assertRaises(ValueError):
            ih.relabel_at_depth({}, depth_level=2)

        # Depth level outside range positive
        with self.assertRaises(ValueError):
            ih.relabel_at_depth(range(4), depth_level=3)

        # Depth level outside range negative
        with self.assertRaises(ValueError):
            ih.relabel_at_depth(range(4), depth_level=-1)

        # No depth levels!
        with self.assertRaises(ValueError):
            ih.relabel_at_depth(lambda:None, depth_level=[])

    @run_with_static_and_grow_only
    def test_hierarchy_relabel_at_depth_properties(self,
            index_class: tp.Type[IndexHierarchy]
            ) -> None:
        ih = index_class.from_product(('I', 'II'), ('A', 'B'), (1, 2))

        # Identity function relabel
        ih1 = ih.relabel_at_depth(lambda x: x, depth_level=0)
        self.assertTrue(ih1.equals(ih))

        # Empty mapping relabel
        ih2 = ih.relabel_at_depth({}, depth_level=0)
        self.assertTrue(ih2.equals(ih))

        # Repeat column
        ih3 = ih.relabel_at_depth(ih._blocks._extract_array_column(0), depth_level=0)
        self.assertTrue(ih3.equals(ih))

    #---------------------------------------------------------------------------

    def test_hierarchy_rehierarch_a(self) -> None:
        ih1 = IndexHierarchy.from_product(('I', 'II'), ('B', 'A'), (2, 1))
        ih2 = ih1.rehierarch((1, 0, 2))

        self.assertEqual(ih2.values.tolist(),
                [['B', 'I', 2], ['B', 'I', 1], ['B', 'II', 2], ['B', 'II', 1], ['A', 'I', 2], ['A', 'I', 1], ['A', 'II', 2], ['A', 'II', 1]]
                )

        ih3 = ih1.rehierarch((2, 1, 0))
        self.assertEqual(
                ih3.values.tolist(),
                [[2, 'B', 'I'], [2, 'B', 'II'], [2, 'A', 'I'], [2, 'A', 'II'], [1, 'B', 'I'], [1, 'B', 'II'], [1, 'A', 'I'], [1, 'A', 'II']]
                )

    def test_hierarchy_rehierarch_b(self) -> None:
        labels = (
                ('I', 'A'),
                ('I', 'B'),
                ('II', 'C'),
                ('II', 'B'),
                ('II', 'D'),
                ('III', 'D'),
                ('IV', 'A'),
                )

        ih1 = IndexHierarchyGO.from_labels(labels)
        self.assertEqual(ih1.rehierarch([1, 0]).values.tolist(),
                [['A', 'I'], ['A', 'IV'], ['B', 'I'], ['B', 'II'], ['C', 'II'], ['D', 'II'], ['D', 'III']]
                )

    def test_hierarchy_rehierarch_c(self) -> None:
        labels = (
                ('I', 'A'),
                ('I', 'B'),
                ('II', 'A'),
                ('II', 'B'),
                )
        ih1 = IndexHierarchy.from_labels(labels)

        with self.assertRaises(RuntimeError):
            ih1.rehierarch([0, 0])

        with self.assertRaises(RuntimeError):
            ih1.rehierarch([0,])

    #---------------------------------------------------------------------------

    def test_hierarchy_set_operators_a(self) -> None:

        labels = (
                ('I', 'A'),
                ('I', 'B'),
                ('II', 'A'),
                ('II', 'B'),
                )

        ih1 = IndexHierarchy.from_labels(labels)

        labels = (
                ('II', 'A'),
                ('II', 'B'),
                ('III', 'A'),
                ('III', 'B'),
                )

        ih2 = IndexHierarchy.from_labels(labels)

        post1 = ih1.intersection(ih2)
        self.assertEqual(post1.values.tolist(),
                [['II', 'A'], ['II', 'B']])

        post2 = ih1.union(ih2)
        self.assertEqual(post2.values.tolist(),
                [['I', 'A'], ['II', 'A'], ['III', 'A'], ['I', 'B'], ['II', 'B'], ['III', 'B']])

        post3 = ih1.difference(ih2)
        self.assertEqual(post3.values.tolist(),
                [['I', 'A'], ['I', 'B']])

        post4 = ih1.difference(tuple(ih2))
        self.assertTrue(post3.equals(post4))
        self.assertTrue(post4.equals(post3))

    def test_hierarchy_set_operators_b(self) -> None:

        labels = (
                ('II', 'B'),
                ('II', 'A'),
                ('I', 'B'),
                ('I', 'A'),
                )

        ih1 = IndexHierarchy.from_labels(labels)
        ih2 = IndexHierarchy.from_labels(labels)

        post1 = ih1.union(ih2)
        self.assertEqual(post1.values.tolist(),
                [['II', 'B'], ['II', 'A'], ['I', 'B'], ['I', 'A']])

        post2 = ih1.intersection(ih2)
        self.assertEqual(post2.values.tolist(),
                [['II', 'B'], ['II', 'A'], ['I', 'B'], ['I', 'A']])

        post3 = ih1.difference(ih2)
        self.assertEqual(post3.values.tolist(), [])
        self.assertEqual(post3.shape, (0, 2))

    def test_hierarchy_set_operators_c(self) -> None:

        labels = (
                ('II', 'B'),
                ('II', 'A'),
                ('I', 'B'),
                ('I', 'A'),
                )

        ih1 = IndexHierarchy.from_labels((), depth_reference=2)
        ih2 = IndexHierarchy.from_labels(labels)

        post1 = ih1.union(ih2)
        self.assertEqual(post1.values.tolist(),
                [['II', 'B'], ['I', 'B'], ['II', 'A'], ['I', 'A']])

        post2 = ih1.intersection(ih2)
        self.assertEqual(post2.values.tolist(), [])

        post3 = ih1.difference(ih2)
        self.assertEqual(post3.values.tolist(), [])

    def test_hierarchy_set_operators_d(self) -> None:

        labels = (
                ('II', 'B'),
                ('II', 'A'),
                ('I', 'B'),
                ('I', 'A'),
                )

        ih1 = IndexHierarchyGO.from_labels(labels)
        ih2 = IndexHierarchy.from_labels((), depth_reference=2)

        post1 = ih1.union(ih2)
        self.assertEqual(post1.values.tolist(),
                [['II', 'B'], ['II', 'A'], ['I', 'B'], ['I', 'A']])

        post2 = ih1.intersection(ih2)
        self.assertEqual(post2.values.tolist(), [])

        ih1.append(('I', 'C'))

        post3 = ih1.difference(ih2)
        self.assertEqual(post3.values.tolist(),
                [['II', 'B'], ['II', 'A'], ['I', 'B'], ['I', 'A'], ['I', 'C']])

    def test_hierarchy_set_operators_e(self) -> None:
        dd = datetime.date
        i1 = IndexHierarchy.from_labels([[1, dd(2019, 1, 1)], [2, dd(2019, 1, 2)]], index_constructors=[Index, IndexDate])

        i2 = IndexHierarchy.from_labels([[2, dd(2019, 1, 2)], [3, dd(2019, 1, 3)]], index_constructors=[Index, IndexDate])

        i3 = i1.union(i2)

        self.assertEqual(
                i3.index_types.to_pairs(),
                ((0, Index), (1, IndexDate))
                )

    def test_hierarchy_set_operators_f1(self) -> None:
        dd = datetime.date

        i1 = IndexHierarchy.from_labels([[1, dd(2019, 1, 1)], [2, dd(2019, 1, 2)]], index_constructors=[Index, IndexDate], name='foo')

        i2 = IndexHierarchy.from_labels([[2, dd(2019, 1, 2)], [3, dd(2019, 1, 3)]], index_constructors=[Index, IndexDate], name='foo')

        i3 = i1.union(i2)

        self.assertEqual(
                i3.index_types.to_pairs(),
                ((0, Index), (1, IndexDate))
                )

        self.assertEqual(i3.name, 'foo')

    def test_hierarchy_set_operators_f2(self) -> None:
        dd = datetime.date

        i1 = IndexHierarchy.from_labels([[1, dd(2019, 1, 1)], [2, dd(2019, 1, 2)]], index_constructors=[Index, IndexDate], name='foo')

        i2 = IndexHierarchy.from_labels([[2, dd(2019, 1, 2)], [3, dd(2019, 1, 3)]], index_constructors=[Index, IndexDate])

        i3 = i1.union(i2)

        self.assertEqual(
                i3.index_types.to_pairs(),
                ((0, Index), (1, IndexDate))
                )
        # we do not propagate name if not matched
        self.assertEqual(i3.name, None)


    def test_hierarchy_set_operators_g(self) -> None:
        dd = datetime.date

        i1 = IndexHierarchy.from_labels([[1, dd(2019, 1, 1)], [2, dd(2019, 1, 2)]], index_constructors=[Index, IndexDate])

        i2 = IndexHierarchy.from_labels([[2, dd(2019, 1, 2)], [3, dd(2019, 1, 3)]],)

        i3 = i1.union(i2)

        # only if classes match do we pass on index types
        self.assertEqual(
                i3.index_types.to_pairs(),
                ((0, Index), (1, Index))
                )

    def test_hierarchy_set_operators_h(self) -> None:
        dd = datetime.date

        i1 = IndexHierarchy.from_labels([[1, dd(2019, 1, 1)], [2, dd(2019, 1, 2)]], index_constructors=[Index, IndexDate])

        i2 = IndexHierarchy.from_labels([[2, dd(2019, 1, 2), 'a'], [3, dd(2019, 1, 3), 'b']],)

        with self.assertRaises(ErrorInitIndex):
            i3 = i1.union(i2)

        with self.assertRaises(ErrorInitIndex):
            i3 = i1.union(np.arange(4))

    def test_hierarchy_set_operators_i(self) -> None:
        labels = (
                ('II', 'B'),
                ('II', 'A'),
                ('I', 'B'),
                ('I', 'A'),
                )

        ih1 = IndexHierarchy.from_labels(labels)

        f1 = Frame.from_records((('III', 1), ('III', 2)))

        with self.assertRaises(RuntimeError):
            _ = ih1.union(f1)

        ih2 = ih1.union(f1.values)
        self.assertEqual(ih2.values.tolist(),
                [['I', 'A'], ['I', 'B'], ['II', 'A'], ['II', 'B'], ['III', 1], ['III', 2]]
                )

    #---------------------------------------------------------------------------

    def test_hierarchy_set_operators_j(self) -> None:
        labels = (
                ('II', 'B'),
                ('II', 'A'),
                ('I', 'B'),
                ('I', 'A'),
                )

        ih1 = IndexHierarchy.from_labels(labels)

        ih2 = ih1.intersection(ih1.copy())
        self.assertEqual(id(ih1), id(ih2))
        self.assertTrue(ih1.equals(ih2))

        ih3 = ih1.union(ih1.copy())
        self.assertEqual(id(ih1), id(ih3))
        self.assertTrue(ih1.equals(ih3))

        ih4 = ih1.difference(ih1.copy())
        self.assertEqual(len(ih4), 0)

    def test_hierarchy_set_operators_k(self) -> None:
        labels = (
                ('II', 'B'),
                ('II', 'A'),
                ('I', 'B'),
                ('I', 'A'),
                )

        ih1 = IndexHierarchy.from_labels(labels)
        with self.assertRaises(RuntimeError):
            _ = ih1.intersection(['a', 'b'])

    def test_hierarchy_set_operators_l(self) -> None:
        labels = (
                ('I', 'A'),
                ('I', 'B'),
                ('II', 'A'),
                ('II', 'B'),
                )

        ih1 = IndexHierarchy.from_labels(labels)

        labels = (
                ('II', 'A'),
                ('II', 'B'),
                ('III', 'A'),
                ('III', 'B'),
                )

        ih2 = IndexHierarchy.from_labels(labels)

        labels = (
                ('II', 'A'),
                ('II', 'B'),
                ('IV', 'A'),
                ('IV', 'B'),
                )

        ih3 = IndexHierarchy.from_labels(labels)

        post1 = ih1.intersection(ih2, ih3)
        self.assertEqual(post1.values.tolist(),
                [['II', 'A'], ['II', 'B']])


        post2 = ih1.union(ih2, ih3)

        self.assertEqual(post2.values.tolist(),
                [['I', 'A'], ['II', 'A'], ['III', 'A'], ['IV', 'A'], ['I', 'B'], ['II', 'B'], ['III', 'B'], ['IV', 'B']]
                )

    def test_hierarchy_set_operators_m(self) -> None:
        labels = (
                ('II', 'B'),
                ('II', 'A'),
                ('I', 'B'),
                ('I', 'A'),
                )
        ih1 = IndexHierarchy.from_labels(labels)
        post = ih1.intersection((('I', 'B'), ('II', 'B')))
        self.assertEqual(post.values.tolist(),
                [['I', 'B'], ['II', 'B']]
                )

    def test_hierarchy_set_operators_n(self) -> None:
        # Test the short-circuit optimization for intersections when the result
        # will be empty
        ih1 = IndexHierarchy.from_product(('I', 'II'), ('A', 'B'))
        ih2 = IndexHierarchy.from_product(('II', 'III'), ('A', 'B'))
        ih3 = IndexHierarchy.from_product(('III', 'IV'), ('A', 'B'))

        post = ih1.intersection(ih2, ih3)
        assert len(post) == 0

    def test_hierarchy_set_operators_o(self) -> None:
        # Test the short-circuit optimization for differences when all elements are disjoint
        ih1 = IndexHierarchy.from_product(('I', 'II'), ('A', 'B'))
        ih2 = IndexHierarchy.from_product(('III', 'IV'), ('A', 'B'))
        ih3 = IndexHierarchy.from_product(('III', 'IV'), ('C', 'D'))

        post = ih1.difference(ih2, ih3)
        assert post.equals(ih1)

    def test_hierarchy_set_operators_p(self) -> None:
        # Add edge-case coverage for the generic 2D set approach invoked by IndexBase.
        ih = IndexHierarchy.from_product(('I', 'II'), ('A', 'B'))

        empty_mask = np.full(len(ih), False)

        post1 = IndexBase.intersection(ih, ih[empty_mask])
        post2 = IndexBase.intersection(ih, ih.values[empty_mask])
        post3 = IndexBase.intersection(ih[empty_mask], ih)

        post4 = IndexBase.difference(ih, ih.values[empty_mask])
        post5 = IndexBase.difference(ih, ih[empty_mask])
        post6 = IndexBase.difference(ih[empty_mask], ih)

        assert len(post1) == len(post2) == len(post3) == len(post6) == 0
        assert post4.equals(ih)
        assert post5.equals(ih)

        with self.assertRaises(RuntimeError):
            IndexBase.intersection(ih, np.array([[]]))

    #---------------------------------------------------------------------------

    def test_hierarchy_unary_operators_a(self) -> None:

        labels = (
                (1, 1),
                (1, 2),
                (2, 1),
                (2, 2),
                )
        ih1 = IndexHierarchyGO.from_labels(labels)
        ih1.append((3, 1))

        self.assertEqual((-ih1).tolist(),
                [[-1, -1], [-1, -2], [-2, -1], [-2, -2], [-3, -1]]
                )

    #---------------------------------------------------------------------------
    def test_hierarchy_binary_operators_a(self) -> None:

        labels = (
                (1, 1),
                (1, 2),
                (2, 1),
                (2, 2),
                )
        ih1 = IndexHierarchy.from_labels(labels)
        self.assertEqual((ih1*2).tolist(),
                [[2, 2], [2, 4], [4, 2], [4, 4]])

        self.assertEqual((-ih1).tolist(),
                [[-1, -1], [-1, -2], [-2, -1], [-2, -2]])

    def test_hierarchy_binary_operators_b(self) -> None:

        labels = (
                (1, 1),
                (1, 2),
                )
        ih1 = IndexHierarchy.from_labels(labels)

        labels = (
                (3, 3),
                (1, 2),
                )
        ih2 = IndexHierarchy.from_labels(labels)

        self.assertEqual((ih1 @ ih2).tolist(),
                [[4, 5], [5, 7]]
                )

        self.assertEqual((ih1.values @ ih2).tolist(),
                [[4, 5], [5, 7]]
                )

        self.assertEqual((ih1 @ ih2.values).tolist(),
                [[4, 5], [5, 7]]
                )

        self.assertEqual((ih1.values @ ih2.values).tolist(),
                [[4, 5], [5, 7]]
                )

    def test_hierarchy_binary_operators_c(self) -> None:

        labels = (
                (1, 1),
                (1, 2),
                (2, 1),
                (2, 2),
                )
        ih1 = IndexHierarchyGO.from_labels(labels)

        # by default, 1D multiplies by row (label)
        a1 = ih1 * Index((3, 4))
        self.assertEqual(a1.tolist(), [[3, 4], [3, 8], [6, 4], [6, 8]])

        a2 = ih1 + ih1
        self.assertEqual(a2.tolist(), [[2, 2], [2, 4], [4, 2], [4, 4]])

        a3 = ih1.via_T * Index((1, 2, 3, 4))
        self.assertEqual(a3.tolist(), [[1, 1], [2, 4], [6, 3], [8, 8]])

    def test_hierarchy_binary_operators_d(self) -> None:

        labels = (
                (1, 1),
                (1, 2),
                )
        ih1 = IndexHierarchy.from_labels(labels)

        labels = (
                (3, 3),
                (1, 2),
                )
        ih2 = IndexHierarchy.from_labels(labels)

        a1 = ih1 @ ih2
        a2 = ih1.values.tolist() @ ih2 # force rmatmul
        self.assertEqual(a1.tolist(), a2.tolist())

    def test_hierarchy_binary_operators_e(self) -> None:

        labels = (
                (1, 1, 1),
                (2, 2, 2),
                )
        ih1 = IndexHierarchy.from_labels(labels)

        labels = (
                (1, 1, 1),
                (2, 2, 2),
                )
        ih2 = IndexHierarchy.from_labels(labels)

        a1 = ih1 == ih2
        self.assertEqual(a1.tolist(), [[True, True, True], [True, True, True]])

    def test_hierarchy_binary_operators_f(self) -> None:

        a1 = np.arange(25).reshape(5,5)
        a2 = np.arange(start=24, stop=-1, step=-1).reshape(5,5)

        f1_idx_labels = [
                ['i_I', 1, 'i'],
                ['i_I', 2, 'i'],
                ['i_I', 3, 'i'],
                ['i_II', 1, 'i'],
                ['i_II', 3, 'i']]

        f2_idx_labels = [
                ['i_II', 2, 'i'],
                ['i_II', 1, 'i'],
                ['i_I', 3, 'i'],
                ['i_I', 1, 'i'],
                ['i_I', 4, 'i']]

        f1 = Frame(a1, index=IndexHierarchy.from_labels(f1_idx_labels))
        f2 = Frame(a2, index=IndexHierarchy.from_labels(f2_idx_labels))
        int_index = f1.index.intersection(f2.index)

        post = f1.reindex(int_index).index == f2.reindex(int_index).index
        self.assertEqual(post.tolist(),
                [[True, True, True], [True, True, True], [True, True, True]])

    def test_hierarchy_binary_operators_g(self) -> None:

        a1 = np.arange(25).reshape(5,5)
        a2 = np.arange(start=24, stop=-1, step=-1).reshape(5,5)
        f1_idx_labels = [
                ['i_I', 'i'],
                ['i_I', 2],
                ['i_I', 'iii'],
                ['i_II', 'i'],
                ['i_III', 'ii']]

        f2_idx_labels = [
                ['i_IV', 'i'],
                ['i_II', 'ii'],
                ['i_I', 2],
                ['i_I', 'ii'],
                ['i_I', 'iii']]

        f1 = Frame(a1, index=IndexHierarchy.from_labels(f1_idx_labels)) #type: ignore
        f2 = Frame(a2, index=IndexHierarchy.from_labels(f2_idx_labels)) #type: ignore
        int_index = f1.index.intersection(f2.index)

        post = f1.reindex(int_index).index == f2.reindex(int_index).index
        self.assertEqual(post.tolist(), [[True, True], [True, True]])

    def test_hierarchy_binary_operators_h(self) -> None:

        labels1 = (
                (1, 1),
                (2, 2),
                )
        ih1 = IndexHierarchy.from_labels(labels1)

        labels2 = (
                (1, 1, 1),
                (2, 2, 2),
                )
        ih2 = IndexHierarchy.from_labels(labels2)

        with self.assertRaises(NotImplementedError):
            _ = ih1 != ih2

        with self.assertRaises(NotImplementedError):
            _ = ih1 == ih2

        self.assertFalse(ih1.equals(ih2))

    def test_hierarchy_binary_operators_i(self) -> None:

        labels = (
                ('I', 'A'),
                ('I', 'B'),
                ('II', 'A'),
                ('II', 'B'),
                )

        ih1 = IndexHierarchy.from_labels(labels)

        ih2 = ih1 + '_'
        self.assertEqual(ih2.tolist(),
            [['I_', 'A_'], ['I_', 'B_'], ['II_', 'A_'], ['II_', 'B_']])

        ih3 = '_' + ih1
        self.assertEqual(ih3.tolist(),
            [['_I', '_A'], ['_I', '_B'], ['_II', '_A'], ['_II', '_B']])


        ih4 = ih1 * 2
        self.assertEqual(ih4.tolist(),
            [['II', 'AA'], ['II', 'BB'], ['IIII', 'AA'], ['IIII', 'BB']])

    def test_hierarchy_binary_operators_j(self) -> None:

        labels1 = (
                (1, 1),
                (2, 2),
                )
        ih1 = IndexHierarchy.from_labels(labels1)
        with self.assertRaises(ValueError):
            _ = ih1 * ih1.to_frame()

    #---------------------------------------------------------------------------
    def test_hierarchy_flat_a(self) -> None:

        labels = (
                ('I', 'A'),
                ('I', 'B'),
                ('II', 'A'),
                ('II', 'B'),
                )

        ih = IndexHierarchy.from_labels(labels)
        self.assertEqual(ih.flat().values.tolist(),
                [('I', 'A'), ('I', 'B'), ('II', 'A'), ('II', 'B')]
                )

    #---------------------------------------------------------------------------
    def test_hierarchy_add_level_a(self) -> None:

        labels = (
                ('I', 'A'),
                ('I', 'B'),
                ('II', 'A'),
                ('II', 'B'),
                )

        ih = IndexHierarchy.from_labels(labels)
        ih2 = ih.level_add('b')

        self.assertEqual(ih2.values.tolist(),
                [['b', 'I', 'A'], ['b', 'I', 'B'], ['b', 'II', 'A'], ['b', 'II', 'B']])
        self.assertEqual([ih2._loc_to_iloc(tuple(x)) for x in ih2.values],
                [0, 1, 2, 3])

    def test_hierarchy_add_level_b(self) -> None:

        labels = (
                ('I', 'A'),
                ('I', 'B'),
                ('II', 'A'),
                ('II', 'B'),
                )

        ih1 = IndexHierarchyGO.from_labels(labels)
        ih1.append(('III', 'A'))
        ih2 = ih1.level_add('x')

        self.assertEqual(ih1.values.tolist(),
                [['I', 'A'], ['I', 'B'], ['II', 'A'], ['II', 'B'], ['III', 'A']])

        self.assertEqual(ih2.values.tolist(),
                [['x', 'I', 'A'], ['x', 'I', 'B'], ['x', 'II', 'A'], ['x', 'II', 'B'], ['x', 'III', 'A']])

    def test_hierarchy_add_level_c(self) -> None:

        labels = ((1, 'A'), (1, 'B'), (2, 'A'), (2, 'B'))

        ih1 = IndexHierarchyGO.from_labels(labels)
        ih2 = ih1.level_add('x')
        # prove we reused the underlying block arrays
        self.assertEqual(ih1._blocks.mloc.tolist(), ih2._blocks.mloc[1:].tolist())

    def test_hierarchy_add_level_d(self) -> None:
        labels = ((1, 'A'), (1, 'B'), (2, 'A'), (2, 'B'))
        ih1 = IndexHierarchyGO.from_labels(labels)
        ih2 = ih1.level_add('1542-02', index_constructor=IndexYearMonth)

        self.assertEqual(ih2.index_types.values.tolist(),
                [IndexYearMonthGO, IndexGO, IndexGO],
                )
        self.assertTrue(
                (ih2.values_at_depth(0) == np.array(['1542-02', '1542-02', '1542-02', '1542-02'], dtype='datetime64[M]')).all()
                )

    def test_hierarchy_add_level_e(self) -> None:
        labels = ((1, 'A'), (1, 'B'), (2, 'A'), (2, 'B'))
        ih1 = IndexHierarchyGO.from_labels(labels)
        ih1.append(labels[0])

        with self.assertRaises(ErrorInitIndexNonUnique):
            ih1._update_array_cache()

    #---------------------------------------------------------------------------

    def test_hierarchy_drop_level_a(self) -> None:

        labels = (
                ('I', 'A', 1),
                ('I', 'B', 1),
                ('II', 'A', 1),
                ('II', 'B', 2),
                )

        ih = IndexHierarchy.from_labels(labels)
        ih2 = ih.level_drop(-1)

        self.assertEqual(ih2.values.tolist(),
                [['I', 'A'], ['I', 'B'], ['II', 'A'], ['II', 'B']])

    def test_hierarchy_drop_level_b(self) -> None:

        labels = (
                ('I', 'A', 1),
                ('I', 'B', 1),
                ('II', 'C', 1),
                ('II', 'C', 2),
                )

        ih = IndexHierarchy.from_labels(labels)
        ih2 = ih.level_drop(1)
        assert isinstance(ih2, IndexHierarchy)
        self.assertEqual(ih2.values.tolist(),
            [['A', 1], ['B', 1], ['C', 1], ['C', 2]])

        with self.assertRaises(ErrorInitIndex):
            ih2.level_drop(1)

    def test_hierarchy_drop_level_c(self) -> None:

        labels = (
                ('I', 'A', 1),
                ('I', 'B', 2),
                ('II', 'C', 3),
                ('II', 'C', 4),
                )

        ih = IndexHierarchy.from_labels(labels)
        self.assertEqual(ih.level_drop(1).values.tolist(),
                [['A', 1], ['B', 2], ['C', 3], ['C', 4]])

    def test_hierarchy_drop_level_d(self) -> None:

        labels = (
                ('A', 1),
                ('B', 2),
                ('C', 3),
                ('C', 4),
                )

        ih = IndexHierarchy.from_labels(labels)
        self.assertEqual(ih.level_drop(1).values.tolist(),
                [1, 2, 3, 4])

    def test_hierarchy_drop_level_e(self) -> None:

        ih = IndexHierarchy.from_product(('a',), (1,), ('x', 'y'))
        self.assertEqual(ih.level_drop(2).values.tolist(),
                ['x', 'y'])

        self.assertEqual(ih.level_drop(1).values.tolist(),
                [[1, 'x'], [1, 'y']])

    def test_hierarchy_drop_level_f(self) -> None:

        ih = IndexHierarchy.from_product(('a',), (1,), ('x',))
        self.assertEqual(ih.level_drop(1).values.tolist(),
                [[1, 'x']])

    def test_hierarchy_drop_level_g(self) -> None:

        ih = IndexHierarchy.from_product(('a',), (1,), ('x',))
        with self.assertRaises(ValueError):
            _ = ih.level_drop(0)

    def test_hierarchy_drop_level_h(self) -> None:

        labels = (
                ('I', 'A', 1, False),
                ('I', 'B', 2, True),
                ('II', 'C', 3, False),
                ('II', 'C', 4, True),
                )

        ih = IndexHierarchy.from_labels(labels)

        post1 = ih.level_drop(-1)
        assert isinstance(post1, IndexHierarchy) # mypy
        self.assertEqual(ih._blocks.mloc[:-1].tolist(), post1._blocks.mloc.tolist())

        with self.assertRaises(ErrorInitIndexNonUnique):
            ih.level_drop(-2)

        post2 = ih.level_drop(1)
        assert isinstance(post2, IndexHierarchy) # mypy
        self.assertEqual(ih._blocks.mloc[1:].tolist(), post2._blocks.mloc.tolist())

        post3 = ih.level_drop(2)
        assert isinstance(post3, IndexHierarchy) # mypy
        self.assertEqual(ih._blocks.mloc[2:].tolist(), post3._blocks.mloc.tolist())

    def test_hierarchy_drop_level_i(self) -> None:

        labels = (
                ('I', 'A', 1, False),
                ('I', 'B', 2, True),
                ('II', 'C', 3, None),
                ('II', 'C', 4, ...),
                )

        ih1 = IndexHierarchy.from_labels(labels, name=('a', 'b', 'c', 'd'))

        ih2 = ih1.level_drop(1)
        self.assertEqual(ih2.name, ('b', 'c', 'd'))

        ih3 = ih1.level_drop(2)
        self.assertEqual(ih3.name, ('c', 'd'))

        ih4 = ih1.level_drop(3)
        self.assertEqual(ih4.name, 'd')

    def test_hierarchy_drop_level_j(self) -> None:

        labels = (
                ('I', 'A', 1, False),
                ('II', 'B', 2, True),
                ('III', 'C', 3, None),
                ('IV', 'D', 4, ...),
                )

        ih1 = IndexHierarchy.from_labels(labels, name=('a', 'b', 'c', 'd'))

        ih2 = ih1.level_drop(-1)
        self.assertEqual(ih2.name, ('a', 'b', 'c'))

        ih3 = ih1.level_drop(-2)
        self.assertEqual(ih3.name, ('a', 'b'))

        ih4 = ih1.level_drop(-3)
        self.assertEqual(ih4.name, 'a')

    def test_hierarchy_drop_level_k(self) -> None:
        tree = {
            'f1': {'i_I': ('1',), 'i_II': ('2',)},
            'f2': {'c_I': ('A', ), 'c_II': ('B',)}
        }
        ih = IndexHierarchy.from_tree(tree)
        self._assert_to_tree_consistency(ih)
        post = ih.level_drop(1)

        # This used to raise `ValueError: negative dimensions are not allowed`
        # as the `ih` hadn't properly updated its internal cache before creation
        post.display()

    def test_hierarchy_drop_level_l(self) -> None:
        labels = (
                ('I', 'A', 1, False),
                ('I', 'B', 2, True),
                ('II', 'C', 3, False),
                ('II', 'D', 3, False),
                )
        ih = IndexHierarchy.from_labels(labels)
        with self.assertRaises(ErrorInitIndexNonUnique):
            post = ih.level_drop(2)

    def test_hierarchy_drop_level_m(self) -> None:
        ih1= IndexHierarchy.from_product(('a', 'b'), (1, 2), name=('x', 'y'))
        self.assertTrue(ih1._name_is_names())
        with self.assertRaises(ValueError):
            _ = ih1.level_drop(0)


    #---------------------------------------------------------------------------

    def test_hierarchy_drop_loc_a(self) -> None:

        labels = (
                ('I', 'A', 1),
                ('I', 'B', 1),
                ('II', 'A', 1),
                ('II', 'B', 2),
                )

        ih1 = IndexHierarchy.from_labels(labels)
        ih2 = ih1._drop_loc([('I', 'B', 1), ('II', 'B', 2)])

        self.assertEqual(ih2.to_frame().to_pairs(0),
                ((0, ((0, 'I'), (1, 'II'))), (1, ((0, 'A'), (1, 'A'))), (2, ((0, 1), (1, 1))))
                )

    def test_hierarchy_drop_loc_b(self) -> None:

        labels = (
                ('I', 'A', 1),
                ('I', 'B', 1),
                ('II', 'A', 1),
                ('II', 'B', 2),
                )

        ih1 = IndexHierarchyGO.from_labels(labels)

        ih1.append(('II', 'B', 3))
        ih2 = ih1._drop_loc([('I', 'B', 1), ('II', 'B', 2)])
        self.assertEqual(ih2.to_frame().to_pairs(0),
                ((0, ((0, 'I'), (1, 'II'), (2, 'II'))), (1, ((0, 'A'), (1, 'A'), (2, 'B'))), (2, ((0, 1), (1, 1), (2, 3))))
                )

    #---------------------------------------------------------------------------

    def test_hierarchy_boolean_loc(self) -> None:
        records = (
                ('a', 999999, 0.1),
                ('a', 201810, 0.1),
                ('b', 999999, 0.4),
                ('b', 201810, 0.4))
        f1 = Frame.from_records(records, columns=list('abc'))

        f1 = f1.set_index_hierarchy(['a', 'b'], drop=False)
        self.assertEqual(f1.index.names, ('a', 'b'))

        f2 = f1.loc[f1['b'] == 999999]

        self.assertEqual(f2.to_pairs(0),
                (('a', ((('a', 999999), 'a'), (('b', 999999), 'b'))), ('b', ((('a', 999999), 999999), (('b', 999999), 999999))), ('c', ((('a', 999999), 0.1), (('b', 999999), 0.4)))))

        f3 = f1.loc[Series([False, True], index=(('b', 999999), ('b', 201810)))]
        self.assertEqual(f3.to_pairs(0),
                (('a', ((('b', 201810), 'b'),)), ('b', ((('b', 201810), 201810),)), ('c', ((('b', 201810), 0.4),))))

    def test_hierarchy_name_a(self) -> None:

        idx1 = IndexHierarchy.from_product(list('ab'), list('xy'), name='q')
        self.assertEqual(idx1.name, 'q')

        idx2 = idx1.rename('w')
        self.assertEqual(idx2.name, 'w')
        # will provide one for each level
        self.assertEqual(idx2.names, ('__index0__', '__index1__'))

    def test_hierarchy_name_b(self) -> None:

        idx1 = IndexHierarchyGO.from_product(list('ab'), list('xy'), name='q')
        idx2 = idx1.rename('w')

        self.assertEqual(idx1.name, 'q')
        self.assertEqual(idx2.name, 'w')

        idx1.append(('c', 'c'))
        idx2.append(('x', 'x'))

        self.assertEqual(
                idx1.values.tolist(),
                [['a', 'x'], ['a', 'y'], ['b', 'x'], ['b', 'y'], ['c', 'c']]
                )

        self.assertEqual(
                idx2.values.tolist(),
                [['a', 'x'], ['a', 'y'], ['b', 'x'], ['b', 'y'], ['x', 'x']]
                )

    def test_hierarchy_name_c(self) -> None:

        idx1 = IndexHierarchyGO.from_product(list('ab'), list('xy'), name='q')
        idx2 = idx1.rename(('a', 'b', 'c'))

        # since the name attr is the wrong size, names use the generic from
        self.assertEqual(idx2.names, ('__index0__', '__index1__'))

    def test_hierarchy_name_d(self) -> None:

        idx1 = IndexHierarchy.from_product(list('ab'), list('xy'), name='q')
        self.assertEqual(idx1.name, 'q')

    def test_hierarchy_display_b(self) -> None:

        idx1 = IndexHierarchy.from_product(list('ab'), list('xy'), name='q')

        match = tuple(idx1.display(DisplayConfig(type_color=False)))

        self.assertEqual(
                match,
                (['<IndexHierarchy: q>', ''], ['a', 'x'], ['a', 'y'], ['b', 'x'], ['b', 'y'], ['<<U1>', '<<U1>'])
                )

    #---------------------------------------------------------------------------
    def test_hierarchy_to_frame_a(self) -> None:

        ih1 = IndexHierarchy.from_product(list('ab'), list('xy'), name='q')

        self.assertEqual(ih1.to_frame().to_pairs(0),
                ((0, ((0, 'a'), (1, 'a'), (2, 'b'), (3, 'b'))), (1, ((0, 'x'), (1, 'y'), (2, 'x'), (3, 'y'))))
                )

        f2 = ih1.to_frame_go()
        f2[-1] = None

        self.assertEqual(f2.to_pairs(0),
                ((0, ((0, 'a'), (1, 'a'), (2, 'b'), (3, 'b'))), (1, ((0, 'x'), (1, 'y'), (2, 'x'), (3, 'y'))), (-1, ((0, None), (1, None), (2, None), (3, None))))
                )

    def test_hierarchy_to_frame_b(self) -> None:

        ih1 = IndexHierarchy.from_product(list('ab'), [10.1, 20.2], name='q')
        f1 = ih1.to_frame()
        self.assertEqual(f1.dtypes.to_pairs(),
                ((0, np.dtype('<U1')), (1, np.dtype('float64')))
                )

    #---------------------------------------------------------------------------

    def test_hierarchy_to_html_datatables(self) -> None:

        ih1 = IndexHierarchy.from_product(list('ab'), list('xy'), name='q')

        with temp_file('.html', path=True) as fp:
            ih1.to_html_datatables(fp, show=False)
            with open(fp, encoding='utf-8') as file:
                data = file.read()
                self.assertTrue('SFTable' in data)
                self.assertTrue(len(data) > 1000)

    def test_hierarchy_to_pandas_a(self) -> None:

        idx1 = IndexHierarchy.from_product(list('ab'), list('xy'), name='q')

        pdidx = idx1.to_pandas()
        self.assertEqual(pdidx.name, 'q')
        self.assertEqual(
                idx1.values.tolist(),
                [list(x) for x in pdidx.values.tolist()])

    def test_hierarchy_from_pandas_a(self) -> None:
        import pandas

        pdidx = pandas.MultiIndex.from_product((('I', 'II'), ('A', 'B')))

        idx = IndexHierarchy.from_pandas(pdidx)

        self.assertEqual(idx.values.tolist(),
                [['I', 'A'], ['I', 'B'], ['II', 'A'], ['II', 'B']]
                )

    def test_hierarchy_from_pandas_b(self) -> None:
        import pandas

        pdidx = pandas.MultiIndex.from_product((('I', 'II'), ('A', 'B')))

        idx = IndexHierarchyGO.from_pandas(pdidx)

        self.assertEqual(idx.values.tolist(),
                [['I', 'A'], ['I', 'B'], ['II', 'A'], ['II', 'B']]
                )

        self.assertEqual(idx.values.tolist(),
                [['I', 'A'], ['I', 'B'], ['II', 'A'], ['II', 'B']])

        idx.append(('III', 'A'))

        self.assertEqual(idx.values.tolist(),
                [['I', 'A'], ['I', 'B'], ['II', 'A'], ['II', 'B'], ['III', 'A']])

    def test_hierarchy_from_pandas_c(self) -> None:
        import pandas

        pdidx = pandas.MultiIndex.from_tuples((('I', 'II'), ('I', 'II')))

        with self.assertRaises(ErrorInitIndex):
            IndexHierarchyGO.from_pandas(pdidx)

    def test_hierarchy_from_pandas_d(self) -> None:
        import pandas

        pdidx = pandas.MultiIndex.from_product(
            ((np.datetime64('2000-01-01'), np.datetime64('2000-01-02')), range(3)))

        idx1 = IndexHierarchyGO.from_pandas(pdidx)
        self.assertEqual([IndexNanosecondGO, IndexGO], idx1.index_types.values.tolist())

        idx2 = IndexHierarchy.from_pandas(pdidx)
        self.assertEqual([IndexNanosecond, Index], idx2.index_types.values.tolist())

    def test_hierarchy_from_pandas_unbloats(self) -> None:
        import pandas

        mi = pandas.MultiIndex([tuple("ABC"), tuple("DEF")], [[0, 0, 1], [1,2,2]])

        ih1 = IndexHierarchy.from_pandas(mi)
        ih2 = IndexHierarchy.from_values_per_depth([tuple("AAB"), tuple("EFF")])

        self.assertTrue(all(a.equals(b) for (a, b) in zip(ih1._indices, ih2._indices)))

        self.assertTrue(ih1.equals(ih2))
        self.assertTrue(ih2.equals(ih1))
        self.assertTrue(ih1.loc[ih2].equals(ih2.loc[ih1]))
        self.assertTrue(ih2.loc[ih1].equals(ih1.loc[ih2]))

    def test_hierarchy_from_pandas_fails_non_multiindex(self) -> None:
        import pandas

        i = pandas.Index(["ABC", "DEF"])
        with self.assertRaises(ErrorInitIndex):
            IndexHierarchy.from_pandas(i)

    #---------------------------------------------------------------------------

    def test_hierarchy_copy_a(self) -> None:

        labels = (('I', 'A'), ('I', 'B'), ('II', 'A'), ('II', 'B'))

        ih1 = IndexHierarchy.from_labels(labels)
        ih2 = ih1.copy()

        self.assertEqual(ih2.values.tolist(),
            [['I', 'A'], ['I', 'B'], ['II', 'A'], ['II', 'B']])

    def test_hierarchy_copy_b(self) -> None:

        labels = (('I', 'A'), ('I', 'B'), ('II', 'A'), ('II', 'B'))

        ih1 = IndexHierarchyGO.from_labels(labels)
        ih2 = ih1.copy()
        ih2.append(('II', 'C'))

        self.assertEqual(ih2.values.tolist(),
            [['I', 'A'], ['I', 'B'], ['II', 'A'], ['II', 'B'], ['II', 'C']]
            )

        self.assertEqual(ih1.values.tolist(),
            [['I', 'A'], ['I', 'B'], ['II', 'A'], ['II', 'B']]
            )

    def test_hierarchy_copy_c(self) -> None:

        labels = (('I', 'A'), ('I', 'B'), ('II', 'A'), ('II', 'B'))

        ih1 = IndexHierarchyGO.from_labels(labels)
        ih2 = ih1.copy()
        ih1.append(('II', 'C'))

        ih1._update_array_cache()

        self.assertEqual([i.tolist() for i in ih2._indexers],
            [[0, 0, 1, 1], [0, 1, 0, 1]]
            )

        self.assertEqual([i.tolist() for i in ih1._indexers],
            [[0, 0, 1, 1, 1], [0, 1, 0, 1, 2]]
            )

    def test_hierarchy_deepcopy_a(self) -> None:

        groups = Index(('A', 'B', 'C'))
        dates = IndexDate.from_date_range('2018-01-01', '2018-01-04')
        observations = Index(('x', 'y'))
        ih1 = IndexHierarchy.from_product(groups, dates, observations)

        ih2 = copy.deepcopy(ih1)
        self.assertEqual(ih1.values.tolist(), ih2.values.tolist())

    def test_hierarchy_deepcopy_b(self) -> None:


        idx1 = Index(('A', 'B', 'C'))
        idx2 = Index(('x', 'y'))
        idx3 = Index((4, 5, 6))

        ih1 = IndexHierarchyGO.from_index_items(dict(a=idx1, b=idx2, c=idx3).items())
        ih1.append(('c', 7))

        ih2 = copy.deepcopy(ih1)

        ih2.append(('c', 8))
        ih1.append(('d', 8))

        self.assertEqual(ih1.values.tolist(),
                [['a', 'A'], ['a', 'B'], ['a', 'C'], ['b', 'x'], ['b', 'y'], ['c', 4], ['c', 5], ['c', 6], ['c', 7], ['d', 8]]
                )

        self.assertEqual(ih2.values.tolist(),
                [['a', 'A'], ['a', 'B'], ['a', 'C'], ['b', 'x'], ['b', 'y'], ['c', 4], ['c', 5], ['c', 6], ['c', 7], ['c', 8]]
                )

    #---------------------------------------------------------------------------

    def test_hierarchy_ufunc_axis_skipna_a(self) -> None:

        ih1 = IndexHierarchy.from_product((10, 20), (3, 7))
        with self.assertRaises(NotImplementedError):
            _ = ih1.std()

        with self.assertRaises(NotImplementedError):
            _ = ih1.sum()

    def test_hierarchy_ufunc_shape_skipna_a(self) -> None:

        ih1 = IndexHierarchy.from_product((10, 20), (3, 7))
        with self.assertRaises(NotImplementedError):
            _ = ih1.cumprod()

        with self.assertRaises(NotImplementedError):
            _ = ih1.cumsum()


    #---------------------------------------------------------------------------

    def test_hierarchy_pickle_a(self) -> None:

        a = IndexHierarchy.from_product((10, 20), (3, 7))
        b = IndexHierarchy.from_product(('a', 'b'), ('x', 'y'))

        for index in (a, b):
            # force creating of ._labels
            self.assertTrue(len(index.values), len(index))

            pbytes = pickle.dumps(index)
            index_new = pickle.loads(pbytes)

            for v in index: # iter labels (tuples here)
                self.assertFalse(index_new.values.flags.writeable)
                self.assertEqual(index_new.loc[v], index.loc[v])

    #---------------------------------------------------------------------------
    def test_hierarchy_sort_a(self) -> None:

        ih1 = IndexHierarchy.from_product((1, 2), (30, 70))

        self.assertEqual(ih1.sort(ascending=False).values.tolist(),
            [[2, 70], [2, 30], [1, 70], [1, 30]]
            )

    def test_hierarchy_sort_b(self) -> None:

        ih1 = IndexHierarchy.from_labels(((1, 1000), (30, 25), (100, 3)))

        self.assertEqual(ih1.sort(key=lambda i: i / -1).values.tolist(),
                [[100, 3], [30, 25], [1, 1000]])

        self.assertEqual(ih1.sort(
                key=lambda i: i.values.sum(axis=1)).values.tolist(),
                [[30, 25], [100, 3], [1, 1000]],
                )

    def test_hierarchy_sort_c(self) -> None:

        ih1 = IndexHierarchy.from_product(('a', 'b'), (1, 5, 3, -4), ('y', 'z', 'x'))

        with self.assertRaises(RuntimeError):
            ih1.sort(ascending=(True, False))

        self.assertEqual(ih1.sort(ascending=(True, False, True)).values.tolist(),
            [['a', 5, 'x'], ['a', 5, 'y'], ['a', 5, 'z'], ['a', 3, 'x'], ['a', 3, 'y'], ['a', 3, 'z'], ['a', 1, 'x'], ['a', 1, 'y'], ['a', 1, 'z'], ['a', -4, 'x'], ['a', -4, 'y'], ['a', -4, 'z'], ['b', 5, 'x'], ['b', 5, 'y'], ['b', 5, 'z'], ['b', 3, 'x'], ['b', 3, 'y'], ['b', 3, 'z'], ['b', 1, 'x'], ['b', 1, 'y'], ['b', 1, 'z'], ['b', -4, 'x'], ['b', -4, 'y'], ['b', -4, 'z']]
            )

        self.assertEqual(ih1.sort(ascending=(True, False, False)).values.tolist(),
            [['a', 5, 'z'], ['a', 5, 'y'], ['a', 5, 'x'], ['a', 3, 'z'], ['a', 3, 'y'], ['a', 3, 'x'], ['a', 1, 'z'], ['a', 1, 'y'], ['a', 1, 'x'], ['a', -4, 'z'], ['a', -4, 'y'], ['a', -4, 'x'], ['b', 5, 'z'], ['b', 5, 'y'], ['b', 5, 'x'], ['b', 3, 'z'], ['b', 3, 'y'], ['b', 3, 'x'], ['b', 1, 'z'], ['b', 1, 'y'], ['b', 1, 'x'], ['b', -4, 'z'], ['b', -4, 'y'], ['b', -4, 'x']]
            )

        self.assertEqual(ih1.sort(ascending=(False, True, False)).values.tolist(),
            [['b', -4, 'z'], ['b', -4, 'y'], ['b', -4, 'x'], ['b', 1, 'z'], ['b', 1, 'y'], ['b', 1, 'x'], ['b', 3, 'z'], ['b', 3, 'y'], ['b', 3, 'x'], ['b', 5, 'z'], ['b', 5, 'y'], ['b', 5, 'x'], ['a', -4, 'z'], ['a', -4, 'y'], ['a', -4, 'x'], ['a', 1, 'z'], ['a', 1, 'y'], ['a', 1, 'x'], ['a', 3, 'z'], ['a', 3, 'y'], ['a', 3, 'x'], ['a', 5, 'z'], ['a', 5, 'y'], ['a', 5, 'x']]
            )

    def test_hierarchy_sort_d(self) -> None:
        ih1 = IndexHierarchy.from_labels((), depth_reference=2)
        ih2 = ih1.sort()
        self.assertEqual(ih1.shape, ih2.shape)

    #---------------------------------------------------------------------------
    def test_hierarchy_isin_a(self) -> None:

        ih1 = IndexHierarchy.from_product((1, 2), (30, 70), (2, 5))

        post = ih1.isin([(2, 30, 2),])
        self.assertEqual(post.dtype, bool)
        self.assertEqual(post.tolist(),
            [False, False, False, False, True, False, False, False])

        extract = ih1.loc[post]
        self.assertEqual(extract.values.shape, (1, 3))

    def test_hierarchy_isin_b(self) -> None:

        ih1 = IndexHierarchy.from_product((1, 2), (30, 70), (2, 5))

        with self.assertRaises(RuntimeError):
            ih1.isin([3,4,5]) #type: ignore # not an iterable of iterables

        post = ih1.isin(([3,4], [2,5,1,5]))
        self.assertEqual(post.sum(), 0)

    def test_hierarchy_isin_c(self) -> None:

        ih1 = IndexHierarchy.from_product((1, 2), ('a', 'b'), (2, 5))

        # multiple matches

        post1 = ih1.isin([(1, 'a', 5), (2, 'b', 2)])
        self.assertEqual(post1.tolist(),
                [False, True, False, False, False, False, True, False])

        post2 = ih1.isin(ih1)
        self.assertEqual(post2.sum(), len(ih1))

    def test_hierarchy_isin_d(self) -> None:

        ih1 = IndexHierarchy.from_product((1, 2), (30, 70), (2, 5))

        # Index is an iterable
        index_iter1 = (val for val in (2, 30, 2))
        index_non_iter = (1, 70, 5)

        post = ih1.isin([index_iter1, index_non_iter])
        self.assertEqual(post.dtype, bool)
        self.assertEqual(post.tolist(),
            [False, False, False, True, True, False, False, False])

        extract = ih1.loc[post]
        self.assertEqual(extract.values.shape, (2, 3))

    def test_hierarchy_roll_a(self) -> None:

        ih1 = IndexHierarchy.from_product((1, 2), (30, 70))

        self.assertEqual(ih1.roll(1).values.tolist(),
            [[2, 70], [1, 30], [1, 70], [2, 30]]
            )

        self.assertEqual(ih1.roll(2).values.tolist(),
            [[2, 30], [2, 70], [1, 30], [1, 70]]
            )

    def test_hierarchy_roll_b(self) -> None:

        ih1 = IndexHierarchy.from_labels((('a', 1), ('b', 20), ('c', 400), ('d', 50)))

        self.assertEqual(
                ih1.roll(1).values.tolist(),
                [['d', 50], ['a', 1], ['b', 20], ['c', 400]]
                )

        self.assertEqual(
                ih1.roll(-1).values.tolist(),
                [['b', 20], ['c', 400], ['d', 50], ['a', 1]]
                )

    def test_hierarchy_dtypes_a(self) -> None:
        idx1 = Index(('A', 'B'))
        idx2 = IndexDate.from_date_range('2019-01-05', '2019-01-08')
        idx3 = Index((1, 2))
        hidx = IndexHierarchy.from_product(idx1, idx2, idx3)

        self.assertEqual(
            [(x, y.kind) for x, y in hidx.dtypes.to_pairs()],
            [(0, 'U'), (1, 'M'), (2, 'i')]
            )

    def test_hierarchy_dtypes_b(self) -> None:
        idx1 = Index(('A', 'B'), name='a')
        idx2 = IndexDate.from_date_range('2019-01-05', '2019-01-08', name='b')
        idx3 = Index((1, 2), name='c')
        hidx = IndexHierarchy.from_product(idx1, idx2, idx3)

        self.assertEqual(
            [(x, y.kind) for x, y in hidx.dtypes.to_pairs()],
            [('a', 'U'), ('b', 'M'), ('c', 'i')]
            )

    def test_hierarchy_index_types_a(self) -> None:
        idx1 = Index(('A', 'B'))
        idx2 = IndexDate.from_date_range('2019-01-05', '2019-01-08')
        idx3 = Index((1, 2))
        hidx = IndexHierarchy.from_product(idx1, idx2, idx3)

        self.assertEqual(
            [(x, y.__name__) for x, y in hidx.index_types.to_pairs()],
            [(0, 'Index'), (1, 'IndexDate'), (2, 'Index')]
            )

    def test_hierarchy_index_types_b(self) -> None:
        idx1 = Index(('A', 'B'), name='a')
        idx2 = IndexDate.from_date_range('2019-01-05', '2019-01-08', name='b')
        idx3 = Index((1, 2), name='c')
        hidx = IndexHierarchy.from_product(idx1, idx2, idx3)

        self.assertEqual(
            [(x, y.__name__) for x, y in hidx.index_types.to_pairs()],
            [('a', 'Index'), ('b', 'IndexDate'), ('c', 'Index')]
            )

    #---------------------------------------------------------------------------
    def test_hierarchy_label_widths_at_depth_a(self) -> None:
        idx1 = Index(('A', 'B'), name='a')
        idx2 = IndexDate.from_date_range('2019-01-05', '2019-01-08', name='b')
        idx3 = Index((1, 2), name='c')
        hidx = IndexHierarchyGO.from_product(idx1, idx2, idx3)

        hidx.append(('B', np.datetime64('2019-01-05'), 3))

        self.assertEqual(tuple(hidx.label_widths_at_depth(0)),
                (('A', 8), ('B', 9))
                )

        self.assertEqual(tuple(hidx.label_widths_at_depth(1)),
                ((np.datetime64('2019-01-05'), 2),
                (np.datetime64('2019-01-06'), 2),
                (np.datetime64('2019-01-07'), 2),
                (np.datetime64('2019-01-08'), 2),
                (np.datetime64('2019-01-05'), 2),
                (np.datetime64('2019-01-06'), 2),
                (np.datetime64('2019-01-07'), 2),
                (np.datetime64('2019-01-08'), 2),
                (np.datetime64('2019-01-05'), 1),
                ))

        self.assertEqual(tuple(hidx.label_widths_at_depth(2)),
                ((1, 1), (2, 1), (1, 1), (2, 1), (1, 1), (2, 1), (1, 1), (2, 1), (1, 1), (2, 1), (1, 1), (2, 1), (1, 1), (2, 1), (1, 1), (2, 1), (3, 1))
                )

        self.assertEqual(tuple(hidx.label_widths_at_depth(2)), tuple(hidx.label_widths_at_depth([2])))


    def test_hierarchy_label_widths_at_depth_b(self) -> None:
        idx1 = Index(('A', 'B'), name='a')
        idx2 = IndexDate.from_date_range('2019-01-05', '2019-01-08', name='b')
        idx3 = Index((1, 2), name='c')
        hidx = IndexHierarchy.from_product(idx1, idx2, idx3)

        with self.assertRaises(NotImplementedError):
            _ = next(hidx.label_widths_at_depth(None))

        with self.assertRaises(NotImplementedError):
            _ = next(hidx.label_widths_at_depth([0, 1]))

    #---------------------------------------------------------------------------

    def test_hierarchy_astype_a(self) -> None:

        ih1 = IndexHierarchy.from_product((1, 2), ('a', 'b'), (2, 5))

        ih2 = ih1.astype[[0, 2]](float)

        self.assertEqual(ih2.dtypes.values.tolist(),
                [np.dtype('float64'), np.dtype('<U1'), np.dtype('float64')])

    def test_hierarchy_astype_b(self) -> None:

        ih1 = IndexHierarchy.from_product((1, 2), (100, 200))
        ih2 = ih1.astype(float)
        self.assertEqual(ih2.dtypes.values.tolist(),
                [np.dtype('float64'), np.dtype('float64')])

    def test_hierarchy_astype_c(self) -> None:
        ih1 = IndexHierarchy.from_product((1, 2), (100, 200), ('2020-01', '2020-03'))

        self.assertEqual(
                ih1.astype[[0, 1]](float).dtypes.to_pairs(),
                ((0, np.dtype('float64')), (1, np.dtype('float64')), (2, np.dtype('<U7')))
                )

    def test_hierarchy_astype_d(self) -> None:
        ih1 = IndexHierarchy.from_product(
            ('1945-01-02', '1843-07-07'), ('2020-01', '2020-03'))

        self.assertEqual(
                ih1.astype('datetime64[M]').index_types.to_pairs(),
                ((0, IndexYearMonth),
                (1, IndexYearMonth))
                )

    @skip_win
    def test_hierarchy_astype_e(self) -> None:
        ih1 = IndexHierarchy.from_product((1, 2), (100, 200), ('2020-01', '2020-03'))

        self.assertEqual(
                ih1.astype[[0, 1]](float).dtypes.to_pairs(),
                ((0, np.dtype('float64')), (1, np.dtype('float64')), (2, np.dtype('<U7')))
                )

        ih2 = ih1.astype[2]('datetime64[M]')

        self.assertEqual(
                ih2.dtypes.to_pairs(),
                ((0, np.dtype('int64')), (1, np.dtype('int64')), (2, np.dtype('<M8[M]')))
                )

        self.assertEqual(ih2.index_types.to_pairs(),
                ((0, Index), (1, Index), (2, IndexYearMonth))
                )

        post = ih2.loc[HLoc[:, 200, '2020-03']]
        self.assertEqual(post.shape, (2, 3))
        self.assertEqual(post.dtypes.to_pairs(),
                ((0, np.dtype('int64')), (1, np.dtype('int64')), (2, np.dtype('<M8[M]')))
                )

    def test_hierarchy_astype_f(self) -> None:

        idx1 = IndexHierarchy.from_labels([("1", 2), (3, "4"), ('5', '6')], name=(5, 6))
        idx2 = idx1.astype[np.array([True, False])](str)
        self.assertEqual([d.kind for d in idx2.dtypes.values], ['U', 'O'])

        idx3 = idx2.astype[np.array([True, True])](str)
        self.assertEqual([d.kind for d in idx3.dtypes.values], ['U', 'U'])

    def test_hierarchy_astype_g1(self) -> None:
        d = datetime.date
        days = [d(2020, 1, 1), d(2020, 1, 2), d(2020, 1, 3)]
        idx1 = IndexHierarchy.from_product(range(3), days)
        idx2 = idx1.astype[np.array([False, True])]("datetime64[D]")
        self.assertEqual(idx2.index_types.values.tolist(), [Index, IndexDate])

    def test_hierarchy_astype_g2(self) -> None:
        d = datetime.date
        days = [d(2020, 1, 1), d(2020, 1, 2), d(2020, 1, 3)]
        idx1 = IndexHierarchy.from_product(range(3), days)
        with self.assertRaises(KeyError):
            idx2 = idx1.astype[[False, True]]("datetime64[D]")

    def test_hierarchy_astype_g3(self) -> None:
        d = datetime.date
        days = [d(2020, 1, 1), d(2020, 1, 2), d(2020, 1, 3)]
        idx1 = IndexHierarchy.from_product(range(3), days)
        with self.assertRaises(RuntimeError):
            idx2 = idx1.astype[np.array([False, True])]((str, int, bool))

    def test_hierarchy_astype_h(self) -> None:
        d = datetime.date
        days = [d(2020, 1, 1), d(2020, 1, 2), d(2020, 1, 3)]
        idx1 = IndexHierarchy.from_product(range(3), days, (10, 20))
        idx2 = idx1.astype({0:str, 2:str})
        self.assertEqual([dt.kind for dt in idx2.dtypes.values], ['U', 'O', 'U'])

        idx3 = idx1.astype((float, np.datetime64, float))
        self.assertEqual([dt.kind for dt in idx3.dtypes.values], ['f', 'M', 'f'])

    def test_hierarchy_astype_i(self) -> None:

        ih1 = IndexHierarchy.from_product((1, 2), ('a', 'b'), (2, 5))
        with self.assertRaises(ValueError):
            _ = ih1.astype(float)
        with self.assertRaises(TypeError):
            ih1.astype(IndexDate)

    def test_hierarchy_astype_j(self) -> None:
        ih1 = IndexHierarchy.from_product((1, 2), ('a', 'b'), name=('x', 'y'))
        ih2 = ih1.astype[0](float)
        self.assertEqual(ih1.names, ih2.names)


    #---------------------------------------------------------------------------

    @skip_win
    def test_hierarchy_values_at_depth_a(self) -> None:
        ih1 = IndexHierarchy.from_product((1, 2), (100, 200), ('2020-01', '2020-03'))
        post = ih1.values_at_depth([0, 1])
        self.assertEqual(post.shape, (8, 2))
        self.assertEqual(post.dtype, np.dtype(int))
        self.assertEqual(ih1.values_at_depth(2).dtype, np.dtype('<U7'))

    def test_hierarchy_values_at_depth_b(self) -> None:
        ih1 = IndexHierarchyGO.from_product((1, 2), ('a', 'b'),)
        ih1.append((3, 'c'))
        post = ih1.values_at_depth(1)
        self.assertEqual(post.tolist(), ['a', 'b', 'a', 'b', 'c'])

    def test_hierarchy_index_at_depth_a(self) -> None:
        ih1 = IndexHierarchyGO.from_product((1, 2), (100, 200), ('2020-01', '2020-03'))
        ih1.append((1, 300, '2020-01'))

        for depth in range(3):
            assert ih1.index_at_depth(depth) is ih1._indices[depth]
            assert ih1.index_at_depth([depth]) == (ih1._indices[depth],)

        assert ih1.index_at_depth([0, 1]) == ih1.index_at_depth([1, 0])[::-1]
        assert ih1.index_at_depth([2, 0]) == (ih1._indices[2], ih1._indices[0])
        assert ih1.index_at_depth(list(range(3))) == tuple(ih1._indices)

    def test_hierarchy_indexer_at_depth_a(self) -> None:
        ih1 = IndexHierarchyGO.from_product((1, 2), (100, 200), ('2020-01', '2020-03'))
        ih1.append((1, 300, '2020-01'))

        for depth in range(3):
            assert (ih1.indexer_at_depth(depth) == ih1._indexers[depth]).all()
            assert (ih1.indexer_at_depth([depth]) == ih1._indexers[[depth]]).all()

        assert (ih1.indexer_at_depth([0, 1]) == ih1.indexer_at_depth([1, 0])[::-1]).all().all()
        assert (ih1.indexer_at_depth([2, 0]) == [ih1._indexers[2], ih1._indexers[0]]).all().all()
        assert (ih1.indexer_at_depth(list(range(3))) == ih1._indexers).all().all()

    #---------------------------------------------------------------------------

    def test_hierarchy_head_a(self) -> None:

        ih1 = IndexHierarchy.from_product((1, 2), ('a', 'b'), (2, 5))

        self.assertEqual(ih1.head().values.tolist(),
            [[1, 'a', 2], [1, 'a', 5], [1, 'b', 2], [1, 'b', 5], [2, 'a', 2]]
            )

    def test_hierarchy_tail_a(self) -> None:

        ih1 = IndexHierarchy.from_product((1, 2), ('a', 'b'), (2, 5))

        self.assertEqual(ih1.tail().values.tolist(),
            [[1, 'b', 5], [2, 'a', 2], [2, 'a', 5], [2, 'b', 2], [2, 'b', 5]]
            )

    #---------------------------------------------------------------------------

    def test_hierarchy_via_str_a(self) -> None:

        ih1 = IndexHierarchy.from_product(('i', 'ii'), ('a', 'b'))
        ih2 = ih1.via_str.upper()

        self.assertEqual(ih2.tolist(),
                [['I', 'A'], ['I', 'B'], ['II', 'A'], ['II', 'B']]
                )

    def test_hierarchy_via_str_b(self) -> None:

        ih1 = IndexHierarchyGO.from_product(('i', 'ii'), ('a', 'b'))
        ih1.append(('iii', 'a'))
        ih2 = ih1.via_str.upper()

        self.assertEqual(ih2.tolist(),
                [['I', 'A'], ['I', 'B'], ['II', 'A'], ['II', 'B'], ['III', 'A']]
                )

    def test_hierarchy_via_dt_a(self) -> None:
        index_constructors = (IndexYearMonth, IndexDate)

        labels = (
            ('2020-01', '2019-01-01'),
            ('2020-01', '2019-02-01'),
            ('2019-02', '2019-01-01'),
            ('2019-02', '2019-02-01'),
        )

        ih1 = IndexHierarchy.from_labels(labels, index_constructors=index_constructors)
        ih2 = ih1.via_dt.month

        self.assertEqual(
                ih2.tolist(),
                [[1, 1], [1, 2], [2, 1], [2, 2]]
                )

    def test_hierarchy_via_dt_b(self) -> None:
        index_constructors = (IndexDate, IndexDate)

        labels = (
            ('2020-01-03', '2019-01-01'),
            ('2020-01-03', '2019-02-01'),
            ('2019-02-05', '2019-01-01'),
            ('2019-02-05', '2019-02-01'),
        )

        ih1 = IndexHierarchy.from_labels(labels, index_constructors=index_constructors)
        ih2 = ih1.via_dt.isoformat()

        self.assertEqual(
            ih2.dtype, np.dtype('<U10'),
            )
        self.assertEqual(
                ih2.tolist(),
                [['2020-01-03', '2019-01-01'], ['2020-01-03', '2019-02-01'], ['2019-02-05', '2019-01-01'], ['2019-02-05', '2019-02-01']]
                )

        ih3 = ih1.via_dt.strftime('%y|%m|%d')
        self.assertEqual(
            ih3.dtype, np.dtype('<U8'),
            )

        self.assertEqual(
            ih3.tolist(),
            [['20|01|03', '19|01|01'], ['20|01|03', '19|02|01'], ['19|02|05', '19|01|01'], ['19|02|05', '19|02|01']]
            )

    def test_hierarchy_via_dt_c(self) -> None:
        index_constructors = (IndexYearMonth, IndexDate)

        labels = (
            ('2020-01', '2019-01-01'),
            ('2020-01', '2019-02-01'),
            ('2019-02', '2019-01-01'),
            ('2019-02', '2019-02-01'),
        )

        ih1 = IndexHierarchyGO.from_labels(labels, index_constructors=index_constructors)
        ih1.append(('2021-01', '2019-01-01'))
        ih2 = ih1.via_dt.month

        self.assertEqual(
                ih2.tolist(),
                [[1, 1], [1, 2], [2, 1], [2, 2], [1, 1]]
                )

    def test_hierarchy_via_re_a(self) -> None:
        index_constructors = (IndexYearMonth, IndexDate)

        labels = (
            ('2020-01', '2019-01-01'),
            ('2020-01', '2019-02-01'),
            ('2019-02', '2019-01-01'),
            ('2019-02', '2019-02-01'),
        )
        ih1 = IndexHierarchy.from_labels(labels, index_constructors=index_constructors)

        a1 = ih1.via_re('19').search()
        self.assertEqual(a1.tolist(),
                [[False, True], [False, True], [True, True], [True, True]]
                )

        a2 = ih1.via_re('-').sub('*')
        self.assertEqual(a2.tolist(),
                [['2020*01', '2019*01*01'], ['2020*01', '2019*02*01'], ['2019*02', '2019*01*01'], ['2019*02', '2019*02*01']]
                )

    def test_hierarchy_via_re_b(self) -> None:
        index_constructors = (IndexYearMonth, IndexDate)

        labels = (
            ('2020-01', '2019-01-01'),
            ('2020-01', '2019-02-01'),
            ('2019-02', '2019-01-01'),
            ('2019-02', '2019-02-01'),
        )
        ih1 = IndexHierarchyGO.from_labels(labels, index_constructors=index_constructors)
        ih1.append(('2021-01', '2019-01-01'))

        a1 = ih1.via_re('19').search()
        self.assertEqual(a1.tolist(),
                [[False, True], [False, True], [True, True], [True, True], [False, True]]
                )

        a2 = ih1.via_re('-').sub('*')
        self.assertEqual(a2.tolist(),
                [['2020*01', '2019*01*01'], ['2020*01', '2019*02*01'], ['2019*02', '2019*01*01'], ['2019*02', '2019*02*01'], ['2021*01', '2019*01*01']]
                )

    def test_hierarchy_via_values_a(self) -> None:
        ih1 = IndexHierarchy.from_product((0, 1), (10, 20))
        ih2 = ih1.via_values.apply(lambda b: -b)
        self.assertEqual(ih2.values.tolist(),
                [[0, -10], [0, -20], [-1, -10], [-1, -20]]
                )


    def test_hierarchy_via_values_b(self) -> None:
        ih1 = IndexHierarchy.from_product((0, 1), (10, 20))
        post = np.sum(ih1.values, axis=1)
        self.assertEqual(post.tolist(),
                [10, 20, 11, 21]
                )

    def test_hierarchy_via_values_c(self) -> None:
        ih1 = IndexHierarchyGO.from_product((0, 1), (2, 3))
        ih1.append((5, 3))
        post = np.power(ih1.via_values, 2) # type: ignore
        self.assertEqual(post.values.tolist(),
                [[0, 4], [0, 9], [1, 4], [1, 9], [25, 9]]
                )

    #---------------------------------------------------------------------------

    def test_hierarchy_equals_a(self) -> None:

        ih1 = IndexHierarchy.from_product((1, 2), ('a', 'b'), (2, 5))
        ih2 = IndexHierarchy.from_product((1, 2), ('a', 'b'), (2, 5))
        ih3 = IndexHierarchy.from_product((1, 2), ('a', 'b'), (2, 4))
        ih4 = IndexHierarchy.from_product((1, 2), ('a', 'b'), (2, 4), name='foo')

        self.assertTrue(ih1.equals(ih1))
        self.assertTrue(ih1.equals(ih2))
        self.assertTrue(ih2.equals(ih1))

        self.assertFalse(ih1.equals(ih3))
        self.assertFalse(ih3.equals(ih1))

        self.assertFalse(ih3.equals(ih4, compare_name=True))
        self.assertTrue(ih3.equals(ih4, compare_name=False))

    def test_hierarchy_equals_b(self) -> None:

        ih1 = IndexHierarchy.from_product((1, 2), ('a', 'b'), Index((2, 5), dtype=np.int64))
        ih2 = IndexHierarchy.from_product((1, 2), ('a', 'b'), Index((2, 5), dtype=np.int32))

        self.assertFalse(ih1.equals(ih2, compare_dtype=True))
        self.assertTrue(ih1.equals(ih2, compare_dtype=False))

    def test_hierarchy_equals_c(self) -> None:

        idx = IndexDate.from_year_month_range('2020-01', '2020-02')

        ih1 = IndexHierarchy.from_product((1, 2), ('a', 'b'), idx)
        ih2 = IndexHierarchy.from_product((1, 2), ('a', 'b'),
                Index(idx.values.astype(object)))

        self.assertFalse(ih1.equals(ih2, compare_class=True))
        self.assertTrue(ih1.equals(ih2, compare_class=False))

    def test_hierarchy_equals_d(self) -> None:

        ih1 = IndexHierarchy.from_product((1, 2), ('a', 'b'), (2, 5))
        ih2 = IndexHierarchyGO.from_product((1, 2), ('a', 'b'), (2, 5))

        self.assertFalse(ih1.equals(ih2, compare_class=True))
        self.assertTrue(ih1.equals(ih2, compare_class=False))

    def test_hierarchy_equals_e(self) -> None:
        ih1 = IndexHierarchyGO.from_product((1, 2), ('a', 'b'))
        ih2 = ih1.copy()
        self.assertTrue(ih1.equals(ih2))
        ih1.append((3, 'c'))
        ih2.append((3, 'c'))
        self.assertTrue(ih1.equals(ih2))

    #---------------------------------------------------------------------------
    def test_hierarchy_fillna_a(self) -> None:

        ih1 = IndexHierarchy.from_product((1, 2), ('a', 'b'), (2, None))
        ih2 = ih1.fillna(20)
        self.assertEqual(ih2.values.tolist(),
                [[1, 'a', 2], [1, 'a', 20], [1, 'b', 2], [1, 'b', 20], [2, 'a', 2], [2, 'a', 20], [2, 'b', 2], [2, 'b', 20]]
                )

    def test_hierarchy_fillna_b(self) -> None:

        ih1 = IndexHierarchyGO.from_product((1, 2), ('a', 'b'), (2, np.nan))
        ih1.append((3, 'c', np.nan))
        ih2 = ih1.fillna('foo')

        self.assertEqual(ih2.values.tolist(),
                [[1, 'a', 2.0], [1, 'a', 'foo'], [1, 'b', 2.0], [1, 'b', 'foo'], [2, 'a', 2.0], [2, 'a', 'foo'], [2, 'b', 2.0], [2, 'b', 'foo'], [3, 'c', 'foo']]
                )

    #---------------------------------------------------------------------------
    def test_hierarchy_fillfalsy_a(self) -> None:

        ih1 = IndexHierarchy.from_product((1, 2), ('', 'b'), (2, ''))
        ih2 = ih1.fillfalsy('x')
        self.assertEqual(ih2.values.tolist(),
                [[1, 'x', 2], [1, 'x', 'x'], [1, 'b', 2], [1, 'b', 'x'], [2, 'x', 2], [2, 'x', 'x'], [2, 'b', 2], [2, 'b', 'x']]
                )

    def test_hierarchy_fillfalsy_b(self) -> None:

        ih1 = IndexHierarchyGO.from_product((1, 2), ('', 'b'))
        ih1.append((3, ''))
        ih2 = ih1.fillfalsy('x')
        self.assertEqual(ih2.values.tolist(),
                [[1, 'x'], [1, 'b'], [2, 'x'], [2, 'b'], [3, 'x']]
                )

    #---------------------------------------------------------------------------
    def test_hierarchy_dropna_a(self) -> None:

        ih1 = IndexHierarchy.from_product((1, 'a'), (None, 'b'))
        ih2: IndexHierarchy = ih1.dropna(condition=np.any)
        self.assertEqual(ih2.values.tolist(), [[1, 'b'], ['a', 'b']])

        ih3: IndexHierarchy = ih1.dropna(condition=np.all)
        self.assertIs(ih3, ih1)

    def test_hierarchy_dropna_b(self) -> None:

        ih1 = IndexHierarchy.from_labels(((1, 'a'), (None, np.nan), (None, 'b')))
        ih2: IndexHierarchy = ih1.dropna(condition=np.all)
        self.assertEqual(ih2.values.tolist(), [[1, 'a'], [None, 'b']])

    #---------------------------------------------------------------------------
    def test_hierarchy_dropfalsy_a(self) -> None:

        ih1 = IndexHierarchy.from_product((1, 'a'), ('', 'b'))
        ih2: IndexHierarchy = ih1.dropfalsy(condition=np.any)
        self.assertEqual(ih2.values.tolist(), [[1, 'b'], ['a', 'b']])

        ih2 = ih1.dropna(condition=np.all)
        self.assertIs(ih2, ih1)

    #---------------------------------------------------------------------------
    def test_hierarchy_from_names_a(self) -> None:

        ih1 = IndexHierarchy.from_names(('foo', 'bar'))
        self.assertEqual(ih1.name, ('foo', 'bar'))
        self.assertEqual(ih1.shape, (0, 2))

        ih2 = IndexHierarchyGO.from_names(('x', 'y', 'z'))
        self.assertEqual(ih2.name, ('x', 'y', 'z'))
        self.assertEqual(ih2.shape, (0, 3))

        ih2.append(('A', 10, False))
        self.assertEqual(ih2.values.tolist(),
                [['A', 10, False]])

    def test_hierarchy_from_names_b(self) -> None:
        with self.assertRaises(ErrorInitIndex):
            IndexHierarchy.from_names(())

        with self.assertRaises(ErrorInitIndex):
            IndexHierarchy.from_names([])

    #---------------------------------------------------------------------------

    def test_hierarchy_iter_label_a(self) -> None:

        idx = IndexHierarchy.from_product(('I', 'II'), ('A', 'B'), (1, 2))

        self.assertEqual(list(idx.iter_label(0)), ['I', 'I', 'I', 'I', 'II', 'II', 'II', 'II'])
        self.assertEqual(list(idx.iter_label(1)), ['A', 'A', 'B', 'B', 'A', 'A', 'B', 'B'])
        self.assertEqual(list(idx.iter_label(2)), [1, 2, 1, 2, 1, 2, 1, 2])

        self.assertEqual(list(idx.iter_label(0)), ['I', 'I', 'I', 'I', 'II', 'II', 'II', 'II'])
        self.assertEqual(list(idx.iter_label(1)), ['A', 'A', 'B', 'B', 'A', 'A', 'B', 'B'])
        self.assertEqual(list(idx.iter_label(2)), [1, 2, 1, 2, 1, 2, 1, 2])

        post = idx.iter_label(1).apply(lambda x: x.lower())
        self.assertEqual(post.tolist(), ['a', 'a', 'b', 'b', 'a', 'a', 'b', 'b'])

    def test_hierarchy_iter_label_b(self) -> None:

        idx = IndexHierarchy.from_product(('I', 'II'), ('A', 'B'), (1, 2))
        self.assertEqual(list(idx.iter_label([0, 2])),
                [('I', 1), ('I', 2), ('I', 1), ('I', 2), ('II', 1), ('II', 2), ('II', 1), ('II', 2)])

        self.assertEqual(list(idx.iter_label([0, 2])),
                [('I', 1), ('I', 2), ('I', 1), ('I', 2), ('II', 1), ('II', 2), ('II', 1), ('II', 2)])

    def test_hierarchy_iter_label_c(self) -> None:

        idx = IndexHierarchy.from_product(('I', 'II'), ('A', 'B'), (1, 2))
        post = list(idx.iter_label())
        self.assertEqual(post,
                [('I', 'A', 1), ('I', 'A', 2), ('I', 'B', 1), ('I', 'B', 2), ('II', 'A', 1), ('II', 'A', 2), ('II', 'B', 1), ('II', 'B', 2)]
                )
        self.assertEqual(idx.iter_label().apply(lambda x: x[:2]).tolist(),
                [('I', 'A'), ('I', 'A'), ('I', 'B'), ('I', 'B'), ('II', 'A'), ('II', 'A'), ('II', 'B'), ('II', 'B')]
                )

    def test_hierarchy_iter_label_d(self) -> None:
        idx = IndexHierarchy.from_product(('A', 'B'), (1, 2))
        self.assertEqual(list(idx._iter_label_items()),
                [(0, ('A', 1)), (1, ('A', 2)), (2, ('B', 1)), (3, ('B', 2))]
                )

    #---------------------------------------------------------------------------
    def test_hierarchy_sample_a(self) -> None:
        idx1 = Index(('A', 'B'))
        idx2 = IndexDate.from_date_range('2019-01-05', '2019-01-08')
        idx3 = Index((1, 2))
        hidx = IndexHierarchy.from_product(idx1, idx2, idx3)

        self.assertEqual(hidx.sample(3, seed=4).values.tolist(),
                [['A', datetime.date(2019, 1, 5), 1], ['A', datetime.date(2019, 1, 8), 1], ['B', datetime.date(2019, 1, 7), 1]])

        self.assertEqual(hidx.sample(3, seed=4).index_types.values.tolist(),
                [Index, IndexDate, Index])

    #---------------------------------------------------------------------------
    def test_hierarchy_iloc_searchsorted_a(self) -> None:

        idx1 = Index(('A', 'B'))
        idx2 = Index((1, 2, 3))
        hidx = IndexHierarchy.from_product(idx1, idx2)

        self.assertEqual(hidx.iloc_searchsorted(('B', 1)).tolist(), 3)
        self.assertEqual(hidx.iloc_searchsorted([('A', 1), ('B', 2)]).tolist(), [0, 4])

    def test_hierarchy_iloc_searchsorted_b(self) -> None:
        ih1 = IndexHierarchy.from_product((1, 2), ('a', 'b'), (2, 5))
        with self.assertRaises(NotImplementedError):
            ih1.iloc_searchsorted(3)

    #---------------------------------------------------------------------------
    def test_hierarchy_loc_searchsorted_a(self) -> None:

        idx1 = Index(('A', 'B'))
        idx2 = Index((1, 2, 3))
        hidx = IndexHierarchy.from_product(idx1, idx2)

        self.assertEqual(hidx.loc_searchsorted(('B', 1)), ('B', 1))
        self.assertEqual(hidx.loc_searchsorted([('A', 1), ('B', 2)]).tolist(), # type: ignore
                [('A', 1), ('B', 2)])

    def test_hierarchy_loc_searchsorted_b(self) -> None:

        idx1 = Index(('A', 'B'))
        idx2 = Index((1, 2, 3))
        hidx = IndexHierarchy.from_product(idx1, idx2)

        self.assertEqual(hidx.loc_searchsorted(('B', 3),
                side_left=False,
                fill_value=None),
                None)
        self.assertEqual(hidx.loc_searchsorted([('A', 1), ('B', 3)], # type: ignore
                side_left=False,
                fill_value=None).tolist(),
                [('A', 2), None])

    def test_hierarchy_loc_searchsorted_c(self) -> None:
        idx1 = Index(('A', 'B'))
        idx2 = IndexDate.from_date_range('2019-01-05', '2019-01-08')
        idx3 = Index((1, 2))
        hidx = IndexHierarchy.from_product(idx1, idx2, idx3)

        self.assertEqual(hidx.loc_searchsorted(('B', '2019-01-07', 2)),
                ('B', np.datetime64('2019-01-07'), 2),
                )

        self.assertEqual(
                hidx.loc_searchsorted( # type: ignore
                [('B', '2019-01-07', 2), ('B', '2019-01-08', 1)]).tolist(),
                [('B', np.datetime64('2019-01-07'), 2),
                ('B', np.datetime64('2019-01-08'), 1)])

    #---------------------------------------------------------------------------
    def test_hierarchy_unique_a1(self) -> None:
        ih1 = IndexHierarchy.from_product((1, 2), ('a', 'b'), (2, 5))

        self.assertEqual(ih1.unique(0).tolist(), [1, 2])
        self.assertEqual(ih1.unique(1).tolist(), ['a', 'b'])
        self.assertEqual(ih1.unique(2).tolist(), [2, 5])

    def test_hierarchy_unique_a2(self) -> None:
        ih1 = IndexHierarchy.from_product((1, 2), ('a', 'b'), (2, 5))
        self.assertEqual(ih1.unique([0, 2]).tolist(),
                [(1, 2), (1, 5), (2, 2), (2, 5)])

    def test_hierarchy_unique_a3(self) -> None:
        ih1 = IndexHierarchy.from_product((1, 2), ('a', 'b'), (2, 5))
        self.assertEqual(ih1.unique([1, 2]).tolist(),
                [('a', 2), ('a', 5), ('b', 2), ('b', 5)])


    def test_hierarchy_unique_b(self) -> None:
        ih1 = IndexHierarchy.from_product((1, 2), ('a', 'b'), (2, 5))
        self.assertEqual(ih1.unique([1]).tolist(), ['a', 'b'])

    def test_hierarchy_unique_c(self) -> None:
        ih1 = IndexHierarchy.from_product((1, 2), ('a', 'b'), (2, 5))

        with self.assertRaises(RuntimeError):
            ih1.unique([0, 2], order_by_occurrence=True)

    #---------------------------------------------------------------------------

    def test_hierarchy_union_a(self) -> None:

        ih1 = IndexHierarchy.from_labels(((1, '2020-01-01'), (1, '2020-01-02'), (1, '2020-01-03')),
                index_constructors=(Index, IndexDate))

        ih2 = IndexHierarchy.from_labels(((1, '2020-01-01'), (1, '2020-01-02'), (1, '2020-01-05')),
                index_constructors=(Index, IndexDate))

        ih3 = ih1.union(ih2)
        self.assertEqual(ih3.index_types.to_pairs(),
            ((0, Index), (1, IndexDate)))

    #---------------------------------------------------------------------------

    def test_build_indexers_from_product_a(self) -> None:
        actual = build_indexers_from_product([3, 3])
        expected = np.array([
            [0, 0, 0, 1, 1, 1, 2, 2, 2],
            [0, 1, 2, 0, 1, 2, 0, 1, 2],
        ])
        self.assertTrue(np.array_equal(actual, expected))

    def test_build_indexers_from_product_b(self) -> None:
        actual = build_indexers_from_product([3, 4, 2])
        expected = np.array([
            [0, 0, 0, 0, 0, 0, 0, 0, 1, 1, 1, 1, 1, 1, 1, 1, 2, 2, 2, 2, 2, 2, 2, 2],
            [0, 0, 1, 1, 2, 2, 3, 3, 0, 0, 1, 1, 2, 2, 3, 3, 0, 0, 1, 1, 2, 2, 3, 3],
            [0, 1, 0, 1, 0, 1, 0, 1, 0, 1, 0, 1, 0, 1, 0, 1, 0, 1, 0, 1, 0, 1, 0, 1],
        ])
        self.assertTrue(np.array_equal(actual, expected))

    #---------------------------------------------------------------------------

    def test_hierarchy_ndim(self) -> None:
        ih = IndexHierarchy.from_labels(((1, 2), (2, 3)))
        self.assertEqual(ih.ndim, 2)

        ih = IndexHierarchy.from_labels(((1, 2, 3, 4), (2, 3, 4, 5)))
        self.assertEqual(ih.ndim, 2)

    #---------------------------------------------------------------------------

    def test_get_unique_labels_in_occurence_order(self) -> None:
        labels = [
            (1, 'A'),
            (3, 'B'),
            (2, 'C'),
            (0, 'F'),
            (4, 'D'),
            (5, 'E'),
        ]
        ih = IndexHierarchy.from_labels(labels)

        depth0 = ih.unique(depth_level=0, order_by_occurrence=True).tolist()
        depth1 = ih.unique(depth_level=1, order_by_occurrence=True).tolist()

        self.assertListEqual([1, 3, 2, 0, 4, 5], depth0)
        self.assertListEqual(list("ABCFDE"), depth1)

    #---------------------------------------------------------------------------

    def test_hierarchy_update_array_cache_edge_cases(self) -> None:
        ihgo = IndexHierarchyGO.from_product(range(5), range(5))

        original = copy.deepcopy(ihgo)
        ihgo.append((5, 5))
        post1 = IndexHierarchyGO(ihgo)
        self.assertIn((5, 5), set(tuple(post1.difference(original))))

        original = copy.deepcopy(ihgo)
        ihgo.append((5, 6))
        post2 = ihgo.copy()
        self.assertIn((5, 6), set(tuple(post2.difference(original))))

        original = copy.deepcopy(ihgo)
        ihgo.append((5, 7))
        post3 = ihgo._drop_iloc(-2)
        self.assertNotIn((5, 6), set(tuple(post3.difference(original))))
        self.assertIn((5, 7), set(tuple(post3.difference(original))))

        original = copy.deepcopy(ihgo)
        ihgo.append((5, 8))
        post4 = ihgo.relabel_at_depth(lambda x: x, depth_level=0)
        self.assertIn((5, 8), set(tuple(post4.difference(original))))

        original = copy.deepcopy(ihgo)
        ihgo.append((5, 9))
        post5 = ihgo.rehierarch((1, 0))
        self.assertIn((9, 5), set(tuple(post5.difference(original))))
        self.assertEqual(post5.shape, ihgo.shape)
        self.assertTrue(all(a.equals(b) for (a, b) in zip(post5._indices, ihgo._indices[::-1])))

        ihgo.append((5, 10))
        post6 = ihgo[-1]
        self.assertEqual(post6, (5, 10))

        ihgo.append((5, 11))
        post7 = ihgo * 15
        self.assertTrue(((post7 / 15).astype(int) == ihgo.values).all().all())

        # original = copy.deepcopy(ihgo)
        # post8 = ihgo.append((5, 12))
        # self.assertIn((5, 12), set(tuple(post8.difference(original))))

        original = copy.deepcopy(ihgo)
        ihgo2 = ihgo.copy()
        ihgo.append((5, 13))
        ihgo2.append((5, 13))
        post9 = ihgo * ihgo2
        self.assertEqual((5**2, 13**2), tuple(post9[-1]))
        self.assertEqual(post9.shape, ihgo.shape)

        ihgo.append((5, 14))
        post10 = list(reversed(ihgo))
        self.assertEqual((5, 14), post10[0])
        self.assertEqual(len(ihgo), len(post10))

        original = copy.deepcopy(ihgo)
        ihgo.append((1, 99))
        post11 = ihgo.sort()
        self.assertEqual((1, 99), ihgo.iloc[-1])
        self.assertEqual((5, 14), post11.iloc[-1])
        self.assertIn((1, 99), set(tuple(post11.difference(original))))

        original = copy.deepcopy(ihgo)
        ihgo.append((5, 15))
        post12 = ihgo.roll(1)
        self.assertTrue((post12.roll(-1) == ihgo.values).all().all())
        self.assertIn((5, 15), set(tuple(post12.difference(original))))

        ihgo.append((5, 16))
        post13 = ihgo._sample_and_key(seed=97)
        self.assertEqual(((5, 16),), tuple(post13[0]))
        self.assertEqual(len(ihgo) - 1, post13[1].tolist()[0])

        original = copy.deepcopy(ihgo)
        ihgo.append((5, 17))
        post14 = ihgo.to_frame()
        ihgo3 = post14.set_index_hierarchy(post14.columns).index
        self.assertIn((5, 17), set(tuple(ihgo3.difference(original))))

        ihgo.append((5, 18))
        post15 = ihgo.to_pandas()
        self.assertEqual(len(ihgo), len(post15))
        self.assertEqual(ihgo.depth, post15.nlevels)
        self.assertIn((5, 18), post15)

        ihgo.append((5, 19))
        post16 = ihgo.to_tree()
        self.assertEqual(len(post16), len(ihgo._indices[0]))
        self.assertEqual(len(ihgo), sum(map(len, post16.values())))
        self.assertIn(19, post16[5])

        ihgo = ihgo.relabel_at_depth(depth_level=1, mapper=ihgo.values_at_depth(1) + ihgo.positions)

        ihgo.append((5, 300))
        post17 = ihgo.level_drop(1)
        self.assertEqual(len(post17), len(ihgo))
        self.assertIn(300, set(post17))

        ihgo.append((5, 301))
        post18 = ihgo.astype(str)
        self.assertEqual(len(post18), len(ihgo))
        self.assertIn(("5", "301"), set(post18))

        original = copy.deepcopy(ihgo)
        ihgo.append((5, 302))
        post19 = str(ihgo)
        self.assertNotEqual(post19, str(original))
        self.assertEqual(post19, str(ihgo))

    #---------------------------------------------------------------------------

    def test_hierarchy_iloc_a(self) -> None:

        f = ff.parse('f(Fg)|v(int,bool,str)|i((IY,ID),(dtY,dtD))|c(Isg,dts)|s(6,2)')

        post = f.loc[HLoc[f.index.iloc[0]]]
        self.assertEqual(post.to_pairs(),
            ((np.datetime64('1970-01-01T09:38:35'), -88017), (np.datetime64('1970-01-01T01:00:48'), False)))

        ih = IndexHierarchy.from_labels(
            [("1990", "2000-03-14")],
            index_constructors=[IndexYear, IndexDate]
        )

        self.assertEqual(ih.loc[ih.iloc[0]],
            (np.datetime64('1990'), np.datetime64('2000-03-14')))

    #---------------------------------------------------------------------------
    def test_hierarchy_max_a(self) -> None:
        ih = IndexHierarchy.from_labels([[1, 2], [20, 1], [3, 4]])
        self.assertEqual(ih.max().tolist(), [20, 1])
        self.assertEqual(ih.min().tolist(), [1, 2])
        self.assertEqual(ih.loc_to_iloc(ih.max()), 1)
        self.assertEqual(ih.loc_to_iloc(ih.min()), 0)

        with self.assertRaises(NotImplementedError):
            _ = ih.max(axis=1)

    def test_hierarchy_max_b(self) -> None:
        ih = IndexHierarchy.from_labels([[3, 4], [20, 1], [2, 1], [22, None]])
        self.assertEqual(ih.max().tolist(), [20, 1])
        self.assertEqual(ih.min().tolist(), [2, 1])
        self.assertEqual(ih.loc_to_iloc(ih.max()), 1)
        self.assertEqual(ih.loc_to_iloc(ih.min()), 2)

        with self.assertRaises(TypeError):
            _ = ih.max(skipna=False)


    def test_hierarchy_max_c(self) -> None:
        ih = IndexHierarchy.from_labels([[1, 2], [20, 1], [3, 4]])
        with self.assertRaises(NotImplementedError):
            _ = ih.mean()

    def test_hierarchy_max_d(self) -> None:
        ih = IndexHierarchyGO.from_labels([[1, 2], [20, 1], [3, 4]])
        ih.append([-1, -4])
        post = ih.min()
        self.assertEqual(post.tolist(), [-1, -4])

    # def test_hierarchy_cumsum_a(self) -> None:
    #     ih = IndexHierarchyGO.from_labels([[1, 2], [20, 1], [3, 4]])
    #     ih.append([-1, np.nan])

    #     post = ih.cumsum()
    #     self.assertEqual(post.tolist(),
    #         [[1.0, 2.0], [21.0, 3.0], [24.0, 7.0], [23.0, 7.0]]
    #         )
    #     self.assertEqual(ih.cumsum(skipna=False).astype(str).tolist(),
    #         [['1.0', '2.0'], ['21.0', '3.0'], ['24.0', '7.0'], ['23.0', 'nan']]
    #         )

    #---------------------------------------------------------------------------
    def test_hierarchy_concat_a(self) -> None:

        f = ff.parse("f(Fg)|v(int,bool,str)|i((IY,ID),(dtY,dtD))|c(Isg,dts)|s(4,2)")
        f1 = f.iloc[:2]
        f2 = f.iloc[2:]

        f3 = Frame.from_concat((f1, f2)) # RuntimeError
        self.assertTrue(f.index.equals(f3.index, compare_dtype=True, compare_class=True))

    #---------------------------------------------------------------------------

    def test_hierarchy_to_signature_bytes_a(self) -> None:

        hidx1 = IndexHierarchy.from_product(Index((1, 2), dtype=np.int64), IndexDate.from_date_range('2019-01-05', '2019-01-08'), name='')

        post = hidx1._to_signature_bytes()

        self.assertEqual(sha256(post).hexdigest(), 'f24f3db67466e74241c077a00b3211f5895253cd51995254600b1d68a8af5696')

    def test_hierarchy_to_signature_bytes_b(self) -> None:

        hidx1 = IndexHierarchy.from_product(Index((1, 2)), IndexDate.from_date_range('2019-01-05', '2019-01-08'), name='')

        hidx2 = IndexHierarchy.from_product(Index((1, 2)), IndexDate.from_date_range('2019-01-06', '2019-01-09'), name='')

        post1 = hidx1._to_signature_bytes()
        post2 = hidx2._to_signature_bytes()

        self.assertNotEqual(sha256(post1).hexdigest(), sha256(post2).hexdigest())

    def test_hierarchy_to_signature_bytes_c(self) -> None:

        hidx1 = IndexHierarchy.from_product(Index((1, 2)), IndexDate.from_date_range('2019-01-05', '2019-01-08'), name='')

        hidx2 = IndexHierarchy.from_product(Index((1, 2)), IndexDate.from_date_range('2019-01-05', '2019-01-08'), name='foo')

        post1 = hidx1._to_signature_bytes(include_name=False)
        post2 = hidx2._to_signature_bytes(include_name=False)

        self.assertEqual(sha256(post1).hexdigest(), sha256(post2).hexdigest())

    #---------------------------------------------------------------------------

    def test_hierarchy_via_hashlib_a(self) -> None:
        hidx1 = IndexHierarchy.from_product(Index((1, 2), dtype=np.int64), IndexDate.from_date_range('2019-01-05', '2019-01-08'), name='')
        hd = hidx1.via_hashlib().sha256().hexdigest()
        self.assertEqual(hd, 'f24f3db67466e74241c077a00b3211f5895253cd51995254600b1d68a8af5696')

    def test_hierarchy_via_hashlib_b(self) -> None:
        hidx1 = IndexHierarchy.from_product(Index((1, 2), dtype=object), IndexDate.from_date_range('2019-01-05', '2019-01-08'), name='')
        with self.assertRaises(TypeError):
            hd = hidx1.via_hashlib().sha256().hexdigest()

    #---------------------------------------------------------------------------
    def test_hierarchy_hloc_a(self) -> None:
        labels = [
            ('a', 1, 10),
            ('a', 2, 10),
            ('b', 1, 10),
            ('b', 2, 20),
            ('b', 3, 10),
            ('b', 4, 20),
            ('b', 5, 10),
            ('c', 1, 10),
            ]
        ih1 = IndexHierarchy.from_labels(labels)
        ih2 = ih1.loc[HLoc['b', :, 20:]]
        self.assertEqual(len(ih2), 4)
        self.assertEqual(ih2.values.tolist(),
            [['b', 2, 20], ['b', 3, 10], ['b', 4, 20], ['b', 5, 10]]
            )

    def test_hierarchy_hloc_b(self) -> None:
        labels = [
            ('a', 1, 70),
            ('a', 2, 50),
            ('a', 3, 30),
            ('a', 4, 10),
            ('b', 1, 70),
            ('b', 2, 50),
            ('b', 3, 30),
            ('b', 4, 10),
            ]
        ih1 = IndexHierarchy.from_labels(labels)
        ih2 = ih1.loc[HLoc['b', :, 30:]]
        self.assertEqual(ih2.values.tolist(),
            [['b', 3, 30], ['b', 4, 10]]
            )
        # same result
        ih3 = ih1.loc[HLoc['b']].loc[HLoc[:, :, 30:]]
        self.assertEqual(ih3.values.tolist(),
            [['b', 3, 30], ['b', 4, 10]]
            )

    #---------------------------------------------------------------------------
    def test_hierarchy_isna_a(self) -> None:
        labels = [
            ('a', 0, 10),
            ('a', np.nan, 8),
            ]
        ih1 = IndexHierarchy.from_labels(labels)
        self.assertEqual(
                ih1.isna().tolist(),
                [[False, False, False], [False, True, False]]
                )

    def test_hierarchy_notna_a(self) -> None:
        labels = [
            ('a', 0, 10),
            ('a', np.nan, 8),
            ]
        ih1 = IndexHierarchy.from_labels(labels)
        self.assertEqual(
                ih1.notna().tolist(),
                [[True, True, True], [True, False, True]]
                )

    def test_hierarchy_isfalsy_a(self) -> None:
        labels = [
            ('a', 0, 10),
            ('', np.nan, 8),
            ]
        ih1 = IndexHierarchy.from_labels(labels)
        self.assertEqual(
                ih1.isfalsy().tolist(),
                [[False, True, False], [True, True, False]]
                )

    def test_hierarchy_notfalsy_a(self) -> None:
        labels = [
            ('a', 0, 10),
            ('', np.nan, 8),
            ]
        ih1 = IndexHierarchy.from_labels(labels)
        self.assertEqual(
                ih1.notfalsy().tolist(),
                [[True, False, True], [False, False, True]]
                )

if __name__ == '__main__':
    unittest.main()<|MERGE_RESOLUTION|>--- conflicted
+++ resolved
@@ -1644,16 +1644,10 @@
         ih = IndexHierarchy.from_product((True, False), (True, False))
 
         self.assertIn((True, False), ih)
-<<<<<<< HEAD
+
         self.assertEqual(np.array((True, False)) in ih, False)
         self.assertEqual((True, False, True, False) in ih, False)
-=======
-        with self.assertRaises(IndexError):
-            np.array((True, False)) in ih # type: ignore #noqa: B015
-
-        with self.assertRaises(RuntimeError):
-            (True, False, True, False) in ih #noqa: B015
->>>>>>> 538794d0
+
 
     def test_hierarchy_contains_d(self) -> None:
         labels = ((True, 'A'), ('I', 'B'))
@@ -1799,43 +1793,23 @@
     def test_hierarchy_loc_c(self) -> None:
         ih1 = IndexHierarchy.from_labels([(1,'dd',0),(1,'b',0),(2,'cc',0),(2,'ee',0)])
 
-<<<<<<< HEAD
         with self.assertRaises(KeyError):
-            ih1.loc[1, 'dd'] # pylint: disable=pointless-statement
+            ih1.loc[1, 'dd']
 
         with self.assertRaises(KeyError):
-            ih1.loc[1, :] # pylint: disable=pointless-statement
+            ih1.loc[1, :]
 
         with self.assertRaises(KeyError):
-            ih1.loc[:, 'dd'] # pylint: disable=pointless-statement
+            ih1.loc[:, 'dd']
 
         with self.assertRaises(KeyError):
-            ih1.loc[:, :, 0] # pylint: disable=pointless-statement
+            ih1.loc[:, :, 0]
 
         with self.assertRaises(KeyError):
-            ih1.loc[(1, 'dd')] # pylint: disable=pointless-statement
+            ih1.loc[(1, 'dd')]
 
         with self.assertRaises(KeyError):
-            ih1.loc[(1, 'dd'):] # pylint: disable=pointless-statement
-=======
-        with self.assertRaises(RuntimeError):
-            ih1.loc[1, 'dd']
-
-        with self.assertRaises(RuntimeError):
-            ih1.loc[1, :]
-
-        with self.assertRaises(RuntimeError):
-            ih1.loc[:, 'dd']
-
-        with self.assertRaises(RuntimeError):
-            ih1.loc[:, :, 0]
-
-        with self.assertRaises(RuntimeError):
-            ih1.loc[(1, 'dd')]
-
-        with self.assertRaises(RuntimeError):
             ih1.loc[(1, 'dd'):]
->>>>>>> 538794d0
 
         with self.assertRaises(KeyError):
             ih1.loc[Index([(1, 'dd')])]
