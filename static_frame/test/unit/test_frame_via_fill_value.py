--- conflicted
+++ resolved
@@ -65,11 +65,7 @@
 
         f2 = Frame(index=range(5))
         with self.assertRaises(TypeError):
-<<<<<<< HEAD
             f2.via_fill_value(0)['a'] = range(5) # type: ignore #pylint: disable=E1137
-=======
-            f2.via_fill_value(0)['a'] = range(5) # type: ignore #pylint: disable=E1137
-
 
     def test_frame_via_fill_value_loc_a(self) -> None:
 
@@ -94,7 +90,6 @@
                 (('w', -1), ('y', 4), ('z', 5)))
         self.assertEqual(s1.name, 'b')
 
-
     def test_frame_via_fill_value_loc_d(self) -> None:
 
         f1 = Frame(np.arange(12).reshape(4, 3), index=tuple('abcd'), columns=tuple('xyz'))
@@ -102,7 +97,6 @@
         self.assertEqual(s1.to_pairs(),
                 (('w', -1), ('y', -1), ('z', -1)))
         self.assertEqual(s1.name, 'q')
-
 
     def test_frame_via_fill_value_loc_e1(self) -> None:
 
@@ -117,7 +111,6 @@
                 (('y', (('a', 1), ('b', 4), ('c', 7), ('d', 10))), ('w', (('a', -1), ('b', -1), ('c', -1), ('d', -1))))
                 )
 
-
     def test_frame_via_fill_value_loc_f(self) -> None:
 
         f1 = Frame(np.arange(12).reshape(4, 3), index=tuple('abcd'), columns=tuple('xyz'))
@@ -126,7 +119,6 @@
         self.assertEqual(f2.to_pairs(),
                 (('y', (('b', 4), ('e', -1))), ('q', (('b', -1), ('e', -1))))
                 )
-
 
     def test_frame_via_fill_value_loc_g(self) -> None:
 
@@ -143,8 +135,3 @@
         self.assertEqual(f2.to_pairs(),
                 (('d', -1), ('e', -1))
                 )
-
-
-if __name__ == '__main__':
-    unittest.main()
->>>>>>> 17d4a6ba
