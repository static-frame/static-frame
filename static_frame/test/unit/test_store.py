--- conflicted
+++ resolved
@@ -173,11 +173,7 @@
         config2 = StoreConfigHE(index_depth=2)
         compare_configs(config1, config2)
 
-<<<<<<< HEAD
         self.assertIsNotNone(config1)
-=======
-        self.assertTrue(config1 is not None)
->>>>>>> f316f791
 
         config1 = StoreConfigHE(columns_select=['a'])
         config2 = StoreConfigHE(columns_select=('b',))
