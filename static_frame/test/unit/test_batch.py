import unittest
import typing as tp

import numpy as np
import frame_fixtures as ff

from static_frame.core.frame import Frame
from static_frame.core.batch import Batch
from static_frame.test.test_case import TestCase
from static_frame.core.index_auto import IndexAutoFactory
from static_frame.core.display_config import DisplayConfig
from static_frame.test.test_case import temp_file
from static_frame.core.store import StoreConfig
from static_frame.core.batch import normalize_container
from static_frame.core.exception import BatchIterableInvalid

nan = np.nan

def func1(f: Frame) -> Frame:
    return f.loc['q']


def func2(label: tp.Hashable, f: Frame) -> Frame:
    return f.loc['q']

class TestUnit(TestCase):

    def test_normalize_container_a(self) -> None:
        post = normalize_container(np.arange(8).reshape(2, 4))
        self.assertEqual(post.to_pairs(),
                ((0, ((0, 0), (1, 4))), (1, ((0, 1), (1, 5))), (2, ((0, 2), (1, 6))), (3, ((0, 3), (1, 7))))
                )


    def test_batch_slotted_a(self) -> None:

        f1 = Frame.from_dict(
                dict(a=(1,2), b=(3,4)),
                index=('x', 'y'),
                name='foo')

        b1 = Batch.from_frames((f1,))

        with self.assertRaises(AttributeError):
            b1.g = 30 # type: ignore #pylint: disable=E0237
        with self.assertRaises(AttributeError):
            b1.__dict__ #pylint: disable=W0104


    def test_batch_a(self) -> None:

        f1 = Frame.from_dict(
                {'a':[1,49,2,3], 'b':[2,4,381, 6], 'group': ['x', 'x','z','z']},
                index=('r', 's', 't', 'u'))

        b1 = Batch(f1.iter_group_items('group'))

        b2 = b1 * 3

        post = tuple(b2.items())
        self.assertEqual(post[0][1].to_pairs(0),
                (('a', (('r', 3), ('s', 147))), ('b', (('r', 6), ('s', 12))), ('group', (('r', 'xxx'), ('s', 'xxx')))),
                )

    def test_batch_b(self) -> None:

        f1 = Frame.from_dict(
                {'a':[1,49,2,3], 'b':[2,4,381, 6], 'group': ['x', 'x','z','z']},
                index=('r', 's', 't', 'u'))

        b1 = Batch(f1.iter_group_items('group'))
        self.assertEqual(b1['b'].sum().to_frame().to_pairs(0),
                ((None, (('x', 6), ('z', 387))),)
                )


    def test_batch_c1(self) -> None:

        f1 = Frame.from_dict(
                dict(a=(1,2), b=(3,4)),
                index=('x', 'y'),
                name='f1')
        f2 = Frame.from_dict(
                dict(c=(1,2,3), b=(4,5,6)),
                index=('x', 'y', 'z'),
                name='f2')
        f3 = Frame.from_dict(
                dict(d=(10,20), b=(50,60)),
                index=('x', 'q'),
                name='f3')

        b1 = Batch.from_frames((f1, f2, f3))

        self.assertEqual(b1.shapes.to_pairs(),
                (('f1', (2, 2)), ('f2', (3, 2)), ('f3', (2, 2)))
                )

    def test_batch_c2(self) -> None:

        f1 = Frame.from_dict(
                dict(a=(1,2), b=(3,4)),
                index=('x', 'y'),
                name='f1')
        f2 = Frame.from_dict(
                dict(c=(1,2,3), b=(4,5,6)),
                index=('x', 'y', 'z'),
                name='f2')
        f3 = Frame.from_dict(
                dict(d=(10,20), b=(50,60)),
                index=('x', 'q'),
                name='f3')

        b1 = Batch.from_frames((f1, f2, f3))

        self.assertEqual(b1.loc['x'].to_frame(fill_value=0).to_pairs(0),
                (('a', (('f1', 1), ('f2', 0), ('f3', 0))), ('b', (('f1', 3), ('f2', 4), ('f3', 50))), ('c', (('f1', 0), ('f2', 1), ('f3', 0))), ('d', (('f1', 0), ('f2', 0), ('f3', 10))))
                )

    def test_batch_c3(self) -> None:

        f1 = Frame.from_dict(
                dict(a=(1,2), b=(3,4)),
                index=('x', 'y'),
                name='f1')
        f2 = Frame.from_dict(
                dict(c=(1,2,3), b=(4,5,6)),
                index=('x', 'y', 'z'),
                name='f2')
        f3 = Frame.from_dict(
                dict(d=(10,20), b=(50,60)),
                index=('x', 'q'),
                name='f3')

        b1 = Batch.from_frames((f1, f2, f3))

        self.assertEqual(b1.loc['x'].to_frame(fill_value=0, axis=1).to_pairs(0),
                (('f1', (('a', 1), ('b', 3), ('c', 0), ('d', 0))), ('f2', (('a', 0), ('b', 4), ('c', 1), ('d', 0))), ('f3', (('a', 0), ('b', 50), ('c', 0), ('d', 10))))
                )


    def test_batch_d(self) -> None:

        f1 = Frame.from_dict({'a':[1,2,3], 'b':[2,4,6], 'group': ['x','z','z']})

        f2 = Batch(f1.iter_group_items('group'))['b'].sum().to_frame()
        self.assertEqual(f2.to_pairs(0),
                ((None, (('x', 2), ('z', 10))),)
                )

    def test_batch_e(self) -> None:

        f1 = Frame.from_dict({'a':[1,2,3], 'b':[2,4,6], 'group': ['x','z','z']})

        gi = f1.iter_group_items('group')
        f2 = Batch(gi)[['a', 'b']].sum().to_frame()
        self.assertEqual(f2.to_pairs(0),
                (('a', (('x', 1), ('z', 5))), ('b', (('x', 2), ('z', 10))))
                )

        gi = f1.iter_group_items('group')
        f3 = Frame.from_concat((-Batch(gi)[['a', 'b']]).values)
        self.assertEqual(f3.to_pairs(0),
                (('a', ((0, -1), (1, -2), (2, -3))), ('b', ((0, -2), (1, -4), (2, -6)))))


    def test_batch_f(self) -> None:

        f1 = Frame.from_dict({'a':[1,2,3], 'b':[2,4,6], 'group': ['x','z','z']})

        f2 = Batch(f1.iter_group_items('group')).loc[:, 'b'].sum().to_frame()
        self.assertEqual(f2.to_pairs(0),
                ((None, (('x', 2), ('z', 10))),))


    def test_batch_g(self) -> None:
        f1 = Frame(np.arange(6).reshape(2,3), index=(('a', 'b')), columns=(('x', 'y', 'z')), name='f1')
        f2 = Frame(np.arange(6).reshape(2,3) * 30.5, index=(('a', 'b')), columns=(('x', 'y', 'z')), name='f2')

        # this results in two rows. one column labelled None
        f3 = Batch.from_frames((f1, f2)).sum().sum().to_frame()
        self.assertEqual(f3.to_pairs(0),
                ((None, (('f1', 15.0), ('f2', 457.5))),))

        f4 = Batch.from_frames((f1, f2)).apply(lambda f: f.iloc[0, 0]).to_frame()
        self.assertEqual(f4.to_pairs(0),
                ((None, (('f1', 0.0), ('f2', 0.0))),))


    def test_batch_h(self) -> None:

        frame = ff.parse("s(10,3)")
        with self.assertRaises(BatchIterableInvalid):
            Batch(frame.iter_window(size=3)).std(ddof=1).to_frame()

    def test_batch_i(self) -> None:
        # assure processing of same named Frame
        f1 = ff.parse('s(3,2)|v(bool)|c(I,str)|i(I,int)')
        f2 = ff.parse('s(3,5)|v(bool)|c(I,str)|i(I,int)')

        post = Batch.from_frames((f1, f2)).drop['zZbu']
        self.assertEqual(
            [list(v.columns) for _, v in post.items()],
            [['ztsv'], ['ztsv', 'zUvW', 'zkuW', 'zmVj']]
            )



    #---------------------------------------------------------------------------
    def test_batch_display_a(self) -> None:

        dc = DisplayConfig.from_default(type_color=False)
        f1 = Frame.from_dict({'a':[1,2,3], 'b':[2,4,6], 'group': ['x','z','z']})

        gi = f1.iter_group_items('group')
        d1 = Batch(gi)[['a', 'b']].display(dc)

        self.assertEqual(d1.to_rows(),
            ['<Batch>', '<Index>',
            'x       <Frame>',
            'z       <Frame>',
            '<<U1>   <object>'
            ])

    def test_batch_repr_a(self) -> None:
        f1 = Frame.from_dict(
                dict(a=(1,2), b=(3,4)),
                index=('x', 'y'),
                name='f1')
        f2 = Frame.from_dict(
                dict(c=(1,2,3), b=(4,5,6)),
                index=('x', 'y', 'z'),
                name='f2')
        b1 = Batch.from_frames((f1, f2))
        self.assertTrue(repr(b1).startswith('<Batch at '))

        b2 = b1.rename('foo')
        self.assertTrue(repr(b2).startswith('<Batch: foo at '))

    #---------------------------------------------------------------------------
    def test_batch_shapes_a(self) -> None:

        dc = DisplayConfig.from_default(type_color=False)
        f1 = Frame.from_dict({'a':[1,2,3], 'b':[2,4,6], 'group': ['x','z','z']})

        b1 = Batch(f1.iter_group_items('group'))[['a', 'b']]

        self.assertEqual(b1.shapes.to_pairs(),
                (('x', (1, 2)), ('z', (2, 2)))
                )

    #---------------------------------------------------------------------------
    def test_batch_apply_a(self) -> None:

        f1 = Frame.from_dict(
                dict(a=(1,2), b=(3,4)),
                index=('x', 'y'),
                name='f1')
        f2 = Frame.from_dict(
                dict(c=(1,2,3), b=(4,5,6)),
                index=('x', 'y', 'z'),
                name='f2')
        f3 = Frame.from_dict(
                dict(d=(10,20), b=(50,60)),
                index=('x', 'q'),
                name='f3')

        b1 = Batch.from_frames((f1, f2, f3))
        b2 = b1.apply(lambda x: x.via_str.replace('4', '_'))

        self.assertEqual(
                Frame.from_concat(b2.values, index=IndexAutoFactory, fill_value='').to_pairs(0),
                (('a', ((0, '1'), (1, '2'), (2, ''), (3, ''), (4, ''), (5, ''), (6, ''))), ('b', ((0, '3'), (1, '_'), (2, '_'), (3, '5'), (4, '6'), (5, '50'), (6, '60'))), ('c', ((0, ''), (1, ''), (2, '1'), (3, '2'), (4, '3'), (5, ''), (6, ''))), ('d', ((0, ''), (1, ''), (2, ''), (3, ''), (4, ''), (5, '10'), (6, '20')))))


    def test_batch_apply_b(self) -> None:

        f1 = Frame.from_dict(
                dict(a=(1,2), b=(3,4)),
                index=('x', 'y'),
                name='f1')
        f2 = Frame.from_dict(
                dict(c=(1,2,3), b=(4,5,6)),
                index=('x', 'y', 'z'),
                name='f2')
        f3 = Frame.from_dict(
                dict(d=(10,20), b=(50,60)),
                index=('x', 'q'),
                name='f3')

        b1 = Batch.from_frames((f1, f2, f3), use_threads=True, max_workers=8).apply(lambda x: x.shape)
        self.assertEqual(b1.to_frame().to_pairs(0),
                ((None, (('f1', (2, 2)), ('f2', (3, 2)), ('f3', (2, 2)))),)
                )

        f2 = Frame(np.arange(4).reshape(2, 2), name='f2')
        post = Batch.from_frames((f1, f2)).apply(lambda f: f.iloc[1, 1]).to_frame(fill_value=0.0)

        self.assertEqual(
                post.to_pairs(0),
                ((None, (('f1', 4), ('f2', 3))),)
                )

    #---------------------------------------------------------------------------

    def test_batch_apply_except_a(self) -> None:

        f1 = Frame.from_dict(
                dict(a=(1,2), b=(3,4)),
                index=('x', 'y'),
                name='f1')
        f2 = Frame.from_dict(
                dict(c=(1,2,3), b=(4,5,6)),
                index=('x', 'y', 'z'),
                name='f2')
        f3 = Frame.from_dict(
                dict(d=(10,20), b=(50,60)),
                index=('x', 'q'),
                name='f3')

        post = Batch.from_frames((f1, f2, f3)
                ).apply_except(lambda f: f.loc['q'], KeyError).to_frame()
        self.assertEqual(post.to_pairs(),
                (('d', (('f3', 20),)), ('b', (('f3', 60),))))

    def test_batch_apply_except_b(self) -> None:

        f1 = Frame.from_dict(
                dict(a=(1,2), b=(3,4)),
                index=('x', 'y'),
                name='f1')
        f2 = Frame.from_dict(
                dict(c=(1,2,3), b=(4,5,6)),
                index=('x', 'y', 'z'),
                name='f2')
        f3 = Frame.from_dict(
                dict(d=(10,20), b=(50,60)),
                index=('x', 'q'),
                name='f3')

        post = Batch.from_frames((f1, f2, f3), max_workers=3
                ).apply_except(func1, KeyError).to_frame()
        self.assertEqual(post.to_pairs(),
                (('d', (('f3', 20),)), ('b', (('f3', 60),))))

        with self.assertRaises(NotImplementedError):
            _ = Batch.from_frames((f1, f2, f3), max_workers=3, chunksize=2,
                    ).apply_except(func1, KeyError).to_frame()

    def test_batch_apply_except_c(self) -> None:

        f1 = Frame.from_dict(
                dict(a=(1,2), b=(3,4)),
                index=('x', 'y'),
                name='f1')
        f2 = Frame.from_dict(
                dict(c=(1,2,3), b=(4,5,6)),
                index=('x', 'y', 'z'),
                name='f2')
        f3 = Frame.from_dict(
                dict(d=(10,20), b=(50,60)),
                index=('x', 'q'),
                name='f3')

        post = Batch.from_frames((f1, f2, f3)
                ).apply_items_except(lambda label, f: f.loc['q'], KeyError).to_frame()
        self.assertEqual(post.to_pairs(),
                (('d', (('f3', 20),)), ('b', (('f3', 60),))))

    def test_batch_apply_except_d(self) -> None:

        f1 = Frame.from_dict(
                dict(a=(1,2), b=(3,4)),
                index=('x', 'y'),
                name='f1')
        f2 = Frame.from_dict(
                dict(c=(1,2,3), b=(4,5,6)),
                index=('x', 'y', 'z'),
                name='f2')
        f3 = Frame.from_dict(
                dict(d=(10,20), b=(50,60)),
                index=('x', 'q'),
                name='f3')

        post = Batch.from_frames((f1, f2, f3), max_workers=3
                ).apply_items_except(func2, KeyError).to_frame()
        self.assertEqual(post.to_pairs(),
                (('d', (('f3', 20),)), ('b', (('f3', 60),))))

    #---------------------------------------------------------------------------
    def test_batch_apply_items_a(self) -> None:

        f1 = Frame.from_dict(
                dict(a=(1,2), b=(3,4)),
                index=('x', 'y'),
                name='f1')
        f2 = Frame.from_dict(
                dict(c=(1,2,3), b=(4,5,6)),
                index=('x', 'y', 'z'),
                name='f2')
        f3 = Frame.from_dict(
                dict(d=(10,20), b=(50,60)),
                index=('x', 'q'),
                name='f3')

        b1 = Batch.from_frames((f1, f2, f3)).apply_items(
                lambda k, x: (k, x['b'].mean()))

        self.assertEqual(b1.to_frame().to_pairs(0),
                ((None, (('f1', ('f1', 3.5)), ('f2', ('f2', 5.0)), ('f3', ('f3', 55.0)))),)
)
        b2 = Batch.from_frames((f1, f2, f3), use_threads=True, max_workers=8).apply_items(
                lambda k, x: (k, x['b'].mean()))

        self.assertEqual(b2.to_frame().to_pairs(0),
                ((None, (('f1', ('f1', 3.5)), ('f2', ('f2', 5.0)), ('f3', ('f3', 55.0)))),)
                )

    def test_batch_apply_items_b(self) -> None:

        f1 = ff.parse('s(20,4)|v(bool,bool,int,float)|c(I,str)|i(I,str)')

        b1 = Batch(f1.iter_group_items(['zZbu', 'ztsv'])).apply_items(lambda k, f: f.iloc[:1] if k != (True, True) else f.iloc[:3]).to_frame()

        self.assertEqual(b1.to_pairs(0),
            (('zZbu', ((((False, False), 'zZbu'), False), (((False, True), 'zr4u'), False), (((True, False), 'zkuW'), True), (((True, True), 'zIA5'), True), (((True, True), 'zGDJ'), True), (((True, True), 'zo2Q'), True))), ('ztsv', ((((False, False), 'zZbu'), False), (((False, True), 'zr4u'), True), (((True, False), 'zkuW'), False), (((True, True), 'zIA5'), True), (((True, True), 'zGDJ'), True), (((True, True), 'zo2Q'), True))), ('zUvW', ((((False, False), 'zZbu'), -3648), (((False, True), 'zr4u'), 197228), (((True, False), 'zkuW'), 54020), (((True, True), 'zIA5'), 194224), (((True, True), 'zGDJ'), 172133), (((True, True), 'zo2Q'), -88017))), ('zkuW', ((((False, False), 'zZbu'), 1080.4), (((False, True), 'zr4u'), 3884.48), (((True, False), 'zkuW'), 3338.48), (((True, True), 'zIA5'), -1760.34), (((True, True), 'zGDJ'), 1857.34), (((True, True), 'zo2Q'), 268.96))))
            )



    #---------------------------------------------------------------------------
    def test_batch_name_a(self) -> None:

        f1 = Frame.from_dict(
                dict(a=(1,2), b=(3,4)),
                index=('x', 'y'),
                name='f1')
        f2 = Frame.from_dict(
                dict(c=(1,2,3), b=(4,5,6)),
                index=('x', 'y', 'z'),
                name='f2')

        b1 = Batch.from_frames((f1, f2), name='foo')
        self.assertEqual(b1.name, 'foo')

        b2 = b1.rename('bar')
        self.assertEqual(b2.name, 'bar')
        self.assertEqual(tuple(b2.keys()), ('f1', 'f2'))


    #---------------------------------------------------------------------------
    def test_batch_ufunc_shape_a(self) -> None:

        f1 = Frame.from_dict(
                dict(a=(1,2), b=(3,4)),
                index=('x', 'y'),
                name='f1')
        f2 = Frame.from_dict(
                dict(c=(1,2,3), b=(4,5,6)),
                index=('x', 'y', 'z'),
                name='f2')

        b1 = Batch.from_frames((f1, f2), name='foo').cumsum()
        f1 = Frame.from_concat_items(b1.items(), fill_value=0)

        self.assertEqual(f1.to_pairs(0),
                (('a', ((('f1', 'x'), 1), (('f1', 'y'), 3), (('f2', 'x'), 0), (('f2', 'y'), 0), (('f2', 'z'), 0))), ('b', ((('f1', 'x'), 3), (('f1', 'y'), 7), (('f2', 'x'), 4), (('f2', 'y'), 9), (('f2', 'z'), 15))), ('c', ((('f1', 'x'), 0), (('f1', 'y'), 0), (('f2', 'x'), 1), (('f2', 'y'), 3), (('f2', 'z'), 6))))
                )

    #---------------------------------------------------------------------------
    def test_batch_iter_a(self) -> None:

        f1 = Frame.from_dict(
                dict(a=(1,2), b=(3,4)),
                index=('x', 'y'),
                name='f1')
        f2 = Frame.from_dict(
                dict(c=(1,2,3), b=(4,5,6)),
                index=('x', 'y', 'z'),
                name='f2')

        b1 = Batch.from_frames((f1, f2), name='foo').cumsum()
        self.assertEqual(list(b1), ['f1', 'f2'])


    #---------------------------------------------------------------------------
    def test_batch_to_bus_a(self) -> None:

        f1 = Frame.from_dict(
                dict(a=(1,2), b=(3,4)),
                index=('x', 'y'),
                name='f1')
        f2 = Frame.from_dict(
                dict(c=(1,2,3), b=(4,5,6)),
                index=('x', 'y', 'z'),
                name='f2')

        batch1 = Batch.from_frames((f1, f2))
        bus1 = batch1.to_bus()

        self.assertEqual(Frame.from_concat_items(bus1.items(), fill_value=0).to_pairs(0),
                (('a', ((('f1', 'x'), 1), (('f1', 'y'), 2), (('f2', 'x'), 0), (('f2', 'y'), 0), (('f2', 'z'), 0))), ('b', ((('f1', 'x'), 3), (('f1', 'y'), 4), (('f2', 'x'), 4), (('f2', 'y'), 5), (('f2', 'z'), 6))), ('c', ((('f1', 'x'), 0), (('f1', 'y'), 0), (('f2', 'x'), 1), (('f2', 'y'), 2), (('f2', 'z'), 3))))
                )

    #---------------------------------------------------------------------------
    def test_batch_iloc_a(self) -> None:
        f1 = Frame.from_dict(
                dict(a=(1,2), b=(3,4)),
                index=('x', 'y'),
                name='f1')
        f2 = Frame.from_dict(
                dict(c=(1,2,3), b=(4,5,6)),
                index=('x', 'y', 'z'),
                name='f2')

        b1 = Batch.from_frames((f1, f2))
        b2 = b1.iloc[1, 1]
        post = list(b2.values)
        self.assertEqual(post, [4, 5])

        b3 = Batch.from_frames((f1, f2))
        # TODO: add containerize
        b4 = b3.iloc[1, 1].via_container
        post = list(s.values.tolist() for s in b4.values)
        self.assertEqual(post, [[4], [5]])

    def test_batch_iloc_b(self) -> None:
        f1 = Frame.from_dict(
                dict(a=(1,2), b=(3,4)),
                index=('x', 'y'),
                name='f1')
        f2 = Frame.from_dict(
                dict(c=(1,2,3), b=(4,5,6)),
                index=('x', 'y', 'z'),
                name='f2')

        b1 = Batch.from_frames((f1, f2), max_workers=8, use_threads=True)
        b2 = b1.iloc[1, 1].via_container
        post = list(s.values.tolist() for s in b2.values)
        self.assertEqual(post, [[4], [5]])


    #---------------------------------------------------------------------------
    def test_batch_bloc_a(self) -> None:
        f1 = Frame.from_dict(
                dict(a=(10,20,0), b=(30,40,50)),
                index=('x', 'y', 'z'),
                name='f1')
        f2 = Frame.from_dict(
                dict(c=(1,2,3), b=(4,5,6)),
                index=('x', 'y', 'z'),
                name='f2')

        b1 = Batch.from_frames((f1, f2))
        b2 = b1.bloc[f2 >= 2]
        post = list(s.values.tolist() for s in b2.values)
        self.assertEqual(post, [[30, 40, 50], [2, 3, 4, 5, 6]])


    #---------------------------------------------------------------------------
    def test_batch_to_frame_a(self) -> None:
        f1 = Frame.from_dict(
                dict(a=(10,20,0), b=(30,40,50)),
                index=('x', 'y', 'z'),
                name='f1')
        f2 = Frame.from_dict(
                dict(c=(1,2,3), b=(4,5,6)),
                index=('x', 'y', 'z'),
                name='f2')

        b1 = Batch.from_frames((f1, f2))
        f3 = b1.loc['y':].to_frame(fill_value=0) #type: ignore
        self.assertEqual(f3.to_pairs(0),
                (('a', ((('f1', 'y'), 20), (('f1', 'z'), 0), (('f2', 'y'), 0), (('f2', 'z'), 0))), ('b', ((('f1', 'y'), 40), (('f1', 'z'), 50), (('f2', 'y'), 5), (('f2', 'z'), 6))), ('c', ((('f1', 'y'), 0), (('f1', 'z'), 0), (('f2', 'y'), 2), (('f2', 'z'), 3)))))

    def test_batch_to_frame_b(self) -> None:
        f1 = Frame.from_dict(
                dict(a=(10,20,0), b=(30,40,50)),
                index=('x', 'y', 'z'),
                name='f1')
        f2 = Frame.from_dict(
                dict(c=(1,2,3), b=(4,5,6)),
                index=('x', 'y', 'z'),
                name='f2')

        b1 = Batch.from_frames((f1, f2))
        f3 = b1.loc['y':].to_frame(fill_value=0, index=IndexAutoFactory) #type: ignore

        self.assertEqual(f3.to_pairs(0),
                (('a', ((0, 20), (1, 0), (2, 0), (3, 0))), ('b', ((0, 40), (1, 50), (2, 5), (3, 6))), ('c', ((0, 0), (1, 0), (2, 2), (3, 3)))))


    def test_batch_to_frame_c(self) -> None:
        f1 = ff.parse('s(20,4)|v(bool,bool,int,float)|c(I,str)|i(I,str)')

        f2 = Batch(f1.iter_group_items(['zZbu', 'ztsv'])).apply(lambda f: f.iloc[0]).to_frame(index=IndexAutoFactory)
        self.assertEqual(f2.to_pairs(0),
                (('zZbu', ((0, False), (1, False), (2, True), (3, True))), ('ztsv', ((0, False), (1, True), (2, False), (3, True))), ('zUvW', ((0, -3648), (1, 197228), (2, 54020), (3, 194224))), ('zkuW', ((0, 1080.4), (1, 3884.48), (2, 3338.48), (3, -1760.34))))
                )

        f3 = Batch(f1.iter_group_items(['zZbu', 'ztsv'])).apply(lambda f: f.iloc[:2]).to_frame()
        self.assertEqual(f3.to_pairs(0),
                (('zZbu', ((((False, False), 'zZbu'), False), (((False, False), 'ztsv'), False), (((False, True), 'zr4u'), False), (((False, True), 'zmhG'), False), (((True, False), 'zkuW'), True), (((True, False), 'z2Oo'), True), (((True, True), 'zIA5'), True), (((True, True), 'zGDJ'), True))), ('ztsv', ((((False, False), 'zZbu'), False), (((False, False), 'ztsv'), False), (((False, True), 'zr4u'), True), (((False, True), 'zmhG'), True), (((True, False), 'zkuW'), False), (((True, False), 'z2Oo'), False), (((True, True), 'zIA5'), True), (((True, True), 'zGDJ'), True))), ('zUvW', ((((False, False), 'zZbu'), -3648), (((False, False), 'ztsv'), 91301), (((False, True), 'zr4u'), 197228), (((False, True), 'zmhG'), 96520), (((True, False), 'zkuW'), 54020), (((True, False), 'z2Oo'), 35021), (((True, True), 'zIA5'), 194224), (((True, True), 'zGDJ'), 172133))), ('zkuW', ((((False, False), 'zZbu'), 1080.4), (((False, False), 'ztsv'), 2580.34), (((False, True), 'zr4u'), 3884.48), (((False, True), 'zmhG'), 1699.34), (((True, False), 'zkuW'), 3338.48), (((True, False), 'z2Oo'), 3944.56), (((True, True), 'zIA5'), -1760.34), (((True, True), 'zGDJ'), 1857.34))))
                )




    #---------------------------------------------------------------------------
    def test_batch_drop_a(self) -> None:
        f1 = Frame.from_dict(
                dict(a=(10,20,0), b=(30,40,50)),
                index=('x', 'y', 'z'),
                name='f1')
        f2 = Frame.from_dict(
                dict(c=(1,2,3), b=(4,5,6)),
                index=('x', 'y', 'z'),
                name='f2')

        b1 = Batch.from_frames((f1, f2))
        f3 = b1.drop.iloc[1, 1].to_frame(fill_value=0)

        self.assertEqual(f3.to_pairs(0),
                (('a', ((('f1', 'x'), 10), (('f1', 'z'), 0), (('f2', 'x'), 0), (('f2', 'z'), 0))), ('c', ((('f1', 'x'), 0), (('f1', 'z'), 0), (('f2', 'x'), 1), (('f2', 'z'), 3))))
                )


    def test_batch_drop_b(self) -> None:

        f1 = ff.parse('s(3,2)|v(bool)|c(I,str)|i(I,int)')
        f2 = ff.parse('s(3,5)|v(bool)|c(I,str)|i(I,int)').rename('b')

        post = Batch.from_frames((f1, f2)).drop['zZbu']
        self.assertEqual(
            [list(v.columns) for _, v in post.items()],
            [['ztsv'], ['ztsv', 'zUvW', 'zkuW', 'zmVj']]
            )


    def test_batch_drop_c(self) -> None:

        f1 = ff.parse('s(3,2)|v(bool)|c(I,str)|i(I,int)')
        f2 = ff.parse('s(3,5)|v(bool)|c(I,str)|i(I,int)').rename('b')

        post = Batch.from_frames((f1, f2)).drop.loc[-3648:, 'zZbu']
        self.assertEqual(
            [list(v.columns) for _, v in post.items()], #type: ignore
            [['ztsv'], ['ztsv', 'zUvW', 'zkuW', 'zmVj']]
            )

        post = Batch.from_frames((f1, f2)).drop.loc[-3648:, 'zZbu']
        self.assertEqual(
            [list(v.index) for _, v in post.items()],
            [[34715], [34715]]
            )

    #---------------------------------------------------------------------------
    def test_batch_sort_index_a(self) -> None:
        f1 = Frame.from_dict(
                dict(a=(10,20,0), b=(30,40,50)),
                index=('z', 'y', 'x'),
                name='f1')
        f2 = Frame.from_dict(
                dict(a=(1,2,3), b=(4,5,6)),
                index=('y', 'z', 'x'),
                name='f2')

        f3 = Batch.from_frames((f1, f2)).sort_index().to_frame()
        self.assertEqual(f3.to_pairs(0),
                (('a', ((('f1', 'x'), 0), (('f1', 'y'), 20), (('f1', 'z'), 10), (('f2', 'x'), 3), (('f2', 'y'), 1), (('f2', 'z'), 2))), ('b', ((('f1', 'x'), 50), (('f1', 'y'), 40), (('f1', 'z'), 30), (('f2', 'x'), 6), (('f2', 'y'), 4), (('f2', 'z'), 5)))))


    #---------------------------------------------------------------------------
    def test_batch_sort_columns_a(self) -> None:
        f1 = Frame.from_dict(
                dict(b=(10,20,0), a=(30,40,50)),
                index=('z', 'y', 'x'),
                name='f1')
        f2 = Frame.from_dict(
                dict(b=(1,2,3), a=(4,5,6)),
                index=('y', 'z', 'x'),
                name='f2')

        f3 = Batch.from_frames((f1, f2)).sort_columns().to_frame()
        self.assertEqual(f3.to_pairs(0),
                (('a', ((('f1', 'z'), 30), (('f1', 'y'), 40), (('f1', 'x'), 50), (('f2', 'y'), 4), (('f2', 'z'), 5), (('f2', 'x'), 6))), ('b', ((('f1', 'z'), 10), (('f1', 'y'), 20), (('f1', 'x'), 0), (('f2', 'y'), 1), (('f2', 'z'), 2), (('f2', 'x'), 3)))))


    #---------------------------------------------------------------------------
    def test_batch_sort_values_a(self) -> None:
        f1 = Frame.from_dict(
                dict(b=(50,20,0), a=(30,40,50)),
                index=('z', 'y', 'x'),
                name='f1')
        f2 = Frame.from_dict(
                dict(b=(3,2,1), a=(4,5,6)),
                index=('y', 'z', 'x'),
                name='f2')

        f3 = Batch.from_frames((f1, f2)).sort_values('b').to_frame()
        self.assertEqual(f3.to_pairs(0),
                (('b', ((('f1', 'x'), 0), (('f1', 'y'), 20), (('f1', 'z'), 50), (('f2', 'x'), 1), (('f2', 'z'), 2), (('f2', 'y'), 3))), ('a', ((('f1', 'x'), 50), (('f1', 'y'), 40), (('f1', 'z'), 30), (('f2', 'x'), 6), (('f2', 'z'), 5), (('f2', 'y'), 4)))))



    #---------------------------------------------------------------------------
    def test_batch_isin_a(self) -> None:
        f1 = Frame.from_dict(
                dict(b=(10,20,0), a=(30,40,50)),
                index=('z', 'y', 'x'),
                name='f1')
        f2 = Frame.from_dict(
                dict(b=(1,20,3), a=(4,50,6)),
                index=('y', 'z', 'x'),
                name='f2')

        f3 = Batch.from_frames((f1, f2)).isin((20, 50)).to_frame()

        self.assertEqual(f3.to_pairs(0),
                (('b', ((('f1', 'z'), False), (('f1', 'y'), True), (('f1', 'x'), False), (('f2', 'y'), False), (('f2', 'z'), True), (('f2', 'x'), False))), ('a', ((('f1', 'z'), False), (('f1', 'y'), False), (('f1', 'x'), True), (('f2', 'y'), False), (('f2', 'z'), True), (('f2', 'x'), False))))
                )

    #---------------------------------------------------------------------------
    def test_batch_clip_a(self) -> None:
        f1 = Frame.from_dict(
                dict(b=(10,20,0), a=(30,40,50)),
                index=('z', 'y', 'x'),
                name='f1')
        f2 = Frame.from_dict(
                dict(b=(1,20,3), a=(4,50,6)),
                index=('y', 'z', 'x'),
                name='f2')

        f3 = Batch.from_frames((f1, f2)).clip(upper=22, lower=20).to_frame()
        self.assertEqual(f3.to_pairs(0),
                (('b', ((('f1', 'z'), 20), (('f1', 'y'), 20), (('f1', 'x'), 20), (('f2', 'y'), 20), (('f2', 'z'), 20), (('f2', 'x'), 20))), ('a', ((('f1', 'z'), 22), (('f1', 'y'), 22), (('f1', 'x'), 22), (('f2', 'y'), 20), (('f2', 'z'), 22), (('f2', 'x'), 20))))
                )
        # import ipdb; ipdb.set_trace()

    #---------------------------------------------------------------------------
    def test_batch_T_a(self) -> None:
        f1 = Frame.from_dict(
                dict(b=(10,20,0), a=(30,40,50)),
                index=('z', 'y', 'x'),
                name='f1')
        f2 = Frame.from_dict(
                dict(b=(1,20,3), a=(4,50,6)),
                index=('y', 'z', 'x'),
                name='f2')

        f3 = Batch.from_frames((f1, f2)).T.to_frame()
        # import ipdb; ipdb.set_trace()
        self.assertEqual(f3.to_pairs(0),
                (('x', ((('f1', 'b'), 0), (('f1', 'a'), 50), (('f2', 'b'), 3), (('f2', 'a'), 6))), ('y', ((('f1', 'b'), 20), (('f1', 'a'), 40), (('f2', 'b'), 1), (('f2', 'a'), 4))), ('z', ((('f1', 'b'), 10), (('f1', 'a'), 30), (('f2', 'b'), 20), (('f2', 'a'), 50))))
        )
    #---------------------------------------------------------------------------
    def test_batch_transpose_a(self) -> None:
        f1 = Frame.from_dict(
                dict(b=(10,20,0), a=(30,40,50)),
                index=('z', 'y', 'x'),
                name='f1')
        f2 = Frame.from_dict(
                dict(b=(1,20,3), a=(4,50,6)),
                index=('y', 'z', 'x'),
                name='f2')

        f3 = Batch.from_frames((f1, f2)).transpose().to_frame()
        self.assertEqual(f3.to_pairs(0),
                (('x', ((('f1', 'b'), 0), (('f1', 'a'), 50), (('f2', 'b'), 3), (('f2', 'a'), 6))), ('y', ((('f1', 'b'), 20), (('f1', 'a'), 40), (('f2', 'b'), 1), (('f2', 'a'), 4))), ('z', ((('f1', 'b'), 10), (('f1', 'a'), 30), (('f2', 'b'), 20), (('f2', 'a'), 50))))
        )

    #---------------------------------------------------------------------------
    def test_batch_duplicated_a(self) -> None:
        f1 = Frame.from_dict(
                dict(b=(20,20,0), a=(20,20,50)),
                index=('z', 'y', 'x'),
                name='f1')
        f2 = Frame.from_dict(
                dict(b=(1,20,1), a=(1,50,1)),
                index=('y', 'z', 'x'),
                name='f2')

        f3 = Batch.from_frames((f1, f2)).duplicated().to_frame()

        self.assertEqual(f3.to_pairs(0),
                (('x', (('f1', False), ('f2', True))), ('y', (('f1', True), ('f2', True))), ('z', (('f1', True), ('f2', False))))
                )

    #---------------------------------------------------------------------------
    def test_batch_drop_duplicated_a(self) -> None:
        f1 = Frame.from_dict(
                dict(b=(20,20,0), a=(20,20,50)),
                index=('z', 'y', 'x'),
                name='f1')
        f2 = Frame.from_dict(
                dict(b=(1,20,1), a=(1,50,1)),
                index=('y', 'z', 'x'),
                name='f2')

        f3 = Batch.from_frames((f1, f2)).drop_duplicated().to_frame()

        self.assertEqual(f3.to_pairs(0),
                (('b', ((('f1', 'x'), 0), (('f2', 'z'), 20))), ('a', ((('f1', 'x'), 50), (('f2', 'z'), 50))))
                )

    #---------------------------------------------------------------------------
    def test_batch_round_a(self) -> None:
        f1 = Frame.from_dict(
                dict(b=(20, 20.234, 0), a=(20.234, 20.234, 50.828)),
                index=('z', 'y', 'x'),
                name='f1')
        f2 = Frame.from_dict(
                dict(b=(1, 20.234, 1.043), a=(1.043, 50.828, 1.043)),
                index=('y', 'z', 'x'),
                name='f2')

        f3 = round(Batch.from_frames((f1, f2)), 1).to_frame() #type: ignore
        self.assertEqual(f3.to_pairs(0),
                (('b', ((('f1', 'z'), 20.0), (('f1', 'y'), 20.2), (('f1', 'x'), 0.0), (('f2', 'y'), 1.0), (('f2', 'z'), 20.2), (('f2', 'x'), 1.0))), ('a', ((('f1', 'z'), 20.2), (('f1', 'y'), 20.2), (('f1', 'x'), 50.8), (('f2', 'y'), 1.0), (('f2', 'z'), 50.8), (('f2', 'x'), 1.0))))
                )

    #---------------------------------------------------------------------------
    def test_batch_roll_a(self) -> None:
        f1 = Frame.from_dict(
                dict(b=(20,20,0), a=(20,20,50)),
                index=('z', 'y', 'x'),
                name='f1')
        f2 = Frame.from_dict(
                dict(b=(1,20,1), a=(1,50,1)),
                index=('y', 'z', 'x'),
                name='f2')

        f3 = Batch.from_frames((f1, f2)).roll(index=1, columns=-1).to_frame()

        self.assertEqual(f3.to_pairs(0),
                (('b', ((('f1', 'z'), 50), (('f1', 'y'), 20), (('f1', 'x'), 20), (('f2', 'y'), 1), (('f2', 'z'), 1), (('f2', 'x'), 50))), ('a', ((('f1', 'z'), 0), (('f1', 'y'), 20), (('f1', 'x'), 20), (('f2', 'y'), 1), (('f2', 'z'), 1), (('f2', 'x'), 20))))
                )

    #---------------------------------------------------------------------------
    def test_batch_shift_a(self) -> None:
        f1 = Frame.from_dict(
                dict(b=(20,20,0), a=(20,20,50)),
                index=('z', 'y', 'x'),
                name='f1')
        f2 = Frame.from_dict(
                dict(b=(1,20,1), a=(1,50,1)),
                index=('y', 'z', 'x'),
                name='f2')

        f3 = Batch.from_frames((f1, f2)).shift(index=1, columns=-1, fill_value=0).to_frame()

        self.assertEqual(f3.to_pairs(0),
                (('b', ((('f1', 'z'), 0), (('f1', 'y'), 20), (('f1', 'x'), 20), (('f2', 'y'), 0), (('f2', 'z'), 1), (('f2', 'x'), 50))), ('a', ((('f1', 'z'), 0), (('f1', 'y'), 0), (('f1', 'x'), 0), (('f2', 'y'), 0), (('f2', 'z'), 0), (('f2', 'x'), 0))))
                )


    #---------------------------------------------------------------------------
    def test_batch_head_a(self) -> None:
        f1 = Frame.from_dict(
                dict(b=(20,20,0), a=(20,20,50)),
                index=('z', 'y', 'x'),
                name='f1')
        f2 = Frame.from_dict(
                dict(b=(1,20,1), a=(1,50,1)),
                index=('y', 'z', 'x'),
                name='f2')

        f3 = Batch.from_frames((f1, f2)).head(1).to_frame()
        self.assertEqual(f3.to_pairs(0),
            (('b', ((('f1', 'z'), 20), (('f2', 'y'), 1))), ('a', ((('f1', 'z'), 20), (('f2', 'y'), 1))))
            )

    #---------------------------------------------------------------------------
    def test_batch_tail_a(self) -> None:
        f1 = Frame.from_dict(
                dict(b=(20,20,0), a=(20,20,50)),
                index=('z', 'y', 'x'),
                name='f1')
        f2 = Frame.from_dict(
                dict(b=(1,20,1), a=(1,50,1)),
                index=('y', 'z', 'x'),
                name='f2')

        f3 = Batch.from_frames((f1, f2)).tail(1).to_frame()
        self.assertEqual(f3.to_pairs(0),
            (('b', ((('f1', 'x'), 0), (('f2', 'x'), 1))), ('a', ((('f1', 'x'), 50), (('f2', 'x'), 1))))
            )

    #---------------------------------------------------------------------------
    def test_batch_loc_min_a(self) -> None:
        f1 = Frame.from_dict(
                dict(b=(20,20,0), a=(20,20,50)),
                index=('z', 'y', 'x'),
                name='f1')
        f2 = Frame.from_dict(
                dict(b=(1,20,1), a=(1,50,1)),
                index=('y', 'z', 'x'),
                name='f2')

        f3 = Batch.from_frames((f1, f2)).loc_min().to_frame()
        self.assertEqual(f3.to_pairs(0),
            (('b', (('f1', 'x'), ('f2', 'y'))), ('a', (('f1', 'z'), ('f2', 'y'))))
            )

    #---------------------------------------------------------------------------
    def test_batch_iloc_min_a(self) -> None:
        f1 = Frame.from_dict(
                dict(b=(20,20,0), a=(20,20,50)),
                index=('z', 'y', 'x'),
                name='f1')
        f2 = Frame.from_dict(
                dict(b=(1,20,1), a=(1,50,1)),
                index=('y', 'z', 'x'),
                name='f2')

        f3 = Batch.from_frames((f1, f2)).iloc_min().to_frame()
        self.assertEqual(f3.to_pairs(0),
            (('b', (('f1', 2), ('f2', 0))), ('a', (('f1', 0), ('f2', 0))))
            )

    #---------------------------------------------------------------------------
    def test_batch_loc_max_a(self) -> None:
        f1 = Frame.from_dict(
                dict(b=(20,20,0), a=(20,20,50)),
                index=('z', 'y', 'x'),
                name='f1')
        f2 = Frame.from_dict(
                dict(b=(1,20,1), a=(1,50,1)),
                index=('y', 'z', 'x'),
                name='f2')

        f3 = Batch.from_frames((f1, f2)).loc_max().to_frame()
        self.assertEqual(f3.to_pairs(0),
            (('b', (('f1', 'z'), ('f2', 'z'))), ('a', (('f1', 'x'), ('f2', 'z'))))
            )

    #---------------------------------------------------------------------------
    def test_batch_iloc_max_a(self) -> None:
        f1 = Frame.from_dict(
                dict(b=(20,20,0), a=(20,20,50)),
                index=('z', 'y', 'x'),
                name='f1')
        f2 = Frame.from_dict(
                dict(b=(1,20,1), a=(1,50,1)),
                index=('y', 'z', 'x'),
                name='f2')

        f3 = Batch.from_frames((f1, f2)).iloc_max().to_frame()
        self.assertEqual(f3.to_pairs(0),
            (('b', (('f1', 0), ('f2', 1))), ('a', (('f1', 2), ('f2', 1))))
            )

    #---------------------------------------------------------------------------
    def test_batch_iloc_cov_a(self) -> None:
        f1 = Frame.from_dict(
                dict(b=(1,2,3), a=(4,5,6)),
                index=('z', 'y', 'x'),
                name='f1')
        f2 = Frame.from_dict(
                dict(b=(1,10,100), a=(1,2,3)),
                index=('y', 'z', 'x'),
                name='f2')

        f3 = Batch.from_frames((f1, f2)).cov().to_frame()
        self.assertEqual(f3.to_pairs(),
                (('b', ((('f1', 'b'), 1.0), (('f1', 'a'), 1.0), (('f2', 'b'), 2997.0), (('f2', 'a'), 49.5))), ('a', ((('f1', 'b'), 1.0), (('f1', 'a'), 1.0), (('f2', 'b'), 49.5), (('f2', 'a'), 1.0)))))

        f4 = Batch.from_frames((f1, f2)).cov(axis=0).to_frame()
        self.assertEqual( f4.to_pairs(),
                (('x', ((('f1', 'z'), 4.5), (('f1', 'y'), 4.5), (('f1', 'x'), 4.5), (('f2', 'y'), 0.0), (('f2', 'z'), 388.0), (('f2', 'x'), 4704.5))), ('y', ((('f1', 'z'), 4.5), (('f1', 'y'), 4.5), (('f1', 'x'), 4.5), (('f2', 'y'), 0.0), (('f2', 'z'), 0.0), (('f2', 'x'), 0.0))), ('z', ((('f1', 'z'), 4.5), (('f1', 'y'), 4.5), (('f1', 'x'), 4.5), (('f2', 'y'), 0.0), (('f2', 'z'), 32.0), (('f2', 'x'), 388.0)))))

    #---------------------------------------------------------------------------
    def test_batch_count_a(self) -> None:
        f1 = Frame.from_dict(
                dict(b=(20,20,0), a=(20,20,np.nan)),
                index=('z', 'y', 'x'),
                name='f1')
        f2 = Frame.from_dict(
                dict(b=(1,np.nan,1), a=(1,50,1)),
                index=('y', 'z', 'x'),
                name='f2')

        self.assertEqual(
                Batch.from_frames((f1, f2)).count(axis=0).to_frame().to_pairs(0),
            (('b', (('f1', 3), ('f2', 2))), ('a', (('f1', 2), ('f2', 3)))))

        self.assertEqual(
            Batch.from_frames((f1, f2)).count(axis=1).to_frame().to_pairs(0),
            (('x', (('f1', 1), ('f2', 2))), ('y', (('f1', 2), ('f2', 2))), ('z', (('f1', 2), ('f2', 1))))
            )

    #---------------------------------------------------------------------------
    def test_batch_to_zip_pickle_a(self) -> None:
        f1 = Frame.from_dict(
                dict(a=(1,2), b=(3,4)),
                index=('x', 'y'),
                name='f1')
        f2 = Frame.from_dict(
                dict(a=(1,2,3), b=(4,5,6)),
                index=('x', 'y', 'z'),
                name='f2')
        f3 = Frame.from_dict(
                dict(a=(10,20), b=(50,60)),
                index=('p', 'q'),
                name='f3')

        config = StoreConfig(
                index_depth=1,
                columns_depth=1,
                include_columns=True,
                include_index=True
                )

        b1 = Batch.from_frames((f1, f2, f3))

        with temp_file('.zip') as fp:
            b1.to_zip_pickle(fp, config=config)
            b2 = Batch.from_zip_pickle(fp, config=config)
            frames = dict(b2.items())

        for frame in (f1, f2, f3):
            # parquet brings in characters as objects, thus forcing different dtypes
            self.assertEqualFrames(frame, frames[frame.name], compare_dtype=False)

    #---------------------------------------------------------------------------
    def test_batch_to_xlsx_a(self) -> None:
        f1 = Frame.from_dict(
                dict(a=(1,2), b=(3,4)),
                index=('x', 'y'),
                name='f1')
        f2 = Frame.from_dict(
                dict(a=(1,2,3), b=(4,5,6)),
                index=('x', 'y', 'z'),
                name='f2')
        f3 = Frame.from_dict(
                dict(a=(10,20), b=(50,60)),
                index=('p', 'q'),
                name='f3')

        config = StoreConfig(
                index_depth=1,
                columns_depth=1,
                include_columns=True,
                include_index=True
                )

        b1 = Batch.from_frames((f1, f2, f3))

        with temp_file('.xlsx') as fp:
            b1.to_xlsx(fp)
            b2 = Batch.from_xlsx(fp, config=config)
            frames = dict(b2.items())

        for frame in (f1, f2, f3):
            # parquet brings in characters as objects, thus forcing different dtypes
            self.assertEqualFrames(frame, frames[frame.name], compare_dtype=False)

    #---------------------------------------------------------------------------
    def test_batch_to_zip_parquet_a(self) -> None:
        f1 = Frame.from_dict(
                dict(a=(1,2), b=(3,4)),
                index=('x', 'y'),
                name='f1')
        f2 = Frame.from_dict(
                dict(a=(1,2,3), b=(4,5,6)),
                index=('x', 'y', 'z'),
                name='f2')

        config = StoreConfig(
                index_depth=1,
                columns_depth=1,
                include_columns=True,
                include_index=True
                )

        b1 = Batch.from_frames((f1, f2), config=config)

        with temp_file('.zip') as fp:
            b1.to_zip_parquet(fp)
            b2 = Batch.from_zip_parquet(fp, config=config)
            frames = dict(b2.items())

        for frame in (f1, f2):
            # parquet brings in characters as objects, thus forcing different dtypes
            self.assertEqualFrames(frame, frames[frame.name], compare_dtype=False)


    #---------------------------------------------------------------------------
    def test_batch_from_zip_tsv_a(self) -> None:
        f1 = Frame.from_dict(
                dict(a=(1,2), b=(3,4)),
                index=('x', 'y'),
                name='f1')
        f2 = Frame.from_dict(
                dict(a=(1,2,3), b=(4,5,6)),
                index=('x', 'y', 'z'),
                name='f2')

        config = StoreConfig(
                index_depth=1,
                columns_depth=1,
                include_columns=True,
                include_index=True
                )

        b1 = Batch.from_frames((f1, f2), config=config)

        with temp_file('.zip') as fp:
            b1.to_zip_tsv(fp)
            b2 = Batch.from_zip_tsv(fp, config=config)
            frames = dict(b2.items())

        for frame in (f1, f2):
            # parquet brings in characters as objects, thus forcing different dtypes
            self.assertEqualFrames(frame, frames[frame.name], compare_dtype=False)

    def test_batch_from_zip_csv_a(self) -> None:
        f1 = Frame.from_dict(
                dict(a=(1,2), b=(3,4)),
                index=('x', 'y'),
                name='f1')
        f2 = Frame.from_dict(
                dict(a=(1,2,3), b=(4,5,6)),
                index=('x', 'y', 'z'),
                name='f2')

        config = StoreConfig(
                index_depth=1,
                columns_depth=1,
                include_columns=True,
                include_index=True
                )

        b1 = Batch.from_frames((f1, f2), config=config)

        with temp_file('.zip') as fp:
            b1.to_zip_csv(fp)
            b2 = Batch.from_zip_csv(fp, config=config)
            frames = dict(b2.items())

        for frame in (f1, f2):
            # parquet brings in characters as objects, thus forcing different dtypes
            self.assertEqualFrames(frame, frames[frame.name], compare_dtype=False)



    #---------------------------------------------------------------------------
    def test_batch_to_sqlite_a(self) -> None:
        f1 = Frame.from_dict(
                dict(a=(1,2), b=(3,4)),
                index=('x', 'y'),
                name='f1')
        f2 = Frame.from_dict(
                dict(a=(1,2,3), b=(4,5,6)),
                index=('x', 'y', 'z'),
                name='f2')

        config = StoreConfig(
                index_depth=1,
                columns_depth=1,
                include_columns=True,
                include_index=True
                )

        b1 = Batch.from_frames((f1, f2), config=config)

        with temp_file('.sqlite') as fp:
            b1.to_sqlite(fp)
            b2 = Batch.from_sqlite(fp, config=config)
            frames = dict(b2.items())

        for frame in (f1, f2):
            # brings in characters as objects, thus forcing different dtypes
            self.assertEqualFrames(frame, frames[frame.name], compare_dtype=False)

    #---------------------------------------------------------------------------
    def test_batch_to_hdf5_a(self) -> None:
        f1 = Frame.from_dict(
                dict(a=(1,2), b=(3,4)),
                index=('x', 'y'),
                name='f1')
        f2 = Frame.from_dict(
                dict(a=(1,2,3), b=(4,5,6)),
                index=('x', 'y', 'z'),
                name='f2')

        config = StoreConfig(
                index_depth=1,
                columns_depth=1,
                include_columns=True,
                include_index=True
                )

        b1 = Batch.from_frames((f1, f2), config=config)

        with temp_file('.hdf5') as fp:
            b1.to_hdf5(fp)
            b2 = Batch.from_hdf5(fp, config=config)
            frames = dict(b2.items())

        for frame in (f1, f2):
            # brings in characters as objects, thus forcing different dtypes
            self.assertEqualFrames(frame, frames[frame.name], compare_dtype=False)

    #---------------------------------------------------------------------------
    def test_batch_sample_a(self) -> None:
        f1 = Frame.from_dict(
                dict(a=(1,2), b=(3,4)),
                index=('x', 'y'),
                name='f1')
        f2 = Frame.from_dict(
                dict(a=(1,2,3), b=(4,5,6)),
                index=('x', 'y', 'z'),
                name='f2')

        self.assertEqual(
                Batch.from_frames((f1, f2)).sample(1, 1, seed=22).to_frame().to_pairs(0),
                (('a', ((('f1', 'x'), 1), (('f2', 'z'), 3))),)
                )

    #---------------------------------------------------------------------------
    def test_batch_apply_array_a(self) -> None:

        f1 = Frame.from_dict(
                dict(a=(1,2), b=(3,4)),
                index=('x', 'y'),
                name='f1')
        f2 = Frame.from_dict(
                dict(c=(1,2,3), b=(4,5,6)),
                index=('x', 'y', 'z'),
                name='f2')
        f3 = Frame.from_dict(
                dict(d=(10,20), b=(50,60)),
                index=('x', 'q'),
                name='f3')

        post = Batch.from_frames((f1, f2, f3)).unique().to_frame(axis=1, fill_value=None)
        self.assertEqual(post.to_pairs(0),
                (('f1', ((0, 1), (1, 2), (2, 3), (3, 4), (4, None), (5, None))), ('f2', ((0, 1), (1, 2), (2, 3), (3, 4), (4, 5), (5, 6))), ('f3', ((0, 10), (1, 20), (2, 50), (3, 60), (4, None), (5, None))))
                )

<<<<<<< HEAD
    #---------------------------------------------------------------------------
    def test_batch_to_series_a(self) -> None:
        frame = Frame.from_records([["A", 1.0], ["B", 2.0], ["C", 3.0], ["C", 4.0]], columns=tuple("AB"))
        s = Batch(frame.iter_group_items("A"))["B"].sum().to_series()
        self.assertEqual(s.to_pairs(),
                (('A', 1.0), ('B', 2.0), ('C', 7.0))
                )
=======

    #---------------------------------------------------------------------------
    def test_batch_to_npz(self) -> None:
        # assure processing of same named Frame
        f1 = ff.parse('s(3,2)|v(bool)|c(I,str)|i(I,int)').rename('a')
        f2 = ff.parse('s(3,5)|v(bool)|c(I,str)|i(I,int)').rename('b')

        b1 = Batch.from_frames((f1, f2))
        with temp_file('.zip') as fp:
            b1.to_zip_npz(fp)
            b2 = Batch.from_zip_npz(fp)
            frames = dict(b2.items())

            self.assertTrue(frames['a'].equals(f1, compare_name=True, compare_dtype=True, compare_class=True))


>>>>>>> f11a2a4a

if __name__ == '__main__':
    unittest.main()

<|MERGE_RESOLUTION|>--- conflicted
+++ resolved
@@ -1238,7 +1238,6 @@
                 (('f1', ((0, 1), (1, 2), (2, 3), (3, 4), (4, None), (5, None))), ('f2', ((0, 1), (1, 2), (2, 3), (3, 4), (4, 5), (5, 6))), ('f3', ((0, 10), (1, 20), (2, 50), (3, 60), (4, None), (5, None))))
                 )
 
-<<<<<<< HEAD
     #---------------------------------------------------------------------------
     def test_batch_to_series_a(self) -> None:
         frame = Frame.from_records([["A", 1.0], ["B", 2.0], ["C", 3.0], ["C", 4.0]], columns=tuple("AB"))
@@ -1246,7 +1245,6 @@
         self.assertEqual(s.to_pairs(),
                 (('A', 1.0), ('B', 2.0), ('C', 7.0))
                 )
-=======
 
     #---------------------------------------------------------------------------
     def test_batch_to_npz(self) -> None:
@@ -1263,8 +1261,6 @@
             self.assertTrue(frames['a'].equals(f1, compare_name=True, compare_dtype=True, compare_class=True))
 
 
->>>>>>> f11a2a4a
-
 if __name__ == '__main__':
     unittest.main()
 
