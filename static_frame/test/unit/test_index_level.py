--- conflicted
+++ resolved
@@ -12,12 +12,9 @@
 from static_frame import ILoc
 from static_frame import Index
 from static_frame import IndexDate
-<<<<<<< HEAD
 from static_frame import IndexDateGO
 from static_frame import IndexYearMonthGO
-=======
 from static_frame import IndexSecond
->>>>>>> 4e62a311
 from static_frame import IndexGO
 from static_frame import IndexHierarchy
 from static_frame import IndexLevel
