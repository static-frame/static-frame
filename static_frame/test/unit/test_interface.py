--- conflicted
+++ resolved
@@ -31,11 +31,7 @@
 
         self.assertEqual(
             counts.to_pairs(),
-<<<<<<< HEAD
-            (('Accessor Datetime', 20), ('Accessor Fill Value', 26), ('Accessor Regular Expression', 7), ('Accessor String', 37), ('Accessor Transpose', 24), ('Assignment', 8), ('Attribute', 11), ('Constructor', 34), ('Dictionary-Like', 7), ('Display', 6), ('Exporter', 26), ('Iterator', 141), ('Method', 88), ('Operator Binary', 24), ('Operator Unary', 4), ('Selector', 13))
-=======
-            (('Accessor Datetime', 20), ('Accessor Fill Value', 26), ('Accessor Regular Expression', 7), ('Accessor String', 38), ('Accessor Transpose', 24), ('Assignment', 8), ('Attribute', 11), ('Constructor', 34), ('Dictionary-Like', 7), ('Display', 6), ('Exporter', 26), ('Iterator', 136), ('Method', 88), ('Operator Binary', 24), ('Operator Unary', 4), ('Selector', 13))
->>>>>>> d832e42a
+            (('Accessor Datetime', 20), ('Accessor Fill Value', 26), ('Accessor Regular Expression', 7), ('Accessor String', 38), ('Accessor Transpose', 24), ('Assignment', 8), ('Attribute', 11), ('Constructor', 34), ('Dictionary-Like', 7), ('Display', 6), ('Exporter', 26), ('Iterator', 141), ('Method', 88), ('Operator Binary', 24), ('Operator Unary', 4), ('Selector', 13))
         )
 
     def test_interface_summary_c(self) -> None:
