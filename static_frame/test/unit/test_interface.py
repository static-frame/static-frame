--- conflicted
+++ resolved
@@ -26,12 +26,8 @@
 
         self.assertEqual(
             counts.to_pairs(),
-<<<<<<< HEAD
-            (('Accessor Datetime', 20), ('Accessor Fill Value', 26), ('Accessor Regular Expression', 7), ('Accessor String', 39), ('Accessor Transpose', 24), ('Accessor Values', 3), ('Assignment', 16), ('Attribute', 12), ('Constructor', 40), ('Dictionary-Like', 7), ('Display', 6), ('Exporter', 31), ('Iterator', 156), ('Method', 98), ('Operator Binary', 24), ('Operator Unary', 4), ('Selector', 13))
-=======
-            (('Accessor Datetime', 20), ('Accessor Fill Value', 26), ('Accessor Hashlib', 9), ('Accessor Regular Expression', 7), ('Accessor String', 39), ('Accessor Transpose', 24), ('Accessor Values', 3), ('Assignment', 16), ('Attribute', 12), ('Constructor', 40), ('Dictionary-Like', 7), ('Display', 6), ('Exporter', 31), ('Iterator', 136), ('Method', 98), ('Operator Binary', 24), ('Operator Unary', 4), ('Selector', 13))
->>>>>>> 3b3b76f6
-        )
+            (('Accessor Datetime', 20), ('Accessor Fill Value', 26), ('Accessor Hashlib', 9), ('Accessor Regular Expression', 7), ('Accessor String', 39), ('Accessor Transpose', 24), ('Accessor Values', 3), ('Assignment', 16), ('Attribute', 12), ('Constructor', 40), ('Dictionary-Like', 7), ('Display', 6), ('Exporter', 31), ('Iterator', 156), ('Method', 98), ('Operator Binary', 24), ('Operator Unary', 4), ('Selector', 13))
+            )
 
     def test_interface_summary_c(self) -> None:
         s = Series(['a', 'b', 'c'])
@@ -72,7 +68,7 @@
 
     def test_interface_assign_a(self) -> None:
         f = Frame.interface.loc[Frame.interface.index.via_str.startswith('assign')]
-        # assignmewnt interface is one of the most complex, so we can check the signatures here explicitly
+        # assignment interface is one of the most complex, so we can check the signatures here explicitly
         self.assertEqual(f.index.values.tolist(),
                 ['assign[key](value, *, fill_value)', 'assign[key].apply(func, *, fill_value)', 'assign[key].apply_element(func, *, dtype, fill_value)', 'assign[key].apply_element_items(func, *, dtype, fill_value)', 'assign.iloc[key](value, *, fill_value)', 'assign.iloc[key].apply(func, *, fill_value)', 'assign.iloc[key].apply_element(func, *, dtype, fill_value)', 'assign.iloc[key].apply_element_items(func, *, dtype, fill_value)', 'assign.loc[key](value, *, fill_value)', 'assign.loc[key].apply(func, *, fill_value)', 'assign.loc[key].apply_element(func, *, dtype, fill_value)', 'assign.loc[key].apply_element_items(func, *, dtype, fill_value)', 'assign.bloc[key](value, *, fill_value)', 'assign.bloc[key].apply(func, *, fill_value)', 'assign.bloc[key].apply_element(func, *, dtype, fill_value)', 'assign.bloc[key].apply_element_items(func, *, dtype, fill_value)'])
 
