--- conflicted
+++ resolved
@@ -220,7 +220,24 @@
 
         valid_argument_types(A.__init__)
 
-<<<<<<< HEAD
+        valid_argument_types(A.a)
+
+        valid_argument_types(A.c)
+
+        with self.assertRaises(RuntimeError):
+            valid_argument_types(A.b)
+
+        with self.assertRaises(RuntimeError):
+            valid_argument_types(A.d)
+
+        with self.assertRaises(RuntimeError):
+            valid_argument_types(A.e)
+
+        valid_argument_types(A.f)
+
+        # note: we cannot distinguish betweeen instance method and static method
+        valid_argument_types(A.g)
+
 
     def test_interfaces(self) -> None:
 
@@ -239,25 +256,6 @@
                 if callable(obj) and name_attr not in exclude:
                     valid_argument_types(obj)
 
-=======
-        valid_argument_types(A.a)
-
-        valid_argument_types(A.c)
-
-        with self.assertRaises(RuntimeError):
-            valid_argument_types(A.b)
-
-        with self.assertRaises(RuntimeError):
-            valid_argument_types(A.d)
-
-        with self.assertRaises(RuntimeError):
-            valid_argument_types(A.e)
-
-        valid_argument_types(A.f)
-
-        # note: we cannot distinguish betweeen instance method and static method
-        valid_argument_types(A.g)
->>>>>>> 2a90cd5a
 
 
 if __name__ == '__main__':
