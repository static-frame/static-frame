import io
import itertools
import os
import argparse
import typing as tp
import fnmatch
import timeit
import string
import cProfile
import pstats
import sys
import datetime
import tempfile
from enum import Enum
<<<<<<< HEAD
=======
from itertools import chain

# import warnings
>>>>>>> 2b948d63

from pyinstrument import Profiler #type: ignore
from line_profiler import LineProfiler #type: ignore
import gprof2dot #type: ignore

import numpy as np
import pandas as pd
import random
import frame_fixtures as ff


sys.path.append(os.getcwd())

import static_frame as sf
from static_frame.core.display_color import HexColor
from static_frame.core.util import AnyCallable


class PerfStatus(Enum):
    EXPLAINED_WIN = (True, True)
    EXPLAINED_LOSS = (True, False)
    UNEXPLAINED_WIN = (False, True)
    UNEXPLAINED_LOSS = (False, False)

    def __str__(self) -> str:
        if self.value[0]:
            v = '✓' # make a check mark
        else:
            v = '?'
        if self.value[1]:
            return HexColor.format_terminal('darkgreen', str(v))
        return HexColor.format_terminal('darkorange', str(v))

class FunctionMetaData(tp.NamedTuple):
    line_target: tp.Optional[AnyCallable] = None
    perf_status: tp.Optional[PerfStatus] = None
    explanation: str = ''


class Perf:
    NUMBER = 100_000

    def __init__(self) -> None:
        self.meta: tp.Optional[tp.Dict[str, FunctionMetaData]] = None

    def iter_function_names(self, pattern_func: str = '') -> tp.Iterator[str]:
        for name in sorted(dir(self)):
            if name == 'iter_function_names':
                continue
            if pattern_func and not fnmatch.fnmatch(
                    name, pattern_func.lower()):
               continue
            if not name.startswith('_') and callable(getattr(self, name)):
                yield name

class PerfPrivate(Perf):
    '''For "internal" performance tests that are not part of systematic testing.
    '''

class PerfKey: pass
class Native(PerfKey): pass
class Reference(PerfKey): pass
class ReferenceMissing(Reference): pass


#-------------------------------------------------------------------------------

class IndexIterLabelApply(Perf):
    NUMBER = 200

    def __init__(self) -> None:
        super().__init__()


        self.sfi_int = ff.parse('s(100,1)|i(I,int)|c(I,int)').index
        self.pdi_int = self.sfi_int.to_pandas()

class IndexIterLabelApply_N(IndexIterLabelApply, Native):

    def index_int(self) -> None:
        self.sfi_int.iter_label().apply(lambda s: s * 10)

    def index_int_dtype(self) -> None:
        self.sfi_int.iter_label().apply(lambda s: s * 10, dtype=int)

class IndexIterLabelApply_R(IndexIterLabelApply, Reference):

    def index_int(self) -> None:
        # Pandas Index to not have an apply
        pd.Series(self.pdi_int).apply(lambda s: s * 10)

    def index_int_dtype(self) -> None:
        # Pandas Index to not have an apply
        pd.Series(self.pdi_int).apply(lambda s: s * 10)



#-------------------------------------------------------------------------------
class SeriesIsNa(Perf):
    NUMBER = 10_000

    def __init__(self) -> None:
        super().__init__()

        f = ff.parse('s(1000,3)|v(float,object,bool)')
        f = f.assign.loc[(f.index % 12 == 0), 0](np.nan)
        f = f.assign.loc[(f.index % 12 == 0), 1](None)

        self.sfs_float = f.iloc[:, 0]
        self.sfs_object = f.iloc[:, 1]
        self.sfs_bool = f.iloc[:, 2]

        self.pds_float = f.iloc[:, 0].to_pandas()
        self.pds_object = f.iloc[:, 1].to_pandas()
        self.pds_bool = f.iloc[:, 2].to_pandas()

        self.meta = {
            'float_index_auto': FunctionMetaData(
                perf_status=PerfStatus.EXPLAINED_WIN,
                ),
            'object_index_auto': FunctionMetaData(
                perf_status=PerfStatus.EXPLAINED_WIN,
                ),
            'bool_index_auto': FunctionMetaData(
                perf_status=PerfStatus.EXPLAINED_WIN, # not copying anything
                ),
            }

class SeriesIsNa_N(SeriesIsNa, Native):

    def float_index_auto(self) -> None:
        self.sfs_float.isna()

    def object_index_auto(self) -> None:
        self.sfs_object.isna()

    def bool_index_auto(self) -> None:
        self.sfs_bool.isna()

class SeriesIsNa_R(SeriesIsNa, Reference):

    def float_index_auto(self) -> None:
        self.pds_float.isna()

    def object_index_auto(self) -> None:
        self.pds_object.isna()

    def bool_index_auto(self) -> None:
        self.pds_bool.isna()

#-------------------------------------------------------------------------------
class SeriesDropNa(Perf):
    NUMBER = 200

    def __init__(self) -> None:
        super().__init__()

        f1 = ff.parse('s(100_000,3)|v(float,object,bool)')
        f1 = f1.assign.loc[(f1.index % 12 == 0), 0](np.nan)
        f1 = f1.assign.loc[(f1.index % 12 == 0), 1](None)

        self.sfs_float_auto = f1.iloc[:, 0]
        self.sfs_object_auto = f1.iloc[:, 1]
        self.sfs_bool_auto = f1.iloc[:, 2]

        self.pds_float_auto = f1.iloc[:, 0].to_pandas()
        self.pds_object_auto = f1.iloc[:, 1].to_pandas()
        self.pds_bool_auto = f1.iloc[:, 2].to_pandas()


        f2 = ff.parse('s(100_000,3)|v(float,object,bool)|i(I,str)|c(I,str)')
        f2 = f2.assign.loc[f2.index.via_str.find('u') >= 0, sf.ILoc[0]](np.nan)
        f2 = f2.assign.loc[f2.index.via_str.find('u') >= 0, sf.ILoc[1]](None)

        self.sfs_float_str = f2.iloc[:, 0]
        self.sfs_object_str = f2.iloc[:, 1]
        self.sfs_bool_str = f2.iloc[:, 2]

        self.pds_float_str = f2.iloc[:, 0].to_pandas()
        self.pds_object_str = f2.iloc[:, 1].to_pandas()
        self.pds_bool_str = f2.iloc[:, 2].to_pandas()

        self.meta = {
            'float_index_auto': FunctionMetaData(
                line_target=sf.Index.__init__,
                perf_status=PerfStatus.EXPLAINED_LOSS,
                ),
            'object_index_auto': FunctionMetaData(
                line_target=sf.Series.dropna,
                perf_status=PerfStatus.EXPLAINED_LOSS,
                ),
            'bool_index_auto': FunctionMetaData(
                line_target=sf.Series.dropna,
                perf_status=PerfStatus.EXPLAINED_WIN, # not copying anything
                ),

            'float_index_str': FunctionMetaData(
                line_target=sf.Index.__init__,
                perf_status=PerfStatus.EXPLAINED_LOSS,
                ),
            'object_index_str': FunctionMetaData(
                line_target=sf.Series.dropna,
                perf_status=PerfStatus.EXPLAINED_LOSS,
                ),
            'bool_index_str': FunctionMetaData(
                line_target=sf.Series.dropna,
                perf_status=PerfStatus.EXPLAINED_WIN,
                )
            }

class SeriesDropNa_N(SeriesDropNa, Native):

    def float_index_auto(self) -> None:
        s = self.sfs_float_auto.dropna()
        assert 99999 in s

    def object_index_auto(self) -> None:
        s = self.sfs_object_auto.dropna()
        assert 99999 in s

    def bool_index_auto(self) -> None:
        s = self.sfs_bool_auto.dropna()
        assert 99999 in s


    def float_index_str(self) -> None:
        s = self.sfs_float_str.dropna()
        assert 'zDa2' in s

    def object_index_str(self) -> None:
        s = self.sfs_object_str.dropna()
        assert 'zDa2' in s

    def bool_index_str(self) -> None:
        s = self.sfs_bool_str.dropna()
        assert 'zDa2' in s


class SeriesDropNa_R(SeriesDropNa, Reference):

    def float_index_auto(self) -> None:
        s = self.pds_float_auto.dropna()
        assert 99999 in s

    def object_index_auto(self) -> None:
        s = self.pds_object_auto.dropna()
        assert 99999 in s

    def bool_index_auto(self) -> None:
        s = self.pds_bool_auto.dropna()
        assert 99999 in s


    def float_index_str(self) -> None:
        s = self.pds_float_str.dropna()
        assert 'zDa2' in s

    def object_index_str(self) -> None:
        s = self.pds_object_str.dropna()
        assert 'zDa2' in s

    def bool_index_str(self) -> None:
        s = self.pds_bool_str.dropna()
        assert 'zDa2' in s




#-------------------------------------------------------------------------------
class SeriesFillNa(Perf):
    NUMBER = 100

    def __init__(self) -> None:
        super().__init__()

        f1 = ff.parse('s(100_000,2)|v(float,object)|i(I,str)|c(I,str)')
        f1 = f1.assign.loc[f1.index.via_str.find('u') >= 0, sf.ILoc[0]](np.nan)
        f1 = f1.assign.loc[f1.index.via_str.find('u') >= 0, sf.ILoc[1]](None)

        self.sfs_float_str = f1.iloc[:, 0]
        self.sfs_object_str = f1.iloc[:, 1]

        self.pds_float_str = f1.iloc[:, 0].to_pandas()
        self.pds_object_str = f1.iloc[:, 1].to_pandas()

        from static_frame.core.util import isna_array

        self.meta = {
            'float_index_str': FunctionMetaData(
                line_target=isna_array,
                perf_status=PerfStatus.EXPLAINED_WIN,
                ),
            'object_index_str': FunctionMetaData(
                line_target=isna_array,
                perf_status=PerfStatus.EXPLAINED_LOSS,
                explanation='isna_array does two passes on object arrays',
                ),
            }

class SeriesFillNa_N(SeriesFillNa, Native):

    def float_index_str(self) -> None:
        s = self.sfs_float_str.fillna(0.0)
        assert 'zDa2' in s

    def object_index_str(self) -> None:
        s = self.sfs_object_str.fillna('')
        assert 'zDa2' in s


class SeriesFillNa_R(SeriesFillNa, Reference):

    def float_index_str(self) -> None:
        s = self.pds_float_str.fillna(0.0)
        assert 'zDa2' in s

    def object_index_str(self) -> None:
        s = self.pds_object_str.fillna('')
        assert 'zDa2' in s




#-------------------------------------------------------------------------------
class SeriesDropDuplicated(Perf):
    NUMBER = 500

    def __init__(self) -> None:
        super().__init__()

        f = ff.parse('s(1000,3)|v(float,object,bool)|i(I,str)|c(I,str)')

        self.sfs_float = f.iloc[:, 0]
        self.sfs_float = self.sfs_float.assign.iloc[np.arange(len(self.sfs_float)) % 12 == 0](1.0)
        self.sfs_object = f.iloc[:, 1]
        self.sfs_object = self.sfs_object.assign.iloc[np.arange(len(self.sfs_object)) % 12 == 0](None)
        self.sfs_bool = f.iloc[:, 2]

        self.pds_float = self.sfs_float.to_pandas()
        self.pds_object = self.sfs_object.to_pandas()
        self.pds_bool = self.sfs_bool.to_pandas()


        self.meta = {
            'float_index_str': FunctionMetaData(
                line_target=sf.Index.__init__,
                perf_status=PerfStatus.EXPLAINED_WIN,
                ),
            'object_index_str': FunctionMetaData(
                line_target=sf.Series.drop_duplicated,
                perf_status=PerfStatus.EXPLAINED_WIN,
                ),
            'bool_index_str': FunctionMetaData(
                line_target=sf.Series.drop_duplicated,
                perf_status=PerfStatus.EXPLAINED_WIN,
                ),
            }

class SeriesDropDuplicated_N(SeriesDropDuplicated, Native):

    def float_index_str(self) -> None:
        s = self.sfs_float.drop_duplicated()
        assert 'zDr0' in s

    def object_index_str(self) -> None:
        s = self.sfs_object.drop_duplicated()
        assert 'zDr0' in s

    def bool_index_str(self) -> None:
        self.sfs_bool.drop_duplicated()

class SeriesDropDuplicated_R(SeriesDropDuplicated, Reference):

    def float_index_str(self) -> None:
        s = self.pds_float.drop_duplicates(keep=False)
        assert 'zDr0' in s

    def object_index_str(self) -> None:
        s = self.pds_object.drop_duplicates(keep=False)
        assert 'zDr0' in s

    def bool_index_str(self) -> None:
        self.pds_bool.drop_duplicates(keep=False)




#-------------------------------------------------------------------------------
class SeriesIterElementApply(Perf):
    NUMBER = 500

    def __init__(self) -> None:
        super().__init__()

        f = ff.parse('s(1000,3)|v(float,object,bool)|i(I,str)|c(I,str)')

        self.sfs_float = f.iloc[:, 0]
        self.sfs_object = f.iloc[:, 1]
        self.sfs_bool = f.iloc[:, 2]

        self.pds_float = f.iloc[:, 0].to_pandas()
        self.pds_object = f.iloc[:, 1].to_pandas()
        self.pds_bool = f.iloc[:, 2].to_pandas()


        from static_frame.core.util import prepare_iter_for_array

        self.meta = {
            'float_index_str': FunctionMetaData(
                line_target=prepare_iter_for_array,
                perf_status=PerfStatus.EXPLAINED_LOSS,
                explanation='prepare_iter_for_array() appears to be the biggest cost'
                ),
            'object_index_str': FunctionMetaData(
                line_target=prepare_iter_for_array,
                perf_status=PerfStatus.EXPLAINED_LOSS,
                explanation='prepare_iter_for_array() appears to be the biggest cost'
                ),
            'bool_index_str': FunctionMetaData(
                line_target=prepare_iter_for_array,
                perf_status=PerfStatus.EXPLAINED_LOSS, # not copying anything
                explanation='prepare_iter_for_array() appears to be the biggest cost'
                ),
            }

class SeriesIterElementApply_N(SeriesIterElementApply, Native):

    def float_index_str(self) -> None:
        self.sfs_float.iter_element().apply(lambda x: str(x))

    def object_index_str(self) -> None:
        self.sfs_object.iter_element().apply(lambda x: str(x))

    def bool_index_str(self) -> None:
        self.sfs_bool.iter_element().apply(lambda x: str(x))

class SeriesIterElementApply_R(SeriesIterElementApply, Reference):

    def float_index_str(self) -> None:
        self.pds_float.apply(lambda x: str(x))

    def object_index_str(self) -> None:
        self.pds_object.apply(lambda x: str(x))

    def bool_index_str(self) -> None:
        self.pds_bool.apply(lambda x: str(x))






#-------------------------------------------------------------------------------
class FrameDropNa(Perf):
    NUMBER = 100

    def __init__(self) -> None:
        super().__init__()

        f1 = ff.parse('s(100,100)|v(float)')
        f1 = f1.assign.loc[(f1.index % 12 == 0),:](np.nan)
        self.sff_float_auto_row = f1
        self.pdf_float_auto_row = f1.to_pandas()

        f2 = ff.parse('s(100,100)|v(float)')
        f2 = f2.assign.loc[:, (f2.columns % 12 == 0)](np.nan)
        self.sff_float_auto_column = f2
        self.pdf_float_auto_column = f2.to_pandas()


        f3 = ff.parse('s(100,100)|v(float)|i(I,str)|c(I,str)')
        f3 = f3.assign.loc[(np.arange(len(f3.index)) % 12 == 0),:](np.nan)
        self.sff_float_str_row = f3
        self.pdf_float_str_row = f3.to_pandas()

        f4 = ff.parse('s(100,100)|v(float)|i(I,str)|c(I,str)')
        f4 = f4.assign.loc[:, (np.arange(len(f4.columns)) % 12 == 0)](np.nan)
        self.sff_float_str_column = f4
        self.pdf_float_str_column = f4.to_pandas()

        self.meta = {
            'float_index_auto_row': FunctionMetaData(
                perf_status=PerfStatus.EXPLAINED_WIN,
                ),
            'float_index_auto_column': FunctionMetaData(
                perf_status=PerfStatus.EXPLAINED_WIN,
                ),
            'float_index_str_row': FunctionMetaData(
                perf_status=PerfStatus.EXPLAINED_WIN, # not copying anything
                ),
            'float_index_str_column': FunctionMetaData(
                perf_status=PerfStatus.EXPLAINED_WIN, # not copying anything
                ),
            }

class FrameDropNa_N(FrameDropNa, Native):

    def float_index_auto_row(self) -> None:
        self.sff_float_auto_row.dropna()

    def float_index_auto_column(self) -> None:
        self.sff_float_auto_column.dropna(axis=1)


    def float_index_str_row(self) -> None:
        self.sff_float_str_row.dropna()

    def float_index_str_column(self) -> None:
        self.sff_float_str_column.dropna(axis=1)


class FrameDropNa_R(FrameDropNa, Reference):

    def float_index_auto_row(self) -> None:
        self.pdf_float_auto_row.dropna()

    def float_index_auto_column(self) -> None:
        self.pdf_float_auto_column.dropna(axis=1)


    def float_index_str_row(self) -> None:
        self.pdf_float_str_row.dropna()

    def float_index_str_column(self) -> None:
        self.pdf_float_str_column.dropna(axis=1)

#-------------------------------------------------------------------------------

class FrameILoc(Perf):

    def __init__(self) -> None:
        super().__init__()

        self.sff1 = ff.parse('s(100,100)')
        self.pdf1 = pd.DataFrame(self.sff1.values)

        self.sff2 = ff.parse('s(100,100)|i(I,str)|c(I,str)')
        self.pdf2 = self.sff2.to_pandas()

        self.meta = {
            'element_index_auto': FunctionMetaData(
                perf_status=PerfStatus.EXPLAINED_WIN,
                ),
            'element_index_str': FunctionMetaData(
                perf_status=PerfStatus.EXPLAINED_WIN,
                ),
            }

class FrameILoc_N(FrameILoc, Native):

    def element_index_auto(self) -> None:
        self.sff1.iloc[50, 50]

    def element_index_str(self) -> None:
        self.sff2.iloc[50, 50]

class FrameILoc_R(FrameILoc, Reference):

    def element_index_auto(self) -> None:
        self.pdf1.iloc[50, 50]

    def element_index_str(self) -> None:
        self.pdf2.iloc[50, 50]

#-------------------------------------------------------------------------------

class FrameLoc(Perf):

    def __init__(self) -> None:
        super().__init__()

        self.sff1 = ff.parse('s(100,100)')
        self.pdf1 = pd.DataFrame(self.sff1.values)

        self.sff2 = ff.parse('s(100,100)|i(I,str)|c(I,str)')
        self.pdf2 = self.sff2.to_pandas()

        self.meta = {
            'element_index_auto': FunctionMetaData(
                perf_status=PerfStatus.EXPLAINED_WIN,
                ),
            'element_index_str': FunctionMetaData(
                perf_status=PerfStatus.EXPLAINED_WIN,
                ),
            }

class FrameLoc_N(FrameLoc, Native):

    def element_index_auto(self) -> None:
        self.sff1.loc[50, 50]

    def element_index_str(self) -> None:
        self.sff2.loc['zGuv', 'zGuv']

class FrameLoc_R(FrameLoc, Reference):

    def element_index_auto(self) -> None:
        self.pdf1.loc[50, 50]

    def element_index_str(self) -> None:
        self.pdf2.loc['zGuv', 'zGuv']


#-------------------------------------------------------------------------------

class FrameIterSeriesApply(Perf):
    NUMBER = 50

    def __init__(self) -> None:
        super().__init__()


        self.sff_float = ff.parse('s(1000,1000)|i(I,str)|c(I,int)')
        self.pdf_float = self.sff_float.to_pandas()

        self.sff_mixed = ff.parse('s(1000,1000)|v(int,float,bool,str)|i(I,str)|c(I,int)')
        self.pdf_mixed = self.sff_mixed.to_pandas()

        from static_frame.core.type_blocks import TypeBlocks
        from static_frame.core.util import iterable_to_array_1d
        from static_frame.core.util import prepare_iter_for_array

        self.meta = {
            'float_index_str_row': FunctionMetaData(
                perf_status=PerfStatus.EXPLAINED_LOSS,
                line_target=prepare_iter_for_array,
                explanation='appears to all be in apply_iter gen exp'
                ),
            'float_index_str_row_dtype': FunctionMetaData(
                perf_status=PerfStatus.EXPLAINED_LOSS,
                ),
            'float_index_str_column': FunctionMetaData(
                perf_status=PerfStatus.EXPLAINED_WIN,
                ),
            'float_index_str_column_dtype': FunctionMetaData(
                perf_status=PerfStatus.EXPLAINED_WIN,
                ),
            'mixed_index_str_row': FunctionMetaData(
                perf_status=PerfStatus.EXPLAINED_LOSS,
                line_target=TypeBlocks._blocks_to_array,
                explanation='possible improvement with _blocks_to_array in C'
                ),
            'mixed_index_str_row_dtype': FunctionMetaData(
                perf_status=PerfStatus.EXPLAINED_LOSS,
                line_target=iterable_to_array_1d
                ),
            'mixed_index_str_column': FunctionMetaData(
                perf_status=PerfStatus.EXPLAINED_WIN,
                ),
            'mixed_index_str_column_dtype': FunctionMetaData(
                perf_status=PerfStatus.EXPLAINED_WIN,
                ),
            }

class FrameIterSeriesApply_N(FrameIterSeriesApply, Native):

    def float_index_str_row(self) -> None:
        s = self.sff_float.iter_series(axis=1).apply(lambda s: s.mean())
        assert 'zwVN' in s.index

    def float_index_str_row_dtype(self) -> None:
        s = self.sff_float.iter_series(axis=1).apply(lambda s: s.mean(), dtype=float)
        assert 'zwVN' in s.index


    def float_index_str_column(self) -> None:
        s = self.sff_float.iter_series(axis=0).apply(lambda s: s.mean())
        assert -149082 in s.index

    def float_index_str_column_dtype(self) -> None:
        s = self.sff_float.iter_series(axis=0).apply(lambda s: s.mean(), dtype=float)
        assert -149082 in s.index


    def mixed_index_str_row(self) -> None:
        s = self.sff_mixed.iter_series(axis=1).apply(lambda s: s.iloc[-1])
        assert 'zwVN' in s.index

    def mixed_index_str_row_dtype(self) -> None:
        s = self.sff_mixed.iter_series(axis=1).apply(lambda s: s.iloc[-1], dtype=str)
        assert 'zwVN' in s.index


    def mixed_index_str_column(self) -> None:
        s = self.sff_mixed.iter_series(axis=0).apply(lambda s: s.iloc[-1])
        assert -149082 in s.index

    def mixed_index_str_column_dtype(self) -> None:
        s = self.sff_mixed.iter_series(axis=0).apply(lambda s: s.iloc[-1], dtype=str)
        assert -149082 in s.index



class FrameIterSeriesApply_R(FrameIterSeriesApply, Reference):

    def float_index_str_row(self) -> None:
        s = self.pdf_float.apply(lambda s: s.mean(), axis=1)
        assert 'zwVN' in s.index

    def float_index_str_row_dtype(self) -> None:
        s = self.pdf_float.apply(lambda s: s.mean(), axis=1)
        assert 'zwVN' in s.index


    def float_index_str_column(self) -> None:
        s = self.pdf_float.apply(lambda s: s.mean(), axis=0)
        assert -149082 in s.index

    def float_index_str_column_dtype(self) -> None:
        s = self.pdf_float.apply(lambda s: s.mean(), axis=0)
        assert -149082 in s.index


    def mixed_index_str_row(self) -> None:
        s = self.pdf_mixed.apply(lambda s: s.iloc[-1], axis=1)
        assert 'zwVN' in s.index

    def mixed_index_str_row_dtype(self) -> None:
        s = self.pdf_mixed.apply(lambda s: s.iloc[-1], axis=1)
        assert 'zwVN' in s.index


    def mixed_index_str_column(self) -> None:
        s = self.pdf_mixed.apply(lambda s: s.iloc[-1], axis=0)
        assert -149082 in s.index

    def mixed_index_str_column_dtype(self) -> None:
        s = self.pdf_mixed.apply(lambda s: s.iloc[-1], axis=0)
        assert -149082 in s.index

#-------------------------------------------------------------------------------
class FrameIterGroupApply(Perf):
    NUMBER = 1000

    def __init__(self) -> None:
        super().__init__()

        self.sff_int_index_str = ff.parse('s(1000,10)|v(int)|i(I,str)|c(I,str)').assign[sf.ILoc[0]].apply(lambda s: s % 10).assign[sf.ILoc[1]].apply(lambda s: s % 2)
        self.pdf_int_index_str = self.sff_int_index_str.to_pandas()


        self.sff_str_index_str = ff.parse('s(1000,10)|v(str)|i(I,str)|c(I,str)').assign[
                sf.ILoc[0]].apply(lambda s: s.iter_element().apply(
                        lambda e: chr(ord(e[3]) % 10 + 97))).assign[
                sf.ILoc[1]].apply(lambda s: s.iter_element().apply(
                        lambda e: chr(ord(e[3]) % 2 + 97)))

        self.pdf_str_index_str = self.sff_str_index_str.to_pandas()


        from static_frame.core.type_blocks import TypeBlocks
        # from static_frame.core.util import iterable_to_array_1d
        # from static_frame.core.util import prepare_iter_for_array

        self.meta = {
            'int_index_str_double': FunctionMetaData(
                perf_status=PerfStatus.EXPLAINED_LOSS,
                ),
            }

class FrameIterGroupApply_N(FrameIterGroupApply, Native):

    def int_index_str_single(self) -> None:
        self.sff_int_index_str.iter_group('zZbu').apply(lambda f: len(f))

    def int_index_str_double(self) -> None:
        self.sff_int_index_str.iter_group(['zZbu', 'ztsv']).apply(lambda f: len(f))


    def str_index_str_single(self) -> None:
        self.sff_str_index_str.iter_group('zZbu').apply(lambda f: len(f))

    def str_index_str_double(self) -> None:
        self.sff_str_index_str.iter_group(['zZbu', 'ztsv']).apply(lambda f: len(f))


class FrameIterGroupApply_R(FrameIterGroupApply, Reference):

    def int_index_str_single(self) -> None:
        self.pdf_int_index_str.groupby('zZbu').apply(lambda f: len(f))

    def int_index_str_double(self) -> None:
        # NOTE: this produces a hierarchical index
        self.pdf_int_index_str.groupby(['zZbu', 'ztsv']).apply(lambda f: len(f))


    def str_index_str_single(self) -> None:
        self.pdf_str_index_str.groupby('zZbu').apply(lambda f: len(f))

    def str_index_str_double(self) -> None:
        # NOTE: this produces a hierarchical index
        self.pdf_str_index_str.groupby(['zZbu', 'ztsv']).apply(lambda f: len(f))


#-------------------------------------------------------------------------------
class Pivot(Perf):
    NUMBER = 150

    def __init__(self) -> None:
        super().__init__()

        self.sff1 = ff.parse('s(100_000,10)|v(int,str,bool)|c(I,str)|i(I,int)')
        self.pdf1 = self.sff1.to_pandas()

        # narrow eav table
        self.sff2 = ff.parse('s(100_000,3)|v(int,int,int)').assign[0].apply(
                lambda s: s % 6).assign[1].apply(
                lambda s: s % 12
                )
        self.pdf2 = self.sff2.to_pandas()

        # index2_columns0_data1
        self.sff3 = ff.parse('s(100_000,4)|v(int,int,int,int)').assign[0].apply(
                lambda s: s % 6).assign[1].apply(
                lambda s: s % 3).assign[2].apply(
                lambda s: s % 5
                )
        self.pdf3 = self.sff3.to_pandas()

        self.sff4 = ff.parse('s(100_000,6)|v(int,int,int,float,int,float)').assign[0].apply(
                lambda s: s % 6).assign[1].apply(
                lambda s: s % 3).assign[2].apply(
                lambda s: s % 5
                )
        self.pdf4 = self.sff4.to_pandas()

        # from static_frame.core.pivot import pivot_outer_index
        # from static_frame.core.pivot import pivot_core
        # from static_frame.core.pivot import pivot_items_to_block
        # from static_frame.core.pivot import pivot_items_to_frame
        # from static_frame import TypeBlocks
        # from static_frame.core.type_blocks import group_sorted
        # from static_frame.core.util import array_to_groups_and_locations

        self.meta = {
            'index1_columns0_data2': FunctionMetaData(
                perf_status=PerfStatus.EXPLAINED_WIN,
                # line_target=array_to_groups_and_locations,
                ),
            'index1_columns1_data1': FunctionMetaData(
                # line_target=pivot_outer_index,
                perf_status=PerfStatus.EXPLAINED_LOSS,
                ),
            'index2_columns0_data1': FunctionMetaData(
                # line_target=pivot_items_to_frame,
                perf_status=PerfStatus.EXPLAINED_LOSS,
                ),
            'index1_columns1_data3': FunctionMetaData(
                # line_target=pivot_items_to_frame,
                perf_status=PerfStatus.EXPLAINED_WIN,
                ),
            }

class Pivot_N(Pivot, Native):

    def index1_columns0_data2(self) -> None:
        post = self.sff1.pivot(index_fields='zUvW', data_fields=('zZbu', 'zkuW'))
        assert post.shape == (2, 2)

    def index1_columns1_data1(self) -> None:
        post = self.sff2.pivot(index_fields=0, columns_fields=1)
        assert post.shape == (6, 12)

    def index2_columns0_data1(self) -> None:
        post = self.sff3.pivot(index_fields=(0, 1), data_fields=3)
        assert post.shape == (18, 1)

    def index1_columns1_data3(self) -> None:
        post = self.sff4.pivot(index_fields=0, columns_fields=1, data_fields=(3, 4, 5))
        assert post.shape == (6, 9)


class Pivot_R(Pivot, Reference):

    def index1_columns0_data2(self) -> None:
        post = self.pdf1.pivot_table(index='zUvW', values=('zZbu', 'zkuW'), aggfunc=np.nansum)
        assert post.shape == (2, 2)

    def index1_columns1_data1(self) -> None:
        post = self.pdf2.pivot_table(index=0, columns=1, aggfunc=np.nansum)
        assert post.shape == (6, 12)

    def index2_columns0_data1(self) -> None:
        post = self.pdf3.pivot_table(index=(0, 1), values=3, aggfunc=np.nansum)
        assert post.shape == (18, 1)

    def index1_columns1_data3(self) -> None:
        post = self.pdf4.pivot_table(index=0, columns=1, values=[3, 4, 5], aggfunc=np.nansum)
        assert post.shape == (6, 9)


#-------------------------------------------------------------------------------
class BusItemsZipPickle(PerfPrivate):
    NUMBER = 1

    def __init__(self) -> None:
        super().__init__()

        def items() -> tp.Iterator[tp.Tuple[str, sf.Frame]]:
            f = ff.parse(f's(2,2)|v(int)|i(I,str)|c(I,str)')
            for i in range(10_000):
                yield str(i), f

        frames = sf.Series.from_items(items(), dtype=object)
        _, self.fp = tempfile.mkstemp(suffix='.zip')
        b1 = sf.Bus(frames)
        b1.to_zip_pickle(self.fp)

        # self.meta = {
        #     'int_index_str_double': FunctionMetaData(
        #         perf_status=PerfStatus.EXPLAINED_LOSS,
        #         None
        #         ),
        #     }

    def __del__(self) -> None:
        os.unlink(self.fp)

class BusItemsZipPickle_N(BusItemsZipPickle, Native):

    def int_index_str(self) -> None:
        bus = sf.Bus.from_zip_pickle(self.fp, max_persist=100)
        for label, frame in bus.items():
           assert frame.shape[0] == 2

class BusItemsZipPickle_R(BusItemsZipPickle, ReferenceMissing):

    def int_index_str(self) -> None:
        pass

#-------------------------------------------------------------------------------
class FrameToParquet(Perf):
    NUMBER = 4

    def __init__(self) -> None:
        super().__init__()
        _, self.fp = tempfile.mkstemp(suffix='.zip')

        self.sff1 = ff.parse('s(10,10_000)|v(int,int,bool,float,float)|i(I,str)|c(I,str)')
        self.pdf1 = self.sff1.to_pandas()

        self.sff2 = ff.parse('s(10_000,10)|v(int,int,bool,float,float)|i(I,str)|c(I,str)')
        self.pdf2 = self.sff2.to_pandas()


        # self.meta = {
        #     'int_index_str_double': FunctionMetaData(
        #         perf_status=PerfStatus.EXPLAINED_LOSS,
        #         None
        #         ),
        #     }

    def __del__(self) -> None:
        os.unlink(self.fp)

class FrameToParquet_N(FrameToParquet, Native):

    def write_wide_mixed_index_str(self) -> None:
        self.sff1.to_parquet(self.fp)

    def write_tall_mixed_index_str(self) -> None:
        self.sff2.to_parquet(self.fp)


class FrameToParquet_R(FrameToParquet, Reference):

    def write_wide_mixed_index_str(self) -> None:
        self.pdf1.to_parquet(self.fp)

    def write_tall_mixed_index_str(self) -> None:
        self.pdf2.to_parquet(self.fp)



#-------------------------------------------------------------------------------
class FrameToNPZ(PerfPrivate):
    NUMBER = 1

    def __init__(self) -> None:
        super().__init__()
        _, self.fp = tempfile.mkstemp(suffix='.zip')

        self.sff1 = ff.parse('s(10,10_000)|v(int,bool,float)|i(I,str)|c(I,str)')

        # self.meta = {
        #     'int_index_str_double': FunctionMetaData(
        #         perf_status=PerfStatus.EXPLAINED_LOSS,
        #         None
        #         ),
        #     }

    def __del__(self) -> None:
        os.unlink(self.fp)

class FrameToNPZ_N(FrameToNPZ, Native):

    def wide_mixed_index_str(self) -> None:
        self.sff1.to_npz(self.fp)

class FrameToNPZ_R(FrameToNPZ, Reference):

    # NOTE: benchmark is SF to_parquet
    def wide_mixed_index_str(self) -> None:
        self.sff1.to_parquet(self.fp)


class FrameFromNPZ(PerfPrivate):
    NUMBER = 1

    def __init__(self) -> None:
        super().__init__()

        self.sff1 = ff.parse('s(10,10_000)|v(int,bool,float)|i(I,str)|c(I,str)')
        _, self.fp_npz = tempfile.mkstemp(suffix='.zip')
        self.sff1.to_npz(self.fp_npz)

        _, self.fp_parquet = tempfile.mkstemp(suffix='.parquet')
        self.sff1.to_parquet(self.fp_parquet)

        from static_frame.core.archive_npy import NPYConverter

        self.meta = {
            'wide_mixed_index_str': FunctionMetaData(
                perf_status=PerfStatus.EXPLAINED_LOSS,
                line_target=NPYConverter._header_decode,
                ),
            }

    def __del__(self) -> None:
        os.unlink(self.fp_npz)
        os.unlink(self.fp_parquet)

class FrameFromNPZ_N(FrameFromNPZ, Native):

    def wide_mixed_index_str(self) -> None:
        sf.Frame.from_npz(self.fp_npz)

class FrameFromNPZ_R(FrameFromNPZ, Reference):

    # NOTE: benchmark is SF from_parquet
    def wide_mixed_index_str(self) -> None:
        sf.Frame.from_parquet(self.fp_parquet)


#-------------------------------------------------------------------------------
class Group(Perf):
    NUMBER = 200

    def __init__(self) -> None:
        super().__init__()

        self.sff1 = ff.parse('s(100_000,10)|v(int,str,bool)|c(I,str)|i(I,int)')
        self.pdf1 = self.sff1.to_pandas()

        # narrow eav table
        self.sff2 = ff.parse('s(100_000,3)|v(int,int,int)').assign[0].apply(
                lambda s: s % 6).assign[1].apply(
                lambda s: s % 100
                )
        self.pdf2 = self.sff2.to_pandas()

        from static_frame import Frame
        from static_frame import TypeBlocks
        from static_frame.core.util import array_to_groups_and_locations
        self.meta = {
            'wide_group_2': FunctionMetaData(
                perf_status=PerfStatus.EXPLAINED_LOSS,
                line_target=Frame._axis_group_iloc_items,
                explanation='nearly identical, favoring slower'
                ),
            'tall_group_100': FunctionMetaData(
                perf_status=PerfStatus.EXPLAINED_LOSS,
                line_target=Frame._axis_group_iloc_items,
                ),
            }

class Group_N(Group, Native):

    def wide_group_2(self) -> None:
        post = tuple(self.sff1.iter_group_items('zUvW'))
        assert len(post) == 2

    def tall_group_100(self) -> None:
        post = tuple(self.sff2.iter_group_items(1))
        assert len(post) == 100


class Group_R(Group, Reference):

    def wide_group_2(self) -> None:
        post = tuple(self.pdf1.groupby('zUvW'))
        assert len(post) == 2

    def tall_group_100(self) -> None:
        post = tuple(self.pdf2.groupby(1))
        assert len(post) == 100


<<<<<<< HEAD



#-------------------------------------------------------------------------------
# class Warnings(Perf):
#     NUMBER = 50_000

#     def __init__(self) -> None:
#         super().__init__()

# class WarningsSilent_N(Warnings, Native):
#     def warnings_context(self) -> None:
#         with WarningsSilent():
#             warnings.warn('foo')

# class WarningsSilent_R(Warnings, Reference):
#     def warnings_context(self) -> None:
#         with warnings.catch_warnings():
#             warnings.simplefilter('ignore')
#             warnings.warn('foo')


=======
>>>>>>> 2b948d63
#-------------------------------------------------------------------------------
class FrameFromConcat(Perf):
    NUMBER = 50

    def __init__(self) -> None:
        super().__init__()
        self.tall_mixed_sff1 = [
            ff.parse('s(10_000,10)|v(int,str,int,bool)')
            for _ in range(20)
            ]
        self.tall_mixed_pdf1 = [f.to_pandas() for f in self.tall_mixed_sff1]


        self.tall_uniform_sff1 = [
            ff.parse('s(10_000,10)|v(float)')
            for _ in range(20)
            ]
        self.tall_uniform_pdf1 = [f.to_pandas() for f in self.tall_uniform_sff1]


        from static_frame import Frame
        # from static_frame import TypeBlocks
        # from static_frame.core.util import array_to_groups_and_locations
        # self.meta = {
        #     'tall_uniform_20': FunctionMetaData(
        #         # perf_status=PerfStatus.EXPLAINED_LOSS,
        #         line_target=Frame.from_concat,
        #         # explanation='nearly identical, favoring slower'
        #         ),
        #     }

class FrameFromConcat_N(FrameFromConcat, Native):

    def tall_mixed_20(self) -> None:
        f = sf.Frame.from_concat(self.tall_mixed_sff1, index=sf.IndexAutoFactory)
        assert f.shape == (200_000, 10)

    def tall_uniform_20(self) -> None:
        f = sf.Frame.from_concat(self.tall_uniform_sff1, index=sf.IndexAutoFactory)
        assert f.shape == (200_000, 10)

class FrameFromConcat_R(FrameFromConcat, Reference):

    def tall_mixed_20(self) -> None:
        df = pd.concat(self.tall_mixed_pdf1)
        assert df.shape == (200_000, 10)

    def tall_uniform_20(self) -> None:
        df = pd.concat(self.tall_uniform_pdf1)
        assert df.shape == (200_000, 10)


#-------------------------------------------------------------------------------

class IndexHierarchyLoc(Perf):

    NUMBER = 5000

    def __init__(self) -> None:
        super().__init__()

        class Obj:
            def __repr__(self) -> str:
                return f'Obj({id(self)})'

        self.obj = Obj()

        self.ih_small = sf.IndexHierarchy.from_product(
                range(10),
                tuple('abcdefg'),
                [True, False, None, self.obj],
                )
        self.mi_small = pd.MultiIndex.from_product((
                range(10),
                tuple('abcdefg'),
                [True, False, None, self.obj],
                ))

        self.ih_large = sf.IndexHierarchy.from_product(
                range(300),
                tuple(string.printable),
                [True, False, None, self.obj]
                )
        self.mi_large = pd.MultiIndex.from_product((
                range(300),
                tuple(string.printable),
                [True, False, None, self.obj]
                ))

        self.i = 0

        self.meta = dict(
                large_element_loc=FunctionMetaData(perf_status=PerfStatus.EXPLAINED_LOSS, explanation='We handle more variety of inputs and have more checks'),
                large_element_hloc=FunctionMetaData(perf_status=PerfStatus.EXPLAINED_WIN),
                small_element_loc=FunctionMetaData(perf_status=PerfStatus.EXPLAINED_LOSS, explanation='We handle more variety of inputs and have more checks'),
                small_element_hloc=FunctionMetaData(perf_status=PerfStatus.EXPLAINED_WIN),
                )


class IndexHierarchyLoc_N(IndexHierarchyLoc, Native):

    def large_element_loc(self) -> None:
        self.ih_large._loc_to_iloc((100, 'A', True))
        self.ih_large._loc_to_iloc(self.ih_large.iloc[12839])
        # Pandas doesn't offer slicing up to a single label, so I will build the equivalent
        slice(
            None,
            self.ih_large._loc_to_iloc((199, 'z', None)),
        )
        slice(
            self.ih_large._loc_to_iloc((0, '5', False)),
        )
        slice(
            self.ih_large._loc_to_iloc((19, '.', True)),
            self.ih_large._loc_to_iloc((100, 'B',  self.obj)),
        )

    def large_element_hloc(self) -> None:
        self.i += 1
        if self.i % 60 != 0:
            return
        self.ih_large._loc_to_iloc(sf.HLoc[100, 'A', True])
        self.ih_large._loc_to_iloc(sf.HLoc[144])
        self.ih_large._loc_to_iloc(sf.HLoc[:, '|'])
        self.ih_large._loc_to_iloc(sf.HLoc[:, :, self.obj])
        self.ih_large._loc_to_iloc(sf.HLoc[100, '{'])
        self.ih_large._loc_to_iloc(sf.HLoc[113, :, False])
        self.ih_large._loc_to_iloc(sf.HLoc[:, 'H', None])

    def small_element_loc(self) -> None:
        self.ih_small._loc_to_iloc((1, 'a', True))
        self.ih_small._loc_to_iloc(self.ih_small.iloc[25])
        slice(
            None,
            self.ih_small._loc_to_iloc((9, 'g', None)),
        )
        slice(
            self.ih_small._loc_to_iloc((0, 'c', False)),
        )
        slice(
            self.ih_small._loc_to_iloc((3, 'b', True)),
            self.ih_small._loc_to_iloc((5, 'e',  self.obj)),
        )

    def small_element_hloc(self) -> None:
        self.ih_small._loc_to_iloc(sf.HLoc[2, 'b', True])
        self.ih_small._loc_to_iloc(sf.HLoc[4])
        self.ih_small._loc_to_iloc(sf.HLoc[:, 'a'])
        self.ih_small._loc_to_iloc(sf.HLoc[:, :, self.obj])
        self.ih_small._loc_to_iloc(sf.HLoc[0, 'f'])
        self.ih_small._loc_to_iloc(sf.HLoc[8, :, False])
        self.ih_small._loc_to_iloc(sf.HLoc[:, 'c', None])


class IndexHierarchyLoc_R(IndexHierarchyLoc, Reference):

    def large_element_loc(self) -> None:
        self.mi_large.get_loc((100, 'A', True))
        self.mi_large.get_loc(self.mi_large[12839])
        # Pandas doesn't offer slicing up to a single label, so I will build the equivalent
        slice(
            None,
            self.mi_large.get_loc((199, 'z', None)),
        )
        slice(
            self.mi_large.get_loc((0, '5', False)),
        )
        slice(
            self.mi_large.get_loc((19, '.', True)),
            self.mi_large.get_loc((100, 'B',  self.obj)),
        )

    def large_element_hloc(self) -> None:
        self.i += 1
        if self.i % 60 != 0:
            return
        self.mi_large.get_loc(pd.IndexSlice[100, 'A', True])
        self.mi_large.get_loc(pd.IndexSlice[144])
        self.mi_large.get_locs(pd.IndexSlice[:, '|'])
        self.mi_large.get_locs(pd.IndexSlice[:, :, self.obj])
        self.mi_large.get_locs(pd.IndexSlice[100, '{'])
        self.mi_large.get_locs(pd.IndexSlice[113, :, False])
        self.mi_large.get_locs(pd.IndexSlice[:, 'H', None])

    def small_element_loc(self) -> None:
        self.mi_small.get_loc((1, 'a', True))
        self.mi_small.get_loc(self.mi_small[25])
        slice(
            None,
            self.mi_small.get_loc((9, 'g', None)),
        )
        slice(
            self.mi_small.get_loc((0, 'c', False)),
        )
        slice(
            self.mi_small.get_loc((3, 'b', True)),
            self.mi_small.get_loc((5, 'e',  self.obj)),
        )

    def small_element_hloc(self) -> None:
        self.mi_small.get_loc(pd.IndexSlice[2, 'b', True])
        self.mi_small.get_loc(pd.IndexSlice[4])
        self.mi_small.get_locs(pd.IndexSlice[:, 'a'])
        self.mi_small.get_locs(pd.IndexSlice[:, :, self.obj])
        self.mi_small.get_locs(pd.IndexSlice[0, 'f'])
        self.mi_small.get_locs(pd.IndexSlice[8, :, False])
        self.mi_small.get_locs(pd.IndexSlice[:, 'c', None])


#-------------------------------------------------------------------------------

class _IndexHierarchyConstructionMixin:

    def _get_product_data(self) -> tp.Tuple[tp.Sequence[tp.Hashable], ...]:
        raise NotImplementedError()

    def __init__(self) -> None:
        self.product_data = self._get_product_data()

        self.labels = list(itertools.product(*self.product_data))
        self.labels_shuffled = list(self.labels)

        random.seed(0)
        random.shuffle(self.labels_shuffled)

        self.arrays = [
            np.array([row[depth] for row in self.labels])
            for depth in range(len(self.labels[0]))
        ]


class _IndexHierarchyConstructionMixin_N(_IndexHierarchyConstructionMixin):

    def from_product(self) -> None:
        sf.IndexHierarchy.from_product(*self.product_data)

    def from_labels(self) -> None:
        sf.IndexHierarchy.from_labels(self.labels)

    def from_labels_reorder(self) -> None:
        sf.IndexHierarchy.from_labels(self.labels_shuffled, reorder_for_hierarchy=True)

    def from_arrays(self) -> None:
        sf.IndexHierarchy._from_arrays(self.arrays)


class _IndexHierarchyConstructionMixin_R(_IndexHierarchyConstructionMixin):

    def from_product(self) -> None:
        pd.MultiIndex.from_product(self.product_data).has_duplicates

    def from_labels(self) -> None:
        pd.MultiIndex.from_tuples(self.labels).has_duplicates

    def from_labels_reorder(self) -> None:
        pd.MultiIndex.from_tuples(self.labels_shuffled).sortlevel()[0].has_duplicates

    def from_arrays(self) -> None:
        pd.MultiIndex.from_arrays(self.arrays).has_duplicates


class IndexHierarchyConstructionSmall(Perf, _IndexHierarchyConstructionMixin):

    NUMBER = 1000

    def _get_product_data(self) -> tp.Tuple[tp.Sequence[tp.Hashable], ...]:
        return ( # (280, 3)
                range(10),
                tuple('abcdefg'),
                [True, False, None, object()],
                )

    def __init__(self) -> None:
        Perf.__init__(self)
        _IndexHierarchyConstructionMixin.__init__(self)

        self.meta = dict(
                from_product=FunctionMetaData(perf_status=PerfStatus.EXPLAINED_WIN),
                from_labels=FunctionMetaData(perf_status=PerfStatus.EXPLAINED_WIN),
                from_labels_reorder=FunctionMetaData(perf_status=PerfStatus.EXPLAINED_WIN),
                from_arrays=FunctionMetaData(perf_status=PerfStatus.EXPLAINED_WIN),
                )


class IndexHierarchyConstructionSmall_N(
        IndexHierarchyConstructionSmall,
        _IndexHierarchyConstructionMixin_N,
        Native,
        ):
    pass


class IndexHierarchyConstructionSmall_R(
        IndexHierarchyConstructionSmall,
        _IndexHierarchyConstructionMixin_R,
        Reference,
        ):
    pass


class IndexHierarchyConstructionLarge(Perf, _IndexHierarchyConstructionMixin):

    NUMBER = 10

    def _get_product_data(self) -> tp.Tuple[tp.Sequence[tp.Hashable], ...]:
        return ( # (360000, 3)
                range(900),
                tuple(string.printable),
                [True, False, None, object()]
                )

    def __init__(self) -> None:
        Perf.__init__(self)
        _IndexHierarchyConstructionMixin.__init__(self)

        meta_kwargs = dict(perf_status=PerfStatus.EXPLAINED_LOSS)

        self.meta = dict(
                from_product=FunctionMetaData(**meta_kwargs, explanation='Blocks & _encoded_indexer_map construction'),
                from_labels=FunctionMetaData(**meta_kwargs, explanation='Vectorization outperforms at larger N'),
                from_labels_reorder=FunctionMetaData(**meta_kwargs, explanation='Vectorization outperforms at larger N'),
                from_arrays=FunctionMetaData(**meta_kwargs, explanation='At larger scales, Pandas hash engine outperforms numpy sorting'),
                )


class IndexHierarchyConstructionLarge_N(
        IndexHierarchyConstructionLarge,
        _IndexHierarchyConstructionMixin_N,
        Native,
        ):
    pass


class IndexHierarchyConstructionLarge_R(
        IndexHierarchyConstructionLarge,
        _IndexHierarchyConstructionMixin_R,
        Reference,
        ):
    pass


#-------------------------------------------------------------------------------

class IndexHierarchyGO(Perf):

    NUMBER = 500

    def __init__(self) -> None:
        super().__init__()

        RANGE0 = range(5), range(5), range(5)
        RANGE1 = range(5, 10), range(5, 10), range(5, 10)
        RANGE2 = range(10, 15), range(10, 15), range(10, 15)

        self.ihgo = sf.IndexHierarchyGO.from_product(*RANGE0)
        self.ih1 = sf.IndexHierarchy.from_product(*RANGE1)
        self.ih2 = sf.IndexHierarchy.from_product(*RANGE2)

        self.migo = pd.MultiIndex.from_product(RANGE0)
        self.mi1 = pd.MultiIndex.from_product(RANGE1)
        self.mi2 = pd.MultiIndex.from_product(RANGE2)

        self.meta = dict(
                extend_only_recache=FunctionMetaData(perf_status=PerfStatus.EXPLAINED_WIN),
                append_only_recache=FunctionMetaData(perf_status=PerfStatus.EXPLAINED_WIN),
                append_and_extend_recache=FunctionMetaData(perf_status=PerfStatus.EXPLAINED_WIN),
                extend_only_no_recache=FunctionMetaData(perf_status=PerfStatus.EXPLAINED_WIN),
                append_only_no_recache=FunctionMetaData(perf_status=PerfStatus.EXPLAINED_WIN),
                append_and_extend_no_recache=FunctionMetaData(perf_status=PerfStatus.EXPLAINED_WIN),
                )


class IndexHierarchyGO_N(IndexHierarchyGO, Native):

    def _append_and_extend(self, recache: bool) -> None:
        ihgo = self.ihgo.copy()

        for label in self.ih1:
            ihgo.append(label)

        ihgo.extend(self.ih2)

        if recache:
            ihgo._update_array_cache()

    def append_and_extend_recache(self) -> None:
        self._append_and_extend(recache=True)

    def append_and_extend_no_recache(self) -> None:
        self._append_and_extend(recache=False)

    def _extend_only(self, recache: bool) -> None:
        ihgo = self.ihgo.copy()

        ihgo.extend(self.ih1)
        ihgo.extend(self.ih2)

        if recache:
            ihgo._update_array_cache()

    def extend_only_recache(self) -> None:
        self._extend_only(recache=True)

    def extend_only_no_recache(self) -> None:
        self._extend_only(recache=False)

    def _append_only(self, recache: bool) -> None:
        ihgo = self.ihgo.copy()

        for label in self.ih1:
            ihgo.append(label)

        if recache:
            ihgo._update_array_cache()

    def append_only_recache(self) -> None:
        self._append_only(recache=True)

    def append_only_no_recache(self) -> None:
        self._append_only(recache=False)


class IndexHierarchyGO_R(IndexHierarchyGO, Reference):

    def append_and_extend_recache(self) -> None:
        migo = self.migo.copy()

        offset = len(migo)

        for label in self.mi1:
            migo = migo.insert(offset, label)
            offset += 1

        migo = migo.append(self.mi2)

    def extend_only_recache(self) -> None:
        migo = self.migo.copy()

        migo = migo.append(self.mi1)
        migo = migo.append(self.mi2)

    def append_only_recache(self) -> None:
        migo = self.migo.copy()

        i = len(migo)
        for label in self.mi1:
            migo = migo.insert(i, label)
            i += 1

    append_and_extend_no_recache = append_and_extend_recache
    extend_only_no_recache = extend_only_recache
    append_only_no_recache = append_only_recache


#-------------------------------------------------------------------------------
#-------------------------------------------------------------------------------

def get_arg_parser() -> argparse.ArgumentParser:
    p = argparse.ArgumentParser(
            description='Performance testing and profiling',
            formatter_class=argparse.RawDescriptionHelpFormatter,
            epilog='''Example:

Performance comparison of all dropna tests:

python3 test_performance.py '*dropna' --performance

Profiling outpout for static-frame dropna:

python3 test_performance.py SeriesIntFloat_dropna --profile
            '''
            )
    choices = sorted(str(x).replace("<class '__main__.",'').replace("'>", '') for x in Perf.__subclasses__())
    p.add_argument('patterns',
            help=f'Names of classes to match using fn_match syntax ({choices})',
            nargs='+',
            )
    # p.add_argument('--modules',
    #         help='Names of modules to find tests',
    #         nargs='+',
    #         default=('core',),
    #         )
    p.add_argument('--profile',
            help='Turn on profiling with cProfile',
            action='store_true',
            default=False,
            )
    p.add_argument('--graph',
            help='Produce a call graph of cProfile output',
            action='store_true',
            default=False,
            )
    p.add_argument('--instrument',
            help='Turn on instrumenting with pyinstrument',
            action='store_true',
            default=False,
            )
    p.add_argument('--performance',
            help='Turn on performance measurements',
            action='store_true',
            default=False,
            )
    p.add_argument('--line',
            help='Turn on line profiler',
            action='store_true',
            default=False,
            )
    p.add_argument('--private',
            help='Enable selection from private tests',
            action='store_true',
            default=False,
            )
    return p

PERF_SUBCLASSES = tuple(p for p in Perf.__subclasses__() if p is not PerfPrivate)
PERF_PRIVATE_SUBCLASSES = tuple(p for p in PerfPrivate.__subclasses__())

BundleDict = tp.Dict[
                tp.Union[tp.Type[Perf], tp.Type[PerfKey]],
                tp.Type[Perf]
                ]

def yield_classes(
        pattern: str,
        private: bool = False,
        ) -> tp.Iterator[tp.Tuple[BundleDict, str]]:
    '''
    Args:
        private: if True, return "private" performance tests
    '''
    if '.' in pattern:
        pattern_cls, pattern_func = pattern.split('.')
    else:
        pattern_cls, pattern_func = pattern, '*'

    for cls_perf in chain(PERF_SUBCLASSES, PERF_PRIVATE_SUBCLASSES):
        if not private and issubclass(cls_perf, PerfPrivate):
            continue
        elif private and not issubclass(cls_perf, PerfPrivate):
            continue

        if pattern_cls and not fnmatch.fnmatch(
                cls_perf.__name__.lower(), pattern_cls.lower()):
            continue

        runners: BundleDict = {Perf: cls_perf}

        for cls_runner in cls_perf.__subclasses__():
            for cls in (Native, Reference):
                if issubclass(cls_runner, cls):
                    runners[cls] = cls_runner
                    break
        assert len(runners) == 3
        yield runners, pattern_func


def profile(
        cls_runner: tp.Type[Perf],
        pattern_func: str,
        ) -> None:
    '''
    Profile the `sf` function from the supplied class.
    '''
    runner = cls_runner()
    for name in runner.iter_function_names(pattern_func):
        f = getattr(runner, name)
        pr = cProfile.Profile()

        pr.enable()
        for _ in range(runner.NUMBER):
            f()
        pr.disable()

        s = io.StringIO()
        ps = pstats.Stats(pr, stream=s).sort_stats('cumulative')
        ps.print_stats()
        print(s.getvalue())

def graph(
        cls_runner: tp.Type[Perf],
        pattern_func: str,
        threshold_edge: float = 0.1,
        threshold_node: float = 0.5,
        ) -> None:
    '''
    Profile the `sf` function from the supplied class.
    '''
    runner = cls_runner()
    for name in runner.iter_function_names(pattern_func):
        f = getattr(runner, name)

        suffix = f.__qualname__

        _, fp = tempfile.mkstemp(suffix=suffix, text=True)
        fp_pstat = fp + '.pstat'
        fp_dot = fp + '.dot'
        fp_png = fp + '.png'

        pr = cProfile.Profile()

        pr.enable()
        for _ in range(runner.NUMBER):
            f()
        pr.disable()

        ps = pstats.Stats(pr)
        ps.dump_stats(fp_pstat)

        gprof2dot.main([
            '--format', 'pstats',
            '--output', fp_dot,
            '--edge-thres', threshold_edge, # 0.1 default
            '--node-thres', threshold_node, # 0.5 default
            fp_pstat
        ])
        os.system(f'dot {fp_dot} -Tpng -Gdpi=300 -o {fp_png}; eog {fp_png} &')

def instrument(
        cls_runner: tp.Type[Perf],
        pattern_func: str,
        timeline: bool = False,
        ) -> None:
    '''
    Profile the `sf` function from the supplied class.
    '''
    runner = cls_runner()
    for name in runner.iter_function_names(pattern_func):
        f = getattr(runner, name)
        profiler = Profiler(interval=0.0001) # default is 0.001, 1 ms

        if timeline:
            profiler.start()
            f()
            profiler.stop()
        else:
            profiler.start()
            for _ in range(runner.NUMBER):
                f()
            profiler.stop()

        print(profiler.output_text(unicode=True, color=True, timeline=timeline, show_all=True))

def line(
        cls_runner: tp.Type[Perf],
        pattern_func: str,
        ) -> None:
    runner = cls_runner()
    for name in runner.iter_function_names(pattern_func):
        f = getattr(runner, name)
        profiler = LineProfiler()
        if not runner.meta:
            raise NotImplementedError('must define runner.meta')
        profiler.add_function(runner.meta[name].line_target)
        profiler.enable()
        f()
        profiler.disable()
        profiler.print_stats()

#-------------------------------------------------------------------------------

PerformanceRecord = tp.MutableMapping[str,
        tp.Union[str, float, bool, tp.Optional[PerfStatus]]]

def performance(
        bundle: BundleDict,
        pattern_func: str,
        ) -> tp.Iterator[PerformanceRecord]:

    cls_perf = bundle[Perf]
    assert issubclass(cls_perf, Perf)

    cls_native = bundle[Native]
    cls_reference = bundle[Reference]

    # TODO: check native/ref have the same  iterations
    runner_n = cls_native()
    runner_r = cls_reference()
    assert isinstance(runner_n, Perf)

    for func_name in runner_n.iter_function_names(pattern_func):
        row: PerformanceRecord = {}
        row['name'] = f'{cls_perf.__name__}.{func_name}'
        row['iterations'] = cls_perf.NUMBER

        for label, runner in ((Native, runner_n), (Reference, runner_r)):
            if isinstance(runner, ReferenceMissing):
                row[label.__name__] = np.nan
            else:
                row[label.__name__] = timeit.timeit(
                        f'runner.{func_name}()',
                        globals=locals(),
                        number=cls_perf.NUMBER)

        row['n/r'] = row[Native.__name__] / row[Reference.__name__] #type: ignore
        row['r/n'] = row[Reference.__name__] / row[Native.__name__] #type: ignore
        row['win'] = row['r/n'] > .99 if not np.isnan(row['r/n']) else True #type: ignore

        if runner_n.meta is not None and func_name in runner_n.meta:
            row['status'] = runner_n.meta[func_name].perf_status
            row['explanation'] = runner_n.meta[func_name].explanation
        else:
            row['status'] = (PerfStatus.UNEXPLAINED_WIN if row['win']
                    else PerfStatus.UNEXPLAINED_LOSS)
            row['explanation'] = ''

        yield row


def performance_tables_from_records(
        records: tp.Iterable[PerformanceRecord],
        ) -> tp.Tuple[sf.Frame, sf.Frame]:

    name_root_last = None
    name_root_count = 0

    def format(key: tp.Tuple[tp.Any, str], v: object) -> str:
        nonlocal name_root_last
        nonlocal name_root_count

        if isinstance(v, float):
            if np.isnan(v):
                return ''
            return str(round(v, 4))
        if isinstance(v, (bool, np.bool_)):
            if v:
                return HexColor.format_terminal('green', str(v))
            return HexColor.format_terminal('orange', str(v))
        if isinstance(v, str):
            if key[1] == 'explanation':
                return HexColor.format_terminal('gray', v)
            if key[1] == 'name':
                name_root = v.split('.')[0]
                if name_root != name_root_last:
                    name_root_last = name_root
                    name_root_count += 1
                if name_root_count % 2:
                    return HexColor.format_terminal('lavender', v)
                return HexColor.format_terminal('lightslategrey', v)
        return str(v)

    frame = sf.FrameGO.from_dict_records(records)

    fields = ['Native', 'Reference', 'n/r', 'r/n']
    stats = sf.Frame.from_concat((
            frame[fields].min().rename('min'),
            frame[fields].max().rename('max'),
            frame[fields].mean().rename('mean'),
            frame[fields].median().rename('median'),
            frame[fields].std(ddof=1).rename('std')
            )).rename(index='name').unset_index()
    if len(frame) < 9:
        composit = frame.relabel(columns=frame.columns, index=sf.IndexAutoFactory)
    else:
        composit = sf.Frame.from_concat((frame, stats), columns=frame.columns, index=sf.IndexAutoFactory)
    display = composit.iter_element_items().apply(format)
    # display = display[display.columns.drop.loc['status'].values.tolist() + ['status']]
    # display = display[[c for c in display.columns if '/' not in c]]
    return frame, display

def main() -> None:

    options = get_arg_parser().parse_args()
    records: tp.List[PerformanceRecord] = []

    for pattern in options.patterns:
        for bundle, pattern_func in yield_classes(pattern, private=options.private):
            if options.performance:
                records.extend(performance(bundle, pattern_func))
            if options.profile:
                profile(bundle[Native], pattern_func)
            if options.graph:
                graph(bundle[Native], pattern_func)
            if options.instrument:
                instrument(bundle[Native], pattern_func)
            if options.line:
                line(bundle[Native], pattern_func)

    itemize = False # make CLI option maybe

    if records:

        from static_frame import DisplayConfig

        print(str(datetime.datetime.now()))

        pairs = []
        pairs.append(('python', sys.version.split(' ')[0]))
        for package in (np, pd, sf):
            pairs.append((package.__name__, package.__version__))
        print('|'.join(':'.join(pair) for pair in pairs))

        frame, display = performance_tables_from_records(records)

        config = DisplayConfig(
                cell_max_width_leftmost=np.inf,
                cell_max_width=np.inf,
                type_show=False,
                display_rows=200,
                include_index=False,
                )
        print(display.display(config))

        if itemize:
            alt = display.T
            for c in alt.columns:
                print(c)
                print(alt[c].sort_values().display(config))

        # getting a Markdown table
        # print(display[display.columns.iloc[:-2]].to_markdown(config=sf.DisplayConfig(include_index=False, cell_max_width=np.inf, cell_max_width_leftmost=np.inf, type_show=False, display_rows=np.inf)))


if __name__ == '__main__':
    main()
<|MERGE_RESOLUTION|>--- conflicted
+++ resolved
@@ -12,12 +12,6 @@
 import datetime
 import tempfile
 from enum import Enum
-<<<<<<< HEAD
-=======
-from itertools import chain
-
-# import warnings
->>>>>>> 2b948d63
 
 from pyinstrument import Profiler #type: ignore
 from line_profiler import LineProfiler #type: ignore
@@ -1116,31 +1110,6 @@
         assert len(post) == 100
 
 
-<<<<<<< HEAD
-
-
-
-#-------------------------------------------------------------------------------
-# class Warnings(Perf):
-#     NUMBER = 50_000
-
-#     def __init__(self) -> None:
-#         super().__init__()
-
-# class WarningsSilent_N(Warnings, Native):
-#     def warnings_context(self) -> None:
-#         with WarningsSilent():
-#             warnings.warn('foo')
-
-# class WarningsSilent_R(Warnings, Reference):
-#     def warnings_context(self) -> None:
-#         with warnings.catch_warnings():
-#             warnings.simplefilter('ignore')
-#             warnings.warn('foo')
-
-
-=======
->>>>>>> 2b948d63
 #-------------------------------------------------------------------------------
 class FrameFromConcat(Perf):
     NUMBER = 50
