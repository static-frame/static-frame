import io
import os
import argparse
import typing as tp
import fnmatch
import timeit
import string
import cProfile
import pstats
import sys
import datetime
import tempfile
from enum import Enum
<<<<<<< HEAD
=======
# import warnings
>>>>>>> 17310493

from pyinstrument import Profiler #type: ignore
from line_profiler import LineProfiler #type: ignore
import gprof2dot #type: ignore

import numpy as np
import pandas as pd
import random
import frame_fixtures as ff


sys.path.append(os.getcwd())

import static_frame as sf
from static_frame.core.index_base import IndexBase
from static_frame.core.display_color import HexColor
from static_frame.core.util import AnyCallable
<<<<<<< HEAD
=======
from static_frame.core.util import isin
from static_frame.core.util import WarningsSilent
from static_frame.test.test_case import temp_file
>>>>>>> 17310493


class PerfStatus(Enum):
    EXPLAINED_WIN = (True, True)
    EXPLAINED_LOSS = (True, False)
    UNEXPLAINED_WIN = (False, True)
    UNEXPLAINED_LOSS = (False, False)

    def __str__(self) -> str:
        if self.value[0]:
            v = '✓' # make a check mark
        else:
            v = '?'
        if self.value[1]:
            return HexColor.format_terminal('darkgreen', str(v))
        return HexColor.format_terminal('darkorange', str(v))

class FunctionMetaData(tp.NamedTuple):
    line_target: tp.Optional[AnyCallable] = None
    perf_status: tp.Optional[PerfStatus] = None
    explanation: str = ''

class PerfKey: pass

class Perf(PerfKey):
    NUMBER = 100_000

    def __init__(self) -> None:
        self.meta: tp.Optional[tp.Dict[str, FunctionMetaData]] = None

    def iter_function_names(self, pattern_func: str = '') -> tp.Iterator[str]:
        for name in sorted(dir(self)):
            if name == 'iter_function_names':
                continue
            if pattern_func and not fnmatch.fnmatch(
                    name, pattern_func.lower()):
               continue
            if not name.startswith('_') and callable(getattr(self, name)):
                yield name


class Native(PerfKey): pass
class Reference(PerfKey): pass
class ReferenceMissing(Reference):
    '''For classes that do not / cannot run a reference component.
    '''



#-------------------------------------------------------------------------------

class IndexIterLabelApply(Perf):
    NUMBER = 200

    def __init__(self) -> None:
        super().__init__()


        self.sfi_int = ff.parse('s(100,1)|i(I,int)|c(I,int)').index
        self.pdi_int = self.sfi_int.to_pandas()

class IndexIterLabelApply_N(IndexIterLabelApply, Native):

    def index_int(self) -> None:
        self.sfi_int.iter_label().apply(lambda s: s * 10)

    def index_int_dtype(self) -> None:
        self.sfi_int.iter_label().apply(lambda s: s * 10, dtype=int)

class IndexIterLabelApply_R(IndexIterLabelApply, Reference):

    def index_int(self) -> None:
        # Pandas Index to not have an apply
        pd.Series(self.pdi_int).apply(lambda s: s * 10)

    def index_int_dtype(self) -> None:
        # Pandas Index to not have an apply
        pd.Series(self.pdi_int).apply(lambda s: s * 10)



#-------------------------------------------------------------------------------
class SeriesIsNa(Perf):
    NUMBER = 10_000

    def __init__(self) -> None:
        super().__init__()

        f = ff.parse('s(1000,3)|v(float,object,bool)')
        f = f.assign.loc[(f.index % 12 == 0), 0](np.nan)
        f = f.assign.loc[(f.index % 12 == 0), 1](None)

        self.sfs_float = f.iloc[:, 0]
        self.sfs_object = f.iloc[:, 1]
        self.sfs_bool = f.iloc[:, 2]

        self.pds_float = f.iloc[:, 0].to_pandas()
        self.pds_object = f.iloc[:, 1].to_pandas()
        self.pds_bool = f.iloc[:, 2].to_pandas()

        self.meta = {
            'float_index_auto': FunctionMetaData(
                perf_status=PerfStatus.EXPLAINED_WIN,
                ),
            'object_index_auto': FunctionMetaData(
                perf_status=PerfStatus.EXPLAINED_WIN,
                ),
            'bool_index_auto': FunctionMetaData(
                perf_status=PerfStatus.EXPLAINED_WIN, # not copying anything
                ),
            }

class SeriesIsNa_N(SeriesIsNa, Native):

    def float_index_auto(self) -> None:
        self.sfs_float.isna()

    def object_index_auto(self) -> None:
        self.sfs_object.isna()

    def bool_index_auto(self) -> None:
        self.sfs_bool.isna()

class SeriesIsNa_R(SeriesIsNa, Reference):

    def float_index_auto(self) -> None:
        self.pds_float.isna()

    def object_index_auto(self) -> None:
        self.pds_object.isna()

    def bool_index_auto(self) -> None:
        self.pds_bool.isna()

#-------------------------------------------------------------------------------
class SeriesDropNa(Perf):
    NUMBER = 200

    def __init__(self) -> None:
        super().__init__()

        f1 = ff.parse('s(100_000,3)|v(float,object,bool)')
        f1 = f1.assign.loc[(f1.index % 12 == 0), 0](np.nan)
        f1 = f1.assign.loc[(f1.index % 12 == 0), 1](None)

        self.sfs_float_auto = f1.iloc[:, 0]
        self.sfs_object_auto = f1.iloc[:, 1]
        self.sfs_bool_auto = f1.iloc[:, 2]

        self.pds_float_auto = f1.iloc[:, 0].to_pandas()
        self.pds_object_auto = f1.iloc[:, 1].to_pandas()
        self.pds_bool_auto = f1.iloc[:, 2].to_pandas()


        f2 = ff.parse('s(100_000,3)|v(float,object,bool)|i(I,str)|c(I,str)')
        f2 = f2.assign.loc[f2.index.via_str.find('u') >= 0, sf.ILoc[0]](np.nan)
        f2 = f2.assign.loc[f2.index.via_str.find('u') >= 0, sf.ILoc[1]](None)

        self.sfs_float_str = f2.iloc[:, 0]
        self.sfs_object_str = f2.iloc[:, 1]
        self.sfs_bool_str = f2.iloc[:, 2]

        self.pds_float_str = f2.iloc[:, 0].to_pandas()
        self.pds_object_str = f2.iloc[:, 1].to_pandas()
        self.pds_bool_str = f2.iloc[:, 2].to_pandas()

        self.meta = {
            'float_index_auto': FunctionMetaData(
                line_target=sf.Index.__init__,
                perf_status=PerfStatus.EXPLAINED_LOSS,
                ),
            'object_index_auto': FunctionMetaData(
                line_target=sf.Series.dropna,
                perf_status=PerfStatus.EXPLAINED_LOSS,
                ),
            'bool_index_auto': FunctionMetaData(
                line_target=sf.Series.dropna,
                perf_status=PerfStatus.EXPLAINED_WIN, # not copying anything
                ),

            'float_index_str': FunctionMetaData(
                line_target=sf.Index.__init__,
                perf_status=PerfStatus.EXPLAINED_LOSS,
                ),
            'object_index_str': FunctionMetaData(
                line_target=sf.Series.dropna,
                perf_status=PerfStatus.EXPLAINED_LOSS,
                ),
            'bool_index_str': FunctionMetaData(
                line_target=sf.Series.dropna,
                perf_status=PerfStatus.EXPLAINED_WIN,
                )
            }

class SeriesDropNa_N(SeriesDropNa, Native):

    def float_index_auto(self) -> None:
        s = self.sfs_float_auto.dropna()
        assert 99999 in s

    def object_index_auto(self) -> None:
        s = self.sfs_object_auto.dropna()
        assert 99999 in s

    def bool_index_auto(self) -> None:
        s = self.sfs_bool_auto.dropna()
        assert 99999 in s


    def float_index_str(self) -> None:
        s = self.sfs_float_str.dropna()
        assert 'zDa2' in s

    def object_index_str(self) -> None:
        s = self.sfs_object_str.dropna()
        assert 'zDa2' in s

    def bool_index_str(self) -> None:
        s = self.sfs_bool_str.dropna()
        assert 'zDa2' in s


class SeriesDropNa_R(SeriesDropNa, Reference):

    def float_index_auto(self) -> None:
        s = self.pds_float_auto.dropna()
        assert 99999 in s

    def object_index_auto(self) -> None:
        s = self.pds_object_auto.dropna()
        assert 99999 in s

    def bool_index_auto(self) -> None:
        s = self.pds_bool_auto.dropna()
        assert 99999 in s


    def float_index_str(self) -> None:
        s = self.pds_float_str.dropna()
        assert 'zDa2' in s

    def object_index_str(self) -> None:
        s = self.pds_object_str.dropna()
        assert 'zDa2' in s

    def bool_index_str(self) -> None:
        s = self.pds_bool_str.dropna()
        assert 'zDa2' in s




#-------------------------------------------------------------------------------
class SeriesFillNa(Perf):
    NUMBER = 100

    def __init__(self) -> None:
        super().__init__()

        f1 = ff.parse('s(100_000,2)|v(float,object)|i(I,str)|c(I,str)')
        f1 = f1.assign.loc[f1.index.via_str.find('u') >= 0, sf.ILoc[0]](np.nan)
        f1 = f1.assign.loc[f1.index.via_str.find('u') >= 0, sf.ILoc[1]](None)

        self.sfs_float_str = f1.iloc[:, 0]
        self.sfs_object_str = f1.iloc[:, 1]

        self.pds_float_str = f1.iloc[:, 0].to_pandas()
        self.pds_object_str = f1.iloc[:, 1].to_pandas()

        from static_frame.core.util import isna_array

        self.meta = {
            'float_index_str': FunctionMetaData(
                line_target=isna_array,
                perf_status=PerfStatus.EXPLAINED_WIN,
                ),
            'object_index_str': FunctionMetaData(
                line_target=isna_array,
                perf_status=PerfStatus.EXPLAINED_LOSS,
                explanation='isna_array does two passes on object arrays',
                ),
            }

class SeriesFillNa_N(SeriesFillNa, Native):

    def float_index_str(self) -> None:
        s = self.sfs_float_str.fillna(0.0)
        assert 'zDa2' in s

    def object_index_str(self) -> None:
        s = self.sfs_object_str.fillna('')
        assert 'zDa2' in s


class SeriesFillNa_R(SeriesFillNa, Reference):

    def float_index_str(self) -> None:
        s = self.pds_float_str.fillna(0.0)
        assert 'zDa2' in s

    def object_index_str(self) -> None:
        s = self.pds_object_str.fillna('')
        assert 'zDa2' in s




#-------------------------------------------------------------------------------
class SeriesDropDuplicated(Perf):
    NUMBER = 500

    def __init__(self) -> None:
        super().__init__()

        f = ff.parse('s(1000,3)|v(float,object,bool)|i(I,str)|c(I,str)')

        self.sfs_float = f.iloc[:, 0]
        self.sfs_float = self.sfs_float.assign.iloc[np.arange(len(self.sfs_float)) % 12 == 0](1.0)
        self.sfs_object = f.iloc[:, 1]
        self.sfs_object = self.sfs_object.assign.iloc[np.arange(len(self.sfs_object)) % 12 == 0](None)
        self.sfs_bool = f.iloc[:, 2]

        self.pds_float = self.sfs_float.to_pandas()
        self.pds_object = self.sfs_object.to_pandas()
        self.pds_bool = self.sfs_bool.to_pandas()


        self.meta = {
            'float_index_str': FunctionMetaData(
                line_target=sf.Index.__init__,
                perf_status=PerfStatus.EXPLAINED_WIN,
                ),
            'object_index_str': FunctionMetaData(
                line_target=sf.Series.drop_duplicated,
                perf_status=PerfStatus.EXPLAINED_WIN,
                ),
            'bool_index_str': FunctionMetaData(
                line_target=sf.Series.drop_duplicated,
                perf_status=PerfStatus.EXPLAINED_WIN,
                ),
            }

class SeriesDropDuplicated_N(SeriesDropDuplicated, Native):

    def float_index_str(self) -> None:
        s = self.sfs_float.drop_duplicated()
        assert 'zDr0' in s

    def object_index_str(self) -> None:
        s = self.sfs_object.drop_duplicated()
        assert 'zDr0' in s

    def bool_index_str(self) -> None:
        self.sfs_bool.drop_duplicated()

class SeriesDropDuplicated_R(SeriesDropDuplicated, Reference):

    def float_index_str(self) -> None:
        s = self.pds_float.drop_duplicates(keep=False)
        assert 'zDr0' in s

    def object_index_str(self) -> None:
        s = self.pds_object.drop_duplicates(keep=False)
        assert 'zDr0' in s

    def bool_index_str(self) -> None:
        self.pds_bool.drop_duplicates(keep=False)




#-------------------------------------------------------------------------------
class SeriesIterElementApply(Perf):
    NUMBER = 500

    def __init__(self) -> None:
        super().__init__()

        f = ff.parse('s(1000,3)|v(float,object,bool)|i(I,str)|c(I,str)')

        self.sfs_float = f.iloc[:, 0]
        self.sfs_object = f.iloc[:, 1]
        self.sfs_bool = f.iloc[:, 2]

        self.pds_float = f.iloc[:, 0].to_pandas()
        self.pds_object = f.iloc[:, 1].to_pandas()
        self.pds_bool = f.iloc[:, 2].to_pandas()


        from static_frame.core.util import prepare_iter_for_array

        self.meta = {
            'float_index_str': FunctionMetaData(
                line_target=prepare_iter_for_array,
                perf_status=PerfStatus.EXPLAINED_LOSS,
                explanation='prepare_iter_for_array() appears to be the biggest cost'
                ),
            'object_index_str': FunctionMetaData(
                line_target=prepare_iter_for_array,
                perf_status=PerfStatus.EXPLAINED_LOSS,
                explanation='prepare_iter_for_array() appears to be the biggest cost'
                ),
            'bool_index_str': FunctionMetaData(
                line_target=prepare_iter_for_array,
                perf_status=PerfStatus.EXPLAINED_LOSS, # not copying anything
                explanation='prepare_iter_for_array() appears to be the biggest cost'
                ),
            }

class SeriesIterElementApply_N(SeriesIterElementApply, Native):

    def float_index_str(self) -> None:
        self.sfs_float.iter_element().apply(lambda x: str(x))

    def object_index_str(self) -> None:
        self.sfs_object.iter_element().apply(lambda x: str(x))

    def bool_index_str(self) -> None:
        self.sfs_bool.iter_element().apply(lambda x: str(x))

class SeriesIterElementApply_R(SeriesIterElementApply, Reference):

    def float_index_str(self) -> None:
        self.pds_float.apply(lambda x: str(x))

    def object_index_str(self) -> None:
        self.pds_object.apply(lambda x: str(x))

    def bool_index_str(self) -> None:
        self.pds_bool.apply(lambda x: str(x))






#-------------------------------------------------------------------------------
class FrameDropNa(Perf):
    NUMBER = 100

    def __init__(self) -> None:
        super().__init__()

        f1 = ff.parse('s(100,100)|v(float)')
        f1 = f1.assign.loc[(f1.index % 12 == 0),:](np.nan)
        self.sff_float_auto_row = f1
        self.pdf_float_auto_row = f1.to_pandas()

        f2 = ff.parse('s(100,100)|v(float)')
        f2 = f2.assign.loc[:, (f2.columns % 12 == 0)](np.nan)
        self.sff_float_auto_column = f2
        self.pdf_float_auto_column = f2.to_pandas()


        f3 = ff.parse('s(100,100)|v(float)|i(I,str)|c(I,str)')
        f3 = f3.assign.loc[(np.arange(len(f3.index)) % 12 == 0),:](np.nan)
        self.sff_float_str_row = f3
        self.pdf_float_str_row = f3.to_pandas()

        f4 = ff.parse('s(100,100)|v(float)|i(I,str)|c(I,str)')
        f4 = f4.assign.loc[:, (np.arange(len(f4.columns)) % 12 == 0)](np.nan)
        self.sff_float_str_column = f4
        self.pdf_float_str_column = f4.to_pandas()

        self.meta = {
            'float_index_auto_row': FunctionMetaData(
                perf_status=PerfStatus.EXPLAINED_WIN,
                ),
            'float_index_auto_column': FunctionMetaData(
                perf_status=PerfStatus.EXPLAINED_WIN,
                ),
            'float_index_str_row': FunctionMetaData(
                perf_status=PerfStatus.EXPLAINED_WIN, # not copying anything
                ),
            'float_index_str_column': FunctionMetaData(
                perf_status=PerfStatus.EXPLAINED_WIN, # not copying anything
                ),
            }

class FrameDropNa_N(FrameDropNa, Native):

    def float_index_auto_row(self) -> None:
        self.sff_float_auto_row.dropna()

    def float_index_auto_column(self) -> None:
        self.sff_float_auto_column.dropna(axis=1)


    def float_index_str_row(self) -> None:
        self.sff_float_str_row.dropna()

    def float_index_str_column(self) -> None:
        self.sff_float_str_column.dropna(axis=1)


class FrameDropNa_R(FrameDropNa, Reference):

    def float_index_auto_row(self) -> None:
        self.pdf_float_auto_row.dropna()

    def float_index_auto_column(self) -> None:
        self.pdf_float_auto_column.dropna(axis=1)


    def float_index_str_row(self) -> None:
        self.pdf_float_str_row.dropna()

    def float_index_str_column(self) -> None:
        self.pdf_float_str_column.dropna(axis=1)

#-------------------------------------------------------------------------------

class FrameILoc(Perf):

    def __init__(self) -> None:
        super().__init__()

        self.sff1 = ff.parse('s(100,100)')
        self.pdf1 = pd.DataFrame(self.sff1.values)

        self.sff2 = ff.parse('s(100,100)|i(I,str)|c(I,str)')
        self.pdf2 = self.sff2.to_pandas()

        self.meta = {
            'element_index_auto': FunctionMetaData(
                perf_status=PerfStatus.EXPLAINED_WIN,
                ),
            'element_index_str': FunctionMetaData(
                perf_status=PerfStatus.EXPLAINED_WIN,
                ),
            }

class FrameILoc_N(FrameILoc, Native):

    def element_index_auto(self) -> None:
        self.sff1.iloc[50, 50]

    def element_index_str(self) -> None:
        self.sff2.iloc[50, 50]

class FrameILoc_R(FrameILoc, Reference):

    def element_index_auto(self) -> None:
        self.pdf1.iloc[50, 50]

    def element_index_str(self) -> None:
        self.pdf2.iloc[50, 50]

#-------------------------------------------------------------------------------

class FrameLoc(Perf):

    def __init__(self) -> None:
        super().__init__()

        self.sff1 = ff.parse('s(100,100)')
        self.pdf1 = pd.DataFrame(self.sff1.values)

        self.sff2 = ff.parse('s(100,100)|i(I,str)|c(I,str)')
        self.pdf2 = self.sff2.to_pandas()

        self.meta = {
            'element_index_auto': FunctionMetaData(
                perf_status=PerfStatus.EXPLAINED_WIN,
                ),
            'element_index_str': FunctionMetaData(
                perf_status=PerfStatus.EXPLAINED_WIN,
                ),
            }

class FrameLoc_N(FrameLoc, Native):

    def element_index_auto(self) -> None:
        self.sff1.loc[50, 50]

    def element_index_str(self) -> None:
        self.sff2.loc['zGuv', 'zGuv']

class FrameLoc_R(FrameLoc, Reference):

    def element_index_auto(self) -> None:
        self.pdf1.loc[50, 50]

    def element_index_str(self) -> None:
        self.pdf2.loc['zGuv', 'zGuv']


#-------------------------------------------------------------------------------

class FrameIterSeriesApply(Perf):
    NUMBER = 50

    def __init__(self) -> None:
        super().__init__()


        self.sff_float = ff.parse('s(1000,1000)|i(I,str)|c(I,int)')
        self.pdf_float = self.sff_float.to_pandas()

        self.sff_mixed = ff.parse('s(1000,1000)|v(int,float,bool,str)|i(I,str)|c(I,int)')
        self.pdf_mixed = self.sff_mixed.to_pandas()

        from static_frame.core.type_blocks import TypeBlocks
        from static_frame.core.util import iterable_to_array_1d
        from static_frame.core.util import prepare_iter_for_array

        self.meta = {
            'float_index_str_row': FunctionMetaData(
                perf_status=PerfStatus.EXPLAINED_LOSS,
                line_target=prepare_iter_for_array,
                explanation='appears to all be in apply_iter gen exp'
                ),
            'float_index_str_row_dtype': FunctionMetaData(
                perf_status=PerfStatus.EXPLAINED_LOSS,
                ),
            'float_index_str_column': FunctionMetaData(
                perf_status=PerfStatus.EXPLAINED_WIN,
                ),
            'float_index_str_column_dtype': FunctionMetaData(
                perf_status=PerfStatus.EXPLAINED_WIN,
                ),
            'mixed_index_str_row': FunctionMetaData(
                perf_status=PerfStatus.EXPLAINED_LOSS,
                line_target=TypeBlocks._blocks_to_array,
                explanation='possible improvement with _blocks_to_array in C'
                ),
            'mixed_index_str_row_dtype': FunctionMetaData(
                perf_status=PerfStatus.EXPLAINED_LOSS,
                line_target=iterable_to_array_1d
                ),
            'mixed_index_str_column': FunctionMetaData(
                perf_status=PerfStatus.EXPLAINED_WIN,
                ),
            'mixed_index_str_column_dtype': FunctionMetaData(
                perf_status=PerfStatus.EXPLAINED_WIN,
                ),
            }

class FrameIterSeriesApply_N(FrameIterSeriesApply, Native):

    def float_index_str_row(self) -> None:
        s = self.sff_float.iter_series(axis=1).apply(lambda s: s.mean())
        assert 'zwVN' in s.index

    def float_index_str_row_dtype(self) -> None:
        s = self.sff_float.iter_series(axis=1).apply(lambda s: s.mean(), dtype=float)
        assert 'zwVN' in s.index


    def float_index_str_column(self) -> None:
        s = self.sff_float.iter_series(axis=0).apply(lambda s: s.mean())
        assert -149082 in s.index

    def float_index_str_column_dtype(self) -> None:
        s = self.sff_float.iter_series(axis=0).apply(lambda s: s.mean(), dtype=float)
        assert -149082 in s.index


    def mixed_index_str_row(self) -> None:
        s = self.sff_mixed.iter_series(axis=1).apply(lambda s: s.iloc[-1])
        assert 'zwVN' in s.index

    def mixed_index_str_row_dtype(self) -> None:
        s = self.sff_mixed.iter_series(axis=1).apply(lambda s: s.iloc[-1], dtype=str)
        assert 'zwVN' in s.index


    def mixed_index_str_column(self) -> None:
        s = self.sff_mixed.iter_series(axis=0).apply(lambda s: s.iloc[-1])
        assert -149082 in s.index

    def mixed_index_str_column_dtype(self) -> None:
        s = self.sff_mixed.iter_series(axis=0).apply(lambda s: s.iloc[-1], dtype=str)
        assert -149082 in s.index



class FrameIterSeriesApply_R(FrameIterSeriesApply, Reference):

    def float_index_str_row(self) -> None:
        s = self.pdf_float.apply(lambda s: s.mean(), axis=1)
        assert 'zwVN' in s.index

    def float_index_str_row_dtype(self) -> None:
        s = self.pdf_float.apply(lambda s: s.mean(), axis=1)
        assert 'zwVN' in s.index


    def float_index_str_column(self) -> None:
        s = self.pdf_float.apply(lambda s: s.mean(), axis=0)
        assert -149082 in s.index

    def float_index_str_column_dtype(self) -> None:
        s = self.pdf_float.apply(lambda s: s.mean(), axis=0)
        assert -149082 in s.index


    def mixed_index_str_row(self) -> None:
        s = self.pdf_mixed.apply(lambda s: s.iloc[-1], axis=1)
        assert 'zwVN' in s.index

    def mixed_index_str_row_dtype(self) -> None:
        s = self.pdf_mixed.apply(lambda s: s.iloc[-1], axis=1)
        assert 'zwVN' in s.index


    def mixed_index_str_column(self) -> None:
        s = self.pdf_mixed.apply(lambda s: s.iloc[-1], axis=0)
        assert -149082 in s.index

    def mixed_index_str_column_dtype(self) -> None:
        s = self.pdf_mixed.apply(lambda s: s.iloc[-1], axis=0)
        assert -149082 in s.index

#-------------------------------------------------------------------------------
class FrameIterGroupApply(Perf):
    NUMBER = 1000

    def __init__(self) -> None:
        super().__init__()

        self.sff_int_index_str = ff.parse('s(1000,10)|v(int)|i(I,str)|c(I,str)').assign[sf.ILoc[0]].apply(lambda s: s % 10).assign[sf.ILoc[1]].apply(lambda s: s % 2)
        self.pdf_int_index_str = self.sff_int_index_str.to_pandas()


        self.sff_str_index_str = ff.parse('s(1000,10)|v(str)|i(I,str)|c(I,str)').assign[
                sf.ILoc[0]].apply(lambda s: s.iter_element().apply(
                        lambda e: chr(ord(e[3]) % 10 + 97))).assign[
                sf.ILoc[1]].apply(lambda s: s.iter_element().apply(
                        lambda e: chr(ord(e[3]) % 2 + 97)))

        self.pdf_str_index_str = self.sff_str_index_str.to_pandas()


        from static_frame.core.type_blocks import TypeBlocks
        # from static_frame.core.util import iterable_to_array_1d
        # from static_frame.core.util import prepare_iter_for_array

        self.meta = {
            'int_index_str_double': FunctionMetaData(
                perf_status=PerfStatus.EXPLAINED_LOSS,
                ),
            }

class FrameIterGroupApply_N(FrameIterGroupApply, Native):

    def int_index_str_single(self) -> None:
        self.sff_int_index_str.iter_group('zZbu').apply(lambda f: len(f))

    def int_index_str_double(self) -> None:
        self.sff_int_index_str.iter_group(['zZbu', 'ztsv']).apply(lambda f: len(f))


    def str_index_str_single(self) -> None:
        self.sff_str_index_str.iter_group('zZbu').apply(lambda f: len(f))

    def str_index_str_double(self) -> None:
        self.sff_str_index_str.iter_group(['zZbu', 'ztsv']).apply(lambda f: len(f))


class FrameIterGroupApply_R(FrameIterGroupApply, Reference):

    def int_index_str_single(self) -> None:
        self.pdf_int_index_str.groupby('zZbu').apply(lambda f: len(f))

    def int_index_str_double(self) -> None:
        # NOTE: this produces a hierarchical index
        self.pdf_int_index_str.groupby(['zZbu', 'ztsv']).apply(lambda f: len(f))


    def str_index_str_single(self) -> None:
        self.pdf_str_index_str.groupby('zZbu').apply(lambda f: len(f))

    def str_index_str_double(self) -> None:
        # NOTE: this produces a hierarchical index
        self.pdf_str_index_str.groupby(['zZbu', 'ztsv']).apply(lambda f: len(f))


#-------------------------------------------------------------------------------
class Pivot(Perf):
    NUMBER = 150

    def __init__(self) -> None:
        super().__init__()

        self.sff1 = ff.parse('s(100_000,10)|v(int,str,bool)|c(I,str)|i(I,int)')
        self.pdf1 = self.sff1.to_pandas()

        # narrow eav table
        self.sff2 = ff.parse('s(100_000,3)|v(int,int,int)').assign[0].apply(
                lambda s: s % 6).assign[1].apply(
                lambda s: s % 12
                )
        self.pdf2 = self.sff2.to_pandas()

        # index2_columns0_data1
        self.sff3 = ff.parse('s(100_000,4)|v(int,int,int,int)').assign[0].apply(
                lambda s: s % 6).assign[1].apply(
                lambda s: s % 3).assign[2].apply(
                lambda s: s % 5
                )
        self.pdf3 = self.sff3.to_pandas()

        self.sff4 = ff.parse('s(100_000,6)|v(int,int,int,float,int,float)').assign[0].apply(
                lambda s: s % 6).assign[1].apply(
                lambda s: s % 3).assign[2].apply(
                lambda s: s % 5
                )
        self.pdf4 = self.sff4.to_pandas()

        # from static_frame.core.pivot import pivot_outer_index
        # from static_frame.core.pivot import pivot_core
        # from static_frame.core.pivot import pivot_items_to_block
        # from static_frame.core.pivot import pivot_items_to_frame
        # from static_frame import TypeBlocks
        # from static_frame.core.type_blocks import group_sorted
        # from static_frame.core.util import array_to_groups_and_locations

        self.meta = {
            'index1_columns0_data2': FunctionMetaData(
                perf_status=PerfStatus.EXPLAINED_WIN,
                # line_target=array_to_groups_and_locations,
                ),
            'index1_columns1_data1': FunctionMetaData(
                # line_target=pivot_outer_index,
                perf_status=PerfStatus.EXPLAINED_LOSS,
                ),
            'index2_columns0_data1': FunctionMetaData(
                # line_target=pivot_items_to_frame,
                perf_status=PerfStatus.EXPLAINED_LOSS,
                ),
            'index1_columns1_data3': FunctionMetaData(
                # line_target=pivot_items_to_frame,
                perf_status=PerfStatus.EXPLAINED_WIN,
                ),
            }

class Pivot_N(Pivot, Native):

    def index1_columns0_data2(self) -> None:
        post = self.sff1.pivot(index_fields='zUvW', data_fields=('zZbu', 'zkuW'))
        assert post.shape == (2, 2)

    def index1_columns1_data1(self) -> None:
        post = self.sff2.pivot(index_fields=0, columns_fields=1)
        assert post.shape == (6, 12)

    def index2_columns0_data1(self) -> None:
        post = self.sff3.pivot(index_fields=(0, 1), data_fields=3)
        assert post.shape == (18, 1)

    def index1_columns1_data3(self) -> None:
        post = self.sff4.pivot(index_fields=0, columns_fields=1, data_fields=(3, 4, 5))
        assert post.shape == (6, 9)


class Pivot_R(Pivot, Reference):

    def index1_columns0_data2(self) -> None:
        post = self.pdf1.pivot_table(index='zUvW', values=('zZbu', 'zkuW'), aggfunc=np.nansum)
        assert post.shape == (2, 2)

    def index1_columns1_data1(self) -> None:
        post = self.pdf2.pivot_table(index=0, columns=1, aggfunc=np.nansum)
        assert post.shape == (6, 12)

    def index2_columns0_data1(self) -> None:
        post = self.pdf3.pivot_table(index=(0, 1), values=3, aggfunc=np.nansum)
        assert post.shape == (18, 1)

    def index1_columns1_data3(self) -> None:
        post = self.pdf4.pivot_table(index=0, columns=1, values=[3, 4, 5], aggfunc=np.nansum)
        assert post.shape == (6, 9)


#-------------------------------------------------------------------------------
class BusItemsZipPickle(Perf):
    NUMBER = 1

    def __init__(self) -> None:
        super().__init__()

        def items() -> tp.Iterator[tp.Tuple[str, sf.Frame]]:
            f = ff.parse(f's(2,2)|v(int)|i(I,str)|c(I,str)')
            for i in range(10_000):
                yield str(i), f

        frames = sf.Series.from_items(items(), dtype=object)
        _, self.fp = tempfile.mkstemp(suffix='.zip')
        b1 = sf.Bus(frames)
        b1.to_zip_pickle(self.fp)

        # self.meta = {
        #     'int_index_str_double': FunctionMetaData(
        #         perf_status=PerfStatus.EXPLAINED_LOSS,
        #         None
        #         ),
        #     }

    def __del__(self) -> None:
        os.unlink(self.fp)

class BusItemsZipPickle_N(BusItemsZipPickle, Native):

    def int_index_str(self) -> None:
        bus = sf.Bus.from_zip_pickle(self.fp, max_persist=100)
        for label, frame in bus.items():
           assert frame.shape[0] == 2

class BusItemsZipPickle_R(BusItemsZipPickle, ReferenceMissing):

    def int_index_str(self) -> None:
        pass

#-------------------------------------------------------------------------------
class FrameToParquet(Perf):
    NUMBER = 4

    def __init__(self) -> None:
        super().__init__()
        _, self.fp = tempfile.mkstemp(suffix='.zip')

        self.sff1 = ff.parse('s(10,10_000)|v(int,int,bool,float,float)|i(I,str)|c(I,str)')
        self.pdf1 = self.sff1.to_pandas()

        self.sff2 = ff.parse('s(10_000,10)|v(int,int,bool,float,float)|i(I,str)|c(I,str)')
        self.pdf2 = self.sff2.to_pandas()


        # self.meta = {
        #     'int_index_str_double': FunctionMetaData(
        #         perf_status=PerfStatus.EXPLAINED_LOSS,
        #         None
        #         ),
        #     }

    def __del__(self) -> None:
        os.unlink(self.fp)

class FrameToParquet_N(FrameToParquet, Native):

    def write_wide_mixed_index_str(self) -> None:
        self.sff1.to_parquet(self.fp)

    def write_tall_mixed_index_str(self) -> None:
        self.sff2.to_parquet(self.fp)


class FrameToParquet_R(FrameToParquet, Reference):

    def write_wide_mixed_index_str(self) -> None:
        self.pdf1.to_parquet(self.fp)

    def write_tall_mixed_index_str(self) -> None:
        self.pdf2.to_parquet(self.fp)



#-------------------------------------------------------------------------------
class FrameToNPZ(Perf):
    NUMBER = 1

    def __init__(self) -> None:
        super().__init__()
        _, self.fp = tempfile.mkstemp(suffix='.zip')

        self.sff1 = ff.parse('s(10,10_000)|v(int,bool,float)|i(I,str)|c(I,str)')

        # self.meta = {
        #     'int_index_str_double': FunctionMetaData(
        #         perf_status=PerfStatus.EXPLAINED_LOSS,
        #         None
        #         ),
        #     }

    def __del__(self) -> None:
        os.unlink(self.fp)

class FrameToNPZ_N(FrameToNPZ, Native):

    def wide_mixed_index_str(self) -> None:
        self.sff1.to_npz(self.fp)

class FrameToNPZ_R(FrameToNPZ, Reference):

    # NOTE: benchmark is SF to_parquet
    def wide_mixed_index_str(self) -> None:
        self.sff1.to_parquet(self.fp)


class FrameFromNPZ(Perf):
    NUMBER = 1

    def __init__(self) -> None:
        super().__init__()

        self.sff1 = ff.parse('s(10,10_000)|v(int,bool,float)|i(I,str)|c(I,str)')
        _, self.fp_npz = tempfile.mkstemp(suffix='.zip')
        self.sff1.to_npz(self.fp_npz)

        _, self.fp_parquet = tempfile.mkstemp(suffix='.parquet')
        self.sff1.to_parquet(self.fp_parquet)

        from static_frame.core.archive_npy import NPYConverter

        self.meta = {
            'wide_mixed_index_str': FunctionMetaData(
                perf_status=PerfStatus.EXPLAINED_LOSS,
                line_target=NPYConverter._header_decode,
                ),
            }

    def __del__(self) -> None:
        os.unlink(self.fp_npz)
        os.unlink(self.fp_parquet)

class FrameFromNPZ_N(FrameFromNPZ, Native):

    def wide_mixed_index_str(self) -> None:
        sf.Frame.from_npz(self.fp_npz)

class FrameFromNPZ_R(FrameFromNPZ, Reference):

    # NOTE: benchmark is SF from_parquet
    def wide_mixed_index_str(self) -> None:
        sf.Frame.from_parquet(self.fp_parquet)


#-------------------------------------------------------------------------------
class Group(Perf):
    NUMBER = 200

    def __init__(self) -> None:
        super().__init__()

        self.sff1 = ff.parse('s(100_000,10)|v(int,str,bool)|c(I,str)|i(I,int)')
        self.pdf1 = self.sff1.to_pandas()

        # narrow eav table
        self.sff2 = ff.parse('s(100_000,3)|v(int,int,int)').assign[0].apply(
                lambda s: s % 6).assign[1].apply(
                lambda s: s % 100
                )
        self.pdf2 = self.sff2.to_pandas()

        from static_frame import Frame
        from static_frame import TypeBlocks
        from static_frame.core.util import array_to_groups_and_locations
        self.meta = {
            'wide_group_2': FunctionMetaData(
                perf_status=PerfStatus.EXPLAINED_LOSS,
                line_target=Frame._axis_group_iloc_items,
                explanation='nearly identical, favoring slower'
                ),
            'tall_group_100': FunctionMetaData(
                perf_status=PerfStatus.EXPLAINED_LOSS,
                line_target=Frame._axis_group_iloc_items,
                ),
            }

class Group_N(Group, Native):

    def wide_group_2(self) -> None:
        post = tuple(self.sff1.iter_group_items('zUvW'))
        assert len(post) == 2

    def tall_group_100(self) -> None:
        post = tuple(self.sff2.iter_group_items(1))
        assert len(post) == 100


class Group_R(Group, Reference):

    def wide_group_2(self) -> None:
        post = tuple(self.pdf1.groupby('zUvW'))
        assert len(post) == 2

    def tall_group_100(self) -> None:
        post = tuple(self.pdf2.groupby(1))
        assert len(post) == 100





#-------------------------------------------------------------------------------
# class Warnings(Perf):
#     NUMBER = 50_000

#     def __init__(self) -> None:
#         super().__init__()

# class WarningsSilent_N(Warnings, Native):
#     def warnings_context(self) -> None:
#         with WarningsSilent():
#             warnings.warn('foo')

# class WarningsSilent_R(Warnings, Reference):
#     def warnings_context(self) -> None:
#         with warnings.catch_warnings():
#             warnings.simplefilter("ignore")
#             warnings.warn('foo')


#-------------------------------------------------------------------------------
class FrameFromConcat(Perf):
    NUMBER = 50

    def __init__(self) -> None:
        super().__init__()
        self.tall_mixed_sff1 = [
            ff.parse('s(10_000,10)|v(int,str,int,bool)')
            for _ in range(20)
            ]
        self.tall_mixed_pdf1 = [f.to_pandas() for f in self.tall_mixed_sff1]


        self.tall_uniform_sff1 = [
            ff.parse('s(10_000,10)|v(float)')
            for _ in range(20)
            ]
        self.tall_uniform_pdf1 = [f.to_pandas() for f in self.tall_uniform_sff1]


        from static_frame import Frame
        # from static_frame import TypeBlocks
        # from static_frame.core.util import array_to_groups_and_locations
        # self.meta = {
        #     'tall_uniform_20': FunctionMetaData(
        #         # perf_status=PerfStatus.EXPLAINED_LOSS,
        #         line_target=Frame.from_concat,
        #         # explanation='nearly identical, favoring slower'
        #         ),
        #     }

class FrameFromConcat_N(FrameFromConcat, Native):

    def tall_mixed_20(self) -> None:
        f = sf.Frame.from_concat(self.tall_mixed_sff1, index=sf.IndexAutoFactory)
        assert f.shape == (200_000, 10)

    def tall_uniform_20(self) -> None:
        f = sf.Frame.from_concat(self.tall_uniform_sff1, index=sf.IndexAutoFactory)
        assert f.shape == (200_000, 10)

class FrameFromConcat_R(FrameFromConcat, Reference):

    def tall_mixed_20(self) -> None:
        df = pd.concat(self.tall_mixed_pdf1)
        assert df.shape == (200_000, 10)

    def tall_uniform_20(self) -> None:
        df = pd.concat(self.tall_uniform_pdf1)
        assert df.shape == (200_000, 10)


#-------------------------------------------------------------------------------

class IH_Loc_Tree(Perf):

    NUMBER = 5

    @property
    def large(self) -> IndexBase:
        raise NotImplementedError()

    @property
    def small(self) -> IndexBase:
        raise NotImplementedError()

    def __init__(self) -> None:
        super().__init__()

        class Obj:
            def __repr__(self) -> str:
                return f'Obj({id(self)})'

        self.obj = Obj()

        self.ih_small = sf.IndexHierarchy.from_product(
                range(10),
                tuple("abcdefg"),
                [True, False, None, self.obj],
                )
        self.tree_small = sf.IndexHierarchyTree.from_product(
                range(10),
                tuple("abcdefg"),
                [True, False, None, self.obj],
                )
        # This is a one time cost to pay upfront since we are not timing init
        self.tree_small._update_array_cache()


        self.ih_large = sf.IndexHierarchy.from_product(
                range(300),
                tuple(string.printable),
                [True, False, None, self.obj]
                )
        self.tree_large = sf.IndexHierarchyTree.from_product(
                range(300),
                tuple(string.printable),
                [True, False, None, self.obj]
                )
        # This is a one time cost to pay upfront since we are not timing init
        self.tree_large._update_array_cache()

        meta_kwargs = dict(perf_status=PerfStatus.EXPLAINED_WIN)

        self.meta = dict(
                large_element_loc=FunctionMetaData(**meta_kwargs),
                large_element_hloc=FunctionMetaData(**meta_kwargs),
                small_element_loc=FunctionMetaData(**meta_kwargs),
                small_element_hloc=FunctionMetaData(**meta_kwargs),
                )

    def large_element_loc(self) -> None:
        self.large.loc[(100, "A", True)]
        self.large.loc[self.large.iloc[12839]]
        self.large.loc[:(199, "z", None)]
        self.large.loc[(0, "5", False):]
        self.large.loc[(19, ".", True):(100, "B",  self.obj)]

    def large_element_hloc(self) -> None:
        self.large.loc[sf.HLoc[100, "A", True]]
        self.large.loc[sf.HLoc[144]]
        self.large.loc[sf.HLoc[:, "|"]]
        self.large.loc[sf.HLoc[:, :, self.obj]]
        self.large.loc[sf.HLoc[100, "{"]]
        self.large.loc[sf.HLoc[113, :, False]]
        self.large.loc[sf.HLoc[:, "H", None]]

    def small_element_loc(self) -> None:
        for _ in range(100):
            self.small.loc[(1, "a", True)]
            self.small.loc[self.small.iloc[25]]
            self.small.loc[:(9, "g", None)]
            self.small.loc[(0, "c", False):]
            self.small.loc[(3, "b", True):(5, "e",  self.obj)]

    def small_element_hloc(self) -> None:
        for _ in range(100):
            self.small.loc[sf.HLoc[2, "b", True]]
            self.small.loc[sf.HLoc[4]]
            self.small.loc[sf.HLoc[:, "a"]]
            self.small.loc[sf.HLoc[:, :, self.obj]]
            self.small.loc[sf.HLoc[0, "f"]]
            self.small.loc[sf.HLoc[8, :, False]]
            self.small.loc[sf.HLoc[:, "c", None]]


class IH_Loc_Tree_N(IH_Loc_Tree, Native):

    @property
    def large(self) -> IndexBase:
        return self.ih_large

    @property
    def small(self) -> IndexBase:
        return self.ih_small


class IH_Loc_Tree_R(IH_Loc_Tree, Reference):

    @property
    def large(self) -> IndexBase:
        return self.tree_large

    @property
    def small(self) -> IndexBase:
        return self.tree_small


#-------------------------------------------------------------------------------

class IH_Loc_MI(Perf):

    NUMBER = 50

    def __init__(self) -> None:
        super().__init__()

        class Obj:
            def __repr__(self) -> str:
                return f'Obj({id(self)})'

        self.obj = Obj()

        self.ih_small = sf.IndexHierarchy.from_product(
                range(10),
                tuple("abcdefg"),
                [True, False, None, self.obj],
                )
        self.mi_small = pd.MultiIndex.from_product((
                range(10),
                tuple("abcdefg"),
                [True, False, None, self.obj],
                ))

        self.ih_large = sf.IndexHierarchy.from_product(
                range(300),
                tuple(string.printable),
                [True, False, None, self.obj]
                )
        self.mi_large = pd.MultiIndex.from_product((
                range(300),
                tuple(string.printable),
                [True, False, None, self.obj]
                ))

        self.meta = dict(
                large_element_loc=FunctionMetaData(perf_status=PerfStatus.EXPLAINED_LOSS, explanation='We handle more variety of inputs and have more checks'),
                large_element_hloc=FunctionMetaData(perf_status=PerfStatus.EXPLAINED_WIN),
                small_element_loc=FunctionMetaData(perf_status=PerfStatus.EXPLAINED_LOSS, explanation='We handle more variety of inputs and have more checks'),
                small_element_hloc=FunctionMetaData(perf_status=PerfStatus.EXPLAINED_WIN),
                )


class IH_Loc_MI_N(IH_Loc_MI, Native):

    def large_element_loc(self) -> None:
        for _ in range(100):
            self.ih_large._loc_to_iloc((100, "A", True))
            self.ih_large._loc_to_iloc(self.ih_large.iloc[12839])
            # Pandas doesn't offer slicing up to a single label, so I will build the equivalent
            slice(
                None,
                self.ih_large._loc_to_iloc((199, "z", None)),
            )
            slice(
                self.ih_large._loc_to_iloc((0, "5", False)),
            )
            slice(
                self.ih_large._loc_to_iloc((19, ".", True)),
                self.ih_large._loc_to_iloc((100, "B",  self.obj)),
            )

    def large_element_hloc(self) -> None:
        self.ih_large._loc_to_iloc(sf.HLoc[100, "A", True])
        self.ih_large._loc_to_iloc(sf.HLoc[144])
        self.ih_large._loc_to_iloc(sf.HLoc[:, "|"])
        self.ih_large._loc_to_iloc(sf.HLoc[:, :, self.obj])
        self.ih_large._loc_to_iloc(sf.HLoc[100, "{"])
        self.ih_large._loc_to_iloc(sf.HLoc[113, :, False])
        self.ih_large._loc_to_iloc(sf.HLoc[:, "H", None])

    def small_element_loc(self) -> None:
        for _ in range(100):
            self.ih_small._loc_to_iloc((1, "a", True))
            self.ih_small._loc_to_iloc(self.ih_small.iloc[25])
            slice(
                None,
                self.ih_small._loc_to_iloc((9, "g", None)),
            )
            slice(
                self.ih_small._loc_to_iloc((0, "c", False)),
            )
            slice(
                self.ih_small._loc_to_iloc((3, "b", True)),
                self.ih_small._loc_to_iloc((5, "e",  self.obj)),
            )

    def small_element_hloc(self) -> None:
        for _ in range(100):
            self.ih_small._loc_to_iloc(sf.HLoc[2, "b", True])
            self.ih_small._loc_to_iloc(sf.HLoc[4])
            self.ih_small._loc_to_iloc(sf.HLoc[:, "a"])
            self.ih_small._loc_to_iloc(sf.HLoc[:, :, self.obj])
            self.ih_small._loc_to_iloc(sf.HLoc[0, "f"])
            self.ih_small._loc_to_iloc(sf.HLoc[8, :, False])
            self.ih_small._loc_to_iloc(sf.HLoc[:, "c", None])


class IH_Loc_MI_R(IH_Loc_MI, Reference):

    def large_element_loc(self) -> None:
        for _ in range(100):
            self.mi_large.get_loc((100, "A", True))
            self.mi_large.get_loc(self.mi_large[12839])
            # Pandas doesn't offer slicing up to a single label, so I will build the equivalent
            slice(
                None,
                self.mi_large.get_loc((199, "z", None)),
            )
            slice(
                self.mi_large.get_loc((0, "5", False)),
            )
            slice(
                self.mi_large.get_loc((19, ".", True)),
                self.mi_large.get_loc((100, "B",  self.obj)),
            )

    def large_element_hloc(self) -> None:
        self.mi_large.get_loc(pd.IndexSlice[100, "A", True])
        self.mi_large.get_loc(pd.IndexSlice[144])
        self.mi_large.get_locs(pd.IndexSlice[:, "|"])
        self.mi_large.get_locs(pd.IndexSlice[:, :, self.obj])
        self.mi_large.get_locs(pd.IndexSlice[100, "{"])
        self.mi_large.get_locs(pd.IndexSlice[113, :, False])
        self.mi_large.get_locs(pd.IndexSlice[:, "H", None])

    def small_element_loc(self) -> None:
        for _ in range(100):
            self.mi_small.get_loc((1, "a", True))
            self.mi_small.get_loc(self.mi_small[25])
            slice(
                None,
                self.mi_small.get_loc((9, "g", None)),
            )
            slice(
                self.mi_small.get_loc((0, "c", False)),
            )
            slice(
                self.mi_small.get_loc((3, "b", True)),
                self.mi_small.get_loc((5, "e",  self.obj)),
            )

    def small_element_hloc(self) -> None:
        for _ in range(100):
            self.mi_small.get_loc(pd.IndexSlice[2, "b", True])
            self.mi_small.get_loc(pd.IndexSlice[4])
            self.mi_small.get_locs(pd.IndexSlice[:, "a"])
            self.mi_small.get_locs(pd.IndexSlice[:, :, self.obj])
            self.mi_small.get_locs(pd.IndexSlice[0, "f"])
            self.mi_small.get_locs(pd.IndexSlice[8, :, False])
            self.mi_small.get_locs(pd.IndexSlice[:, "c", None])


#-------------------------------------------------------------------------------

class IH_Constructors_Tree(Perf):

    NUMBER = 1

    @property
    def _index_cls(self) -> tp.Union[tp.Type[sf.IndexHierarchy], tp.Type[sf.IndexHierarchyTree]]:
        raise NotImplementedError()

    def _create(self, ih: tp.Union[sf.IndexHierarchy, sf.IndexHierarchyTree]) -> None:
        raise NotImplementedError()

    def __init__(self) -> None:
        super().__init__()

        class Obj:
            def __repr__(self) -> str:
                return f'Obj({id(self)})'

        self.obj = Obj()
        self.from_product_small_data = ( # (280, 3)
                range(10),
                tuple("abcdefg"),
                [True, False, None, self.obj],
                )
        self.from_product_large_data = ( # (360000, 3)
                range(900),
                tuple(string.printable),
                [True, False, None, self.obj]
                )

        ih_small = sf.IndexHierarchy.from_product(*self.from_product_small_data)
        ih_large = sf.IndexHierarchy.from_product(*self.from_product_large_data)

        self.from_tree_small_data = { # (54, 4)
                k1: {
                    k2: {
                        k3: [1,2,3]
                            for k3 in [True, False, None]
                        } for k2 in range(3)
                    } for k1 in "ab"
                }
        self.from_tree_large_data = { # (416000, 5)
                k1: {
                    k2: {
                        k3: {
                            k4: sf.Index(tuple(string.ascii_letters))
                                for k4 in [True, False, None, self.obj]
                            } for k3 in range(20)
                        } for k2 in range(20)
                    } for k1 in range(5)
                }

        # Same as from_product*
        self.labels_small_order_data = list(ih_small.iter_label())
        self.labels_large_order_data = list(ih_large.iter_label())
        self.labels_small_data_shuffled = list(ih_small.iter_label())
        self.labels_large_data_shuffled = list(ih_large.iter_label())

        random.seed(0)
        random.shuffle(self.labels_small_data_shuffled)
        random.shuffle(self.labels_large_data_shuffled)

        self.from_index_items_small_data = [ # (20, 2)
                ('a', sf.Index(range(10))),
                ('b', sf.Index(range(10)))
                ]
        self.from_index_items_large_data = [ # (300000, 3)
                ('a', sf.Index(range(100_000))),
                ('b', sf.Index(range(100_000))),
                ('c', sf.Index(range(100_000)))
                ]

        # NOTE: `from_labels_delimited`, as the only implementation difference is that of
        # `from_labels`, which has already been tested

        # Construction of empty index hierarchy
        self.from_names_data = list("ABCD")

        # Same as from_product*
        self.from_type_blocks_small_data = ih_small._blocks.copy()
        self.from_type_blocks_large_data = ih_large._blocks.copy()

        self.meta = dict(
                from_product_small=FunctionMetaData(perf_status=PerfStatus.EXPLAINED_WIN),
                from_product_large=FunctionMetaData(perf_status=PerfStatus.EXPLAINED_WIN),
                from_tree_small=FunctionMetaData(perf_status=PerfStatus.UNEXPLAINED_WIN),
                from_tree_large=FunctionMetaData(perf_status=PerfStatus.EXPLAINED_LOSS, explanation="This constructor is most optimized for the tree index"),
                from_labels_small=FunctionMetaData(perf_status=PerfStatus.EXPLAINED_WIN),
                from_labels_small_reorder=FunctionMetaData(perf_status=PerfStatus.EXPLAINED_WIN),
                from_labels_large=FunctionMetaData(perf_status=PerfStatus.EXPLAINED_WIN),
                from_labels_large_reorder=FunctionMetaData(perf_status=PerfStatus.EXPLAINED_WIN),
                from_index_items_small=FunctionMetaData(perf_status=PerfStatus.EXPLAINED_LOSS, explanation="The tree constructor simply reuses all these indexes. The new approach has to analyze them"),
                from_index_items_large=FunctionMetaData(perf_status=PerfStatus.EXPLAINED_LOSS, explanation="The tree constructor simply reuses all these indexes. The new approach has to analyze them"),
                from_index_names=FunctionMetaData(perf_status=PerfStatus.EXPLAINED_WIN),
                from_type_blocks_small=FunctionMetaData(perf_status=PerfStatus.EXPLAINED_WIN),
                from_type_blocks_large=FunctionMetaData(perf_status=PerfStatus.EXPLAINED_WIN),
                )

    def from_product_small(self) -> None:
        for _ in range(1000):
            self._create(self._index_cls.from_product(*self.from_product_small_data))
            self._create(self._index_cls.from_product(*self.from_product_small_data, name=tuple("ABC")))

    def from_product_large(self) -> None:
        self._create(self._index_cls.from_product(*self.from_product_large_data))
        self._create(self._index_cls.from_product(*self.from_product_large_data, name=tuple("ABC")))

    def from_tree_small(self) -> None:
        for _ in range(1000):
            self._create(self._index_cls.from_tree(self.from_tree_small_data))
            self._create(self._index_cls.from_tree(self.from_tree_small_data, name=tuple("ABCD")))

    def from_tree_large(self) -> None:
        self._create(self._index_cls.from_tree(self.from_tree_large_data))
        self._create(self._index_cls.from_tree(self.from_tree_large_data, name=tuple("ABCDE")))

    def from_labels_small(self) -> None:
        for _ in range(1000):
            self._create(self._index_cls.from_labels(self.labels_small_order_data))

    def from_labels_small_reorder(self) -> None:
        for _ in range(1000):
            self._create(self._index_cls.from_labels(self.labels_small_data_shuffled, reorder_for_hierarchy=True))

    def from_labels_large(self) -> None:
        self._create(self._index_cls.from_labels(self.labels_large_order_data))

    def from_labels_large_reorder(self) -> None:
        self._create(self._index_cls.from_labels(self.labels_large_data_shuffled, reorder_for_hierarchy=True))

    def from_index_items_small(self) -> None:
        for _ in range(1000):
            self._create(self._index_cls.from_index_items(self.from_index_items_small_data))
            self._create(self._index_cls.from_index_items(self.from_index_items_small_data, name=tuple("AB")))

    def from_index_items_large(self) -> None:
        self._create(self._index_cls.from_index_items(self.from_index_items_large_data))
        self._create(self._index_cls.from_index_items(self.from_index_items_large_data, name=tuple("ABC")))

    def from_index_names(self) -> None:
        for _ in range(100_000):
            self._create(self._index_cls.from_names(self.from_names_data))

    def from_type_blocks_small(self) -> None:
        for _ in range(1000):
            self._create(self._index_cls._from_type_blocks(self.from_type_blocks_small_data, own_blocks=False))
            self._create(self._index_cls._from_type_blocks(self.from_type_blocks_small_data, own_blocks=True))

    def from_type_blocks_large(self) -> None:
        self._create(self._index_cls._from_type_blocks(self.from_type_blocks_large_data, own_blocks=False))
        self._create(self._index_cls._from_type_blocks(self.from_type_blocks_large_data, own_blocks=True))


class IH_Constructors_Tree_N(IH_Constructors_Tree, Native):

    @property
    def _index_cls(self) -> tp.Type[sf.IndexHierarchy]:
        return sf.IndexHierarchy

    def _create(self, ih: sf.IndexHierarchy) -> None: # type: ignore
        return


class IH_Constructors_Tree_R(IH_Constructors_Tree, Reference):

    @property
    def _index_cls(self) -> tp.Type[sf.IndexHierarchyTree]:
        return sf.IndexHierarchyTree

    def _create(self, ih: sf.IndexHierarchyTree) -> None: # type: ignore
        ih._update_array_cache()


#-------------------------------------------------------------------------------

class IH_Constructors_MI(Perf):

    NUMBER = 1

    def __init__(self) -> None:
        super().__init__()

        class Obj:
            def __repr__(self) -> str:
                return f'Obj({id(self)})'

        self.obj = Obj()
        self.from_product_small_data = ( # (280, 3)
                range(10),
                tuple("abcdefg"),
                [True, False, None, self.obj],
                )
        self.from_product_large_data = ( # (360000, 3)
                range(900),
                tuple(string.printable),
                [True, False, None, self.obj]
                )

        ih_small = sf.IndexHierarchy.from_product(*self.from_product_small_data)
        ih_large = sf.IndexHierarchy.from_product(*self.from_product_large_data)

        # Same as from_product*
        self.labels_small_order_data = list(ih_small.iter_label())
        self.labels_large_order_data = list(ih_large.iter_label())
        self.labels_small_data_shuffled = list(ih_small.iter_label())
        self.labels_large_data_shuffled = list(ih_large.iter_label())

        random.seed(0)
        random.shuffle(self.labels_small_data_shuffled)
        random.shuffle(self.labels_large_data_shuffled)

        # Construction of empty index hierarchy
        self.from_names_data = list("ABCD")

        self.arrays_small = [ih_small.values_at_depth(i) for i in range(3)]
        self.arrays_large = [ih_large.values_at_depth(i) for i in range(3)]

        self.meta = dict(
                from_product_small=FunctionMetaData(perf_status=PerfStatus.UNEXPLAINED_WIN),
                from_product_large=FunctionMetaData(perf_status=PerfStatus.UNEXPLAINED_LOSS, explanation="cython?"),
                from_labels_small=FunctionMetaData(perf_status=PerfStatus.UNEXPLAINED_WIN),
                from_labels_small_reorder=FunctionMetaData(perf_status=PerfStatus.UNEXPLAINED_WIN),
                from_labels_large=FunctionMetaData(perf_status=PerfStatus.EXPLAINED_LOSS, explanation="pandas does not check unique"),
                from_labels_large_reorder=FunctionMetaData(perf_status=PerfStatus.EXPLAINED_LOSS, explanation="pandas does not check unique"),
                from_index_names=FunctionMetaData(perf_status=PerfStatus.EXPLAINED_WIN),
                from_arrays_small=FunctionMetaData(perf_status=PerfStatus.UNEXPLAINED_WIN),
                from_arrays_large=FunctionMetaData(perf_status=PerfStatus.UNEXPLAINED_LOSS, explanation="cython?"),
                )


class IH_Constructors_MI_N(IH_Constructors_MI, Native):

    def from_product_small(self) -> None:
        for _ in range(1000):
            sf.IndexHierarchy.from_product(*self.from_product_small_data)

    def from_product_large(self) -> None:
        sf.IndexHierarchy.from_product(*self.from_product_large_data)

    def from_labels_small(self) -> None:
        for _ in range(1000):
            sf.IndexHierarchy.from_labels(self.labels_small_order_data)

    def from_labels_small_reorder(self) -> None:
        for _ in range(1000):
            sf.IndexHierarchy.from_labels(self.labels_small_data_shuffled, reorder_for_hierarchy=True)

    def from_labels_large(self) -> None:
        sf.IndexHierarchy.from_labels(self.labels_large_order_data)

    def from_labels_large_reorder(self) -> None:
        sf.IndexHierarchy.from_labels(self.labels_large_data_shuffled, reorder_for_hierarchy=True)

    def from_index_names(self) -> None:
        for _ in range(100_000):
            sf.IndexHierarchy.from_names(self.from_names_data)

    def from_arrays_small(self) -> None:
        for _ in range(1000):
            sf.IndexHierarchy._from_type_blocks(sf.TypeBlocks.from_blocks(self.arrays_small), own_blocks=False)
            sf.IndexHierarchy._from_type_blocks(sf.TypeBlocks.from_blocks(self.arrays_small), own_blocks=True)

    def from_arrays_large(self) -> None:
        sf.IndexHierarchy._from_type_blocks(sf.TypeBlocks.from_blocks(self.arrays_large), own_blocks=False)
        sf.IndexHierarchy._from_type_blocks(sf.TypeBlocks.from_blocks(self.arrays_large), own_blocks=True)


class IH_Constructors_MI_R(IH_Constructors_MI, Reference):

    def from_product_small(self) -> None:
        for _ in range(1000):
            pd.MultiIndex.from_product(self.from_product_small_data)

    def from_product_large(self) -> None:
        pd.MultiIndex.from_product(self.from_product_large_data)

    def from_labels_small(self) -> None:
        for _ in range(1000):
            pd.MultiIndex.from_tuples(self.labels_small_order_data)

    def from_labels_small_reorder(self) -> None:
        for _ in range(1000):
            pd.MultiIndex.from_tuples(self.labels_small_data_shuffled).sortlevel([0, 1])

    def from_labels_large(self) -> None:
        pd.MultiIndex.from_tuples(self.labels_large_order_data)

    def from_labels_large_reorder(self) -> None:
        pd.MultiIndex.from_tuples(self.labels_large_data_shuffled).sortlevel([0, 1])

    def from_index_names(self) -> None:
        for _ in range(100_000):
            pd.MultiIndex.from_tuples((), names=self.from_names_data)

    def from_arrays_small(self) -> None:
        for _ in range(1000):
            pd.MultiIndex.from_arrays(self.arrays_small)
            pd.MultiIndex.from_arrays(self.arrays_small)

    def from_arrays_large(self) -> None:
        pd.MultiIndex.from_arrays(self.arrays_large)
        pd.MultiIndex.from_arrays(self.arrays_large)



#-------------------------------------------------------------------------------

class IH_Grow_Tree(Perf):

    NUMBER = 10

    def __init__(self) -> None:
        super().__init__()

        RANGE0 = range(10), range(10), range(10)
        RANGE1 = range(10, 20), range(10, 20), range(10, 20)
        RANGE2 = range(20, 30), range(20, 30), range(20, 30)
        RANGE3 = range(30, 40), range(30, 40), range(30, 40)
        RANGE4 = range(40, 50), range(40, 50), range(40, 50)
        RANGE5 = range(50, 60), range(50, 60), range(50, 60)

        self.ihgo = sf.IndexHierarchyGO.from_product(*RANGE0)
        self.ih1 = sf.IndexHierarchy.from_product(*RANGE1)
        self.ih2 = sf.IndexHierarchy.from_product(*RANGE2)
        self.ih3 = sf.IndexHierarchy.from_product(*RANGE3)
        self.ih4 = sf.IndexHierarchy.from_product(*RANGE4)
        self.ih5 = sf.IndexHierarchy.from_product(*RANGE5)

        self.treego = sf.IndexHierarchyTreeGO.from_product(*RANGE0)
        self.tree1 = sf.IndexHierarchyTree.from_product(*RANGE1)
        self.tree2 = sf.IndexHierarchyTree.from_product(*RANGE2)
        self.tree3 = sf.IndexHierarchyTree.from_product(*RANGE3)
        self.tree4 = sf.IndexHierarchyTree.from_product(*RANGE4)
        self.tree5 = sf.IndexHierarchyTree.from_product(*RANGE5)
        self.treego._update_array_cache()
        self.tree1._update_array_cache()
        self.tree2._update_array_cache()
        self.tree3._update_array_cache()
        self.tree4._update_array_cache()
        self.tree5._update_array_cache()

        self.meta = dict(
                extend_only_recache=FunctionMetaData(perf_status=PerfStatus.EXPLAINED_WIN),
                append_only_recache=FunctionMetaData(perf_status=PerfStatus.EXPLAINED_WIN),
                append_and_extend_recache=FunctionMetaData(perf_status=PerfStatus.EXPLAINED_WIN),
                extend_only_no_recache=FunctionMetaData(perf_status=PerfStatus.EXPLAINED_WIN),
                append_only_no_recache=FunctionMetaData(perf_status=PerfStatus.EXPLAINED_WIN),
                append_and_extend_no_recache=FunctionMetaData(perf_status=PerfStatus.EXPLAINED_WIN),
                )


class IH_Grow_Tree_N(IH_Grow_Tree, Native):

    def _append_and_extend(self, recache: bool) -> None:
        ihgo = self.ihgo.copy()

        split = len(self.ih1) // 5

        for label in self.ih1.iloc[:split]:
            ihgo.append(label)

        ihgo.extend(self.ih2)

        for label in self.ih1.iloc[split:split*2]:
            ihgo.append(label)

        ihgo.extend(self.ih3)

        for label in self.ih1.iloc[split*2:split*3]:
            ihgo.append(label)

        ihgo.extend(self.ih4)

        for label in self.ih1.iloc[split*3:split*4]:
            ihgo.append(label)

        ihgo.extend(self.ih5)

        for label in self.ih1.iloc[split*4:]:
            ihgo.append(label)

        if recache:
            ihgo._update_array_cache()

    def append_and_extend_recache(self) -> None:
        self._append_and_extend(recache=True)

    def append_and_extend_no_recache(self) -> None:
        self._append_and_extend(recache=False)

    def _extend_only(self, recache: bool) -> None:
        ihgo = self.ihgo.copy()

        ihgo.extend(self.ih1)
        ihgo.extend(self.ih2)
        ihgo.extend(self.ih3)
        ihgo.extend(self.ih4)
        ihgo.extend(self.ih5)

        if recache:
            ihgo._update_array_cache()

    def extend_only_recache(self) -> None:
        self._extend_only(recache=True)

    def extend_only_no_recache(self) -> None:
        self._extend_only(recache=False)

    def _append_only(self, recache: bool) -> None:
        ihgo = self.ihgo.copy()

        for ih in (self.ih1, self.ih2, self.ih3, self.ih4, self.ih5):
            for label in ih:
                ihgo.append(label)

        if recache:
            ihgo._update_array_cache()

    def append_only_recache(self) -> None:
        self._append_only(recache=True)

    def append_only_no_recache(self) -> None:
        self._append_only(recache=False)


class IH_Grow_Tree_R(IH_Grow_Tree, Reference):

    def _append_and_extend(self, recache: bool) -> None:
        treego = self.treego.copy()

        split = len(self.tree1) // 5

        for label in self.tree1.iloc[:split]:
            treego.append(label)

        treego.extend(self.tree2)

        for label in self.tree1.iloc[split:split*2]:
            treego.append(label)

        treego.extend(self.tree3)

        for label in self.tree1.iloc[split*2:split*3]:
            treego.append(label)

        treego.extend(self.tree4)

        for label in self.tree1.iloc[split*3:split*4]:
            treego.append(label)

        treego.extend(self.tree5)

        for label in self.tree1.iloc[split*4:]:
            treego.append(label)

        if recache:
            treego._update_array_cache()

    def append_and_extend_recache(self) -> None:
        self._append_and_extend(recache=True)

    def append_and_extend_no_recache(self) -> None:
        self._append_and_extend(recache=False)

    def _extend_only(self, recache: bool) -> None:
        treego = self.treego.copy()

        treego.extend(self.tree1)
        treego.extend(self.tree2)
        treego.extend(self.tree3)
        treego.extend(self.tree4)
        treego.extend(self.tree5)

        if recache:
            treego._update_array_cache()

    def extend_only_recache(self) -> None:
        self._extend_only(recache=True)

    def extend_only_no_recache(self) -> None:
        self._extend_only(recache=False)

    def _append_only(self, recache: bool) -> None:
        treego = self.treego.copy()

        for ih in (self.tree1, self.tree2, self.tree3, self.tree4, self.tree5):
            for label in ih:
                treego.append(label)

        if recache:
            treego._update_array_cache()

    def append_only_recache(self) -> None:
        self._append_only(recache=True)

    def append_only_no_recache(self) -> None:
        self._append_only(recache=False)



#-------------------------------------------------------------------------------

class IH_Grow_MI(Perf):

    NUMBER = 10

    def __init__(self) -> None:
        super().__init__()

        RANGE0 = range(10), range(10), range(10)
        RANGE1 = range(10, 20), range(10, 20), range(10, 20)
        RANGE2 = range(20, 30), range(20, 30), range(20, 30)
        RANGE3 = range(30, 40), range(30, 40), range(30, 40)
        RANGE4 = range(40, 50), range(40, 50), range(40, 50)
        RANGE5 = range(50, 60), range(50, 60), range(50, 60)

        self.ihgo = sf.IndexHierarchyGO.from_product(*RANGE0)
        self.ih1 = sf.IndexHierarchy.from_product(*RANGE1)
        self.ih2 = sf.IndexHierarchy.from_product(*RANGE2)
        self.ih3 = sf.IndexHierarchy.from_product(*RANGE3)
        self.ih4 = sf.IndexHierarchy.from_product(*RANGE4)
        self.ih5 = sf.IndexHierarchy.from_product(*RANGE5)

        self.migo = pd.MultiIndex.from_product(RANGE0)
        self.mi1 = pd.MultiIndex.from_product(RANGE1)
        self.mi2 = pd.MultiIndex.from_product(RANGE2)
        self.mi3 = pd.MultiIndex.from_product(RANGE3)
        self.mi4 = pd.MultiIndex.from_product(RANGE4)
        self.mi5 = pd.MultiIndex.from_product(RANGE5)

        self.meta = dict(
                extend_only_recache=FunctionMetaData(perf_status=PerfStatus.EXPLAINED_LOSS, explanation="Pandas does not require unique labels"),
                append_only_recache=FunctionMetaData(perf_status=PerfStatus.EXPLAINED_WIN),
                append_and_extend_recache=FunctionMetaData(perf_status=PerfStatus.EXPLAINED_WIN),
                extend_only_no_recache=FunctionMetaData(perf_status=PerfStatus.EXPLAINED_WIN),
                append_only_no_recache=FunctionMetaData(perf_status=PerfStatus.EXPLAINED_WIN),
                append_and_extend_no_recache=FunctionMetaData(perf_status=PerfStatus.EXPLAINED_WIN),
                )


class IH_Grow_MI_N(IH_Grow_MI, Native):

    def _append_and_extend(self, recache: bool) -> None:
        ihgo = self.ihgo.copy()

        split = len(self.ih1) // 5

        for label in self.ih1.iloc[:split]:
            ihgo.append(label)

        ihgo.extend(self.ih2)

        for label in self.ih1.iloc[split:split*2]:
            ihgo.append(label)

        ihgo.extend(self.ih3)

        for label in self.ih1.iloc[split*2:split*3]:
            ihgo.append(label)

        ihgo.extend(self.ih4)

        for label in self.ih1.iloc[split*3:split*4]:
            ihgo.append(label)

        ihgo.extend(self.ih5)

        for label in self.ih1.iloc[split*4:]:
            ihgo.append(label)

        if recache:
            ihgo._update_array_cache()

    def append_and_extend_recache(self) -> None:
        self._append_and_extend(recache=True)

    def append_and_extend_no_recache(self) -> None:
        self._append_and_extend(recache=False)

    def _extend_only(self, recache: bool) -> None:
        ihgo = self.ihgo.copy()

        ihgo.extend(self.ih1)
        ihgo.extend(self.ih2)
        ihgo.extend(self.ih3)
        ihgo.extend(self.ih4)
        ihgo.extend(self.ih5)

        if recache:
            ihgo._update_array_cache()

    def extend_only_recache(self) -> None:
        self._extend_only(recache=True)

    def extend_only_no_recache(self) -> None:
        self._extend_only(recache=False)

    def _append_only(self, recache: bool) -> None:
        ihgo = self.ihgo.copy()

        for ih in (self.ih1, self.ih2, self.ih3, self.ih4, self.ih5):
            for label in ih:
                ihgo.append(label)

        if recache:
            ihgo._update_array_cache()

    def append_only_recache(self) -> None:
        self._append_only(recache=True)

    def append_only_no_recache(self) -> None:
        self._append_only(recache=False)


class IH_Grow_MI_R(IH_Grow_MI, Reference):

    def append_and_extend_recache(self) -> None:
        migo = self.migo.copy()

        split = len(self.mi1) // 5

        offset = len(migo)

        for label in self.mi1[:split]:
            migo = migo.insert(offset, label)
            offset += 1

        migo = migo.append(self.mi2)
        offset += len(self.mi2)

        for label in self.mi1[split:split*2]:
            migo = migo.insert(offset, label)
            offset += 1

        migo = migo.append(self.mi3)
        offset += len(self.mi3)

        for label in self.mi1[split*2:split*3]:
            migo = migo.insert(offset, label)
            offset += 1

        migo = migo.append(self.mi4)
        offset += len(self.mi4)

        for label in self.mi1[split*3:split*4]:
            migo = migo.insert(offset, label)
            offset += 1

        migo = migo.append(self.mi5)
        offset += len(self.mi5)

        for label in self.mi1[split*4:]:
            migo = migo.insert(offset, label)
            offset += 1

    append_and_extend_no_recache = append_and_extend_recache

    def extend_only_recache(self) -> None:
        migo = self.migo.copy()

        migo = self.migo.append(self.mi1)
        migo = self.migo.append(self.mi2)
        migo = self.migo.append(self.mi3)
        migo = self.migo.append(self.mi4)
        migo = self.migo.append(self.mi5)

    extend_only_no_recache = extend_only_recache

    def append_only_recache(self) -> None:
        migo = self.migo.copy()

        i = 0
        for mi in (self.mi1, self.mi2, self.mi3, self.mi4, self.mi5):
            for label in mi:
                migo = migo.insert(i, label)
                i += 1

    append_only_no_recache = append_only_recache


#-------------------------------------------------------------------------------
#-------------------------------------------------------------------------------

def get_arg_parser() -> argparse.ArgumentParser:
    p = argparse.ArgumentParser(
            description='Performance testing and profiling',
            formatter_class=argparse.RawDescriptionHelpFormatter,
            epilog='''Example:

Performance comparison of all dropna tests:

python3 test_performance.py '*dropna' --performance

Profiling outpout for static-frame dropna:

python3 test_performance.py SeriesIntFloat_dropna --profile
            '''
            )
    choices = sorted(str(x).replace("<class '__main__.","").replace("'>", "") for x in Perf.__subclasses__())
    p.add_argument('patterns',
            help=f'Names of classes to match using fn_match syntax ({choices})',
            nargs='+',
            )
    # p.add_argument('--modules',
    #         help='Names of modules to find tests',
    #         nargs='+',
    #         default=('core',),
    #         )
    p.add_argument('--profile',
            help='Turn on profiling with cProfile',
            action='store_true',
            default=False,
            )
    p.add_argument('--graph',
            help='Produce a call graph of cProfile output',
            action='store_true',
            default=False,
            )
    p.add_argument('--instrument',
            help='Turn on instrumenting with pyinstrument',
            action='store_true',
            default=False,
            )
    p.add_argument('--performance',
            help='Turn on performance measurements',
            action='store_true',
            default=False,
            )
    p.add_argument('--line',
            help='Turn on line profiler',
            action='store_true',
            default=False,
            )
    return p


def yield_classes(
        pattern: str
        ) -> tp.Iterator[
                tp.Tuple[
                    tp.Dict[tp.Type[PerfKey], tp.Type[PerfKey]],
                    str]]:

    if '.' in pattern:
        pattern_cls, pattern_func = pattern.split('.')
    else:
        pattern_cls, pattern_func = pattern, '*'

    for cls_perf in Perf.__subclasses__(): # only get one level
        if pattern_cls and not fnmatch.fnmatch(
                cls_perf.__name__.lower(), pattern_cls.lower()):
            continue

        runners: tp.Dict[tp.Type[PerfKey], tp.Type[PerfKey]] = {Perf: cls_perf}

        for cls_runner in cls_perf.__subclasses__():
            for cls in (Native, Reference):
                if issubclass(cls_runner, cls):
                    runners[cls] = cls_runner
                    break
        yield runners, pattern_func


def profile(
        cls_runner: tp.Type[Perf],
        pattern_func: str,
        ) -> None:
    '''
    Profile the `sf` function from the supplied class.
    '''
    runner = cls_runner()
    for name in runner.iter_function_names(pattern_func):
        f = getattr(runner, name)
        pr = cProfile.Profile()

        pr.enable()
        for _ in range(runner.NUMBER):
            f()
        pr.disable()

        s = io.StringIO()
        ps = pstats.Stats(pr, stream=s).sort_stats('cumulative')
        ps.print_stats()
        print(s.getvalue())

def graph(
        cls_runner: tp.Type[Perf],
        pattern_func: str,
        threshold_edge: float = 0.1,
        threshold_node: float = 0.5,
        ) -> None:
    '''
    Profile the `sf` function from the supplied class.
    '''
    runner = cls_runner()
    for name in runner.iter_function_names(pattern_func):
        f = getattr(runner, name)

        suffix = f"{f.__qualname__}"

        _, fp = tempfile.mkstemp(suffix=suffix, text=True)
        fp_pstat = fp + '.pstat'
        fp_dot = fp + '.dot'
        fp_png = fp + '.png'

        pr = cProfile.Profile()

        pr.enable()
        for _ in range(runner.NUMBER):
            f()
        pr.disable()

        ps = pstats.Stats(pr)
        ps.dump_stats(fp_pstat)

        gprof2dot.main([
            '--format', 'pstats',
            '--output', fp_dot,
            '--edge-thres', threshold_edge, # 0.1 default
            '--node-thres', threshold_node, # 0.5 default
            fp_pstat
        ])
        os.system(f'dot {fp_dot} -Tpng -Gdpi=300 -o {fp_png}; eog {fp_png} &')

def instrument(
        cls_runner: tp.Type[Perf],
        pattern_func: str,
        timeline: bool = False,
        ) -> None:
    '''
    Profile the `sf` function from the supplied class.
    '''
    runner = cls_runner()
    for name in runner.iter_function_names(pattern_func):
        f = getattr(runner, name)
        profiler = Profiler(interval=0.0001) # default is 0.001, 1 ms

        if timeline:
            profiler.start()
            f()
            profiler.stop()
        else:
            profiler.start()
            for _ in range(runner.NUMBER):
                f()
            profiler.stop()

        print(profiler.output_text(unicode=True, color=True, timeline=timeline, show_all=True))

def line(
        cls_runner: tp.Type[Perf],
        pattern_func: str,
        ) -> None:
    runner = cls_runner()
    for name in runner.iter_function_names(pattern_func):
        f = getattr(runner, name)
        profiler = LineProfiler()
        if not runner.meta:
            raise NotImplementedError('must define runner.meta')
        profiler.add_function(runner.meta[name].line_target)
        profiler.enable()
        f()
        profiler.disable()
        profiler.print_stats()

#-------------------------------------------------------------------------------

PerformanceRecord = tp.MutableMapping[str,
        tp.Union[str, float, bool, tp.Optional[PerfStatus]]]

def performance(
        bundle: tp.Dict[tp.Type[PerfKey], tp.Type[PerfKey]],
        pattern_func: str,
        ) -> tp.Iterator[PerformanceRecord]:

    cls_perf = bundle[Perf]
    assert issubclass(cls_perf, Perf)

    cls_native = bundle[Native]
    cls_reference = bundle[Reference]

    # TODO: check native/ref have the same  iterations
    runner_n = cls_native()
    runner_r = cls_reference()
    assert isinstance(runner_n, Perf)

    for func_name in runner_n.iter_function_names(pattern_func):
        row: PerformanceRecord = {}
        row['name'] = f'{cls_perf.__name__}.{func_name}'
        row['iterations'] = cls_perf.NUMBER

        for label, runner in ((Native, runner_n), (Reference, runner_r)):
            if isinstance(runner, ReferenceMissing):
                row[label.__name__] = np.nan
            else:
                row[label.__name__] = timeit.timeit(
                        f'runner.{func_name}()',
                        globals=locals(),
                        number=cls_perf.NUMBER)

        row['n/r'] = row[Native.__name__] / row[Reference.__name__] #type: ignore
        row['r/n'] = row[Reference.__name__] / row[Native.__name__] #type: ignore
        row['win'] = row['r/n'] > .99 if not np.isnan(row['r/n']) else True #type: ignore

        if runner_n.meta is not None and func_name in runner_n.meta:
            row['status'] = runner_n.meta[func_name].perf_status
            row['explanation'] = runner_n.meta[func_name].explanation
        else:
            row['status'] = (PerfStatus.UNEXPLAINED_WIN if row['win']
                    else PerfStatus.UNEXPLAINED_LOSS)
            row['explanation'] = ''

        yield row


def performance_tables_from_records(
        records: tp.Iterable[PerformanceRecord],
        ) -> tp.Tuple[sf.Frame, sf.Frame]:

    name_root_last = None
    name_root_count = 0

    def format(key: tp.Tuple[tp.Any, str], v: object) -> str:
        nonlocal name_root_last
        nonlocal name_root_count

        if isinstance(v, float):
            if np.isnan(v):
                return ''
            return str(round(v, 4))
        if isinstance(v, (bool, np.bool_)):
            if v:
                return HexColor.format_terminal('green', str(v))
            return HexColor.format_terminal('orange', str(v))
        if isinstance(v, str):
            if key[1] == 'explanation':
                return HexColor.format_terminal('gray', v)
            if key[1] == 'name':
                name_root = v.split('.')[0]
                if name_root != name_root_last:
                    name_root_last = name_root
                    name_root_count += 1
                if name_root_count % 2:
                    return HexColor.format_terminal('lavender', v)
                return HexColor.format_terminal('lightslategrey', v)
        return str(v)

    frame = sf.FrameGO.from_dict_records(records)

    fields = ['Native', 'Reference', 'n/r', 'r/n']
    stats = sf.Frame.from_concat((
            frame[fields].min().rename('min'),
            frame[fields].max().rename('max'),
            frame[fields].mean().rename('mean'),
            frame[fields].median().rename('median'),
            frame[fields].std(ddof=1).rename('std')
            )).rename(index='name').unset_index()
    if len(frame) < 9:
        composit = frame.relabel(columns=frame.columns, index=sf.IndexAutoFactory)
    else:
        composit = sf.Frame.from_concat((frame, stats), columns=frame.columns, index=sf.IndexAutoFactory)
    display = composit.iter_element_items().apply(format)
    # display = display[display.columns.drop.loc['status'].values.tolist() + ['status']]
    # display = display[[c for c in display.columns if '/' not in c]]
    return frame, display

def main() -> None:

    options = get_arg_parser().parse_args()
    records: tp.List[PerformanceRecord] = []

    for pattern in options.patterns:
        for bundle, pattern_func in yield_classes(pattern):
            if options.performance:
                records.extend(performance(bundle, pattern_func))
            if options.profile:
                profile(bundle[Native], pattern_func) #type: ignore
            if options.graph:
                graph(bundle[Native], pattern_func) #type: ignore
            if options.instrument:
                instrument(bundle[Native], pattern_func) #type: ignore
            if options.line:
                line(bundle[Native], pattern_func) #type: ignore

    itemize = False # make CLI option maybe

    if records:

        from static_frame import DisplayConfig

        print(str(datetime.datetime.now()))

        pairs = []
        pairs.append(('python', sys.version.split(' ')[0]))
        for package in (np, pd, sf):
            pairs.append((package.__name__, package.__version__))
        print('|'.join(':'.join(pair) for pair in pairs))

        frame, display = performance_tables_from_records(records)

        config = DisplayConfig(
                cell_max_width_leftmost=np.inf,
                cell_max_width=np.inf,
                type_show=False,
                display_rows=200,
                include_index=False,
                )
        print(display.display(config))

        if itemize:
            alt = display.T
            for c in alt.columns:
                print(c)
                print(alt[c].sort_values().display(config))

        # if 'sf/pd' in frame.columns:
        #     print('mean: {}'.format(round(frame['sf/pd'].mean(), 6)))
        #     print('wins: {}/{}'.format((frame['sf/pd'] < 1.05).sum(), len(frame)))


        # getting an Markdown table

        # print(display[display.columns.iloc[:-2]].to_markdown(config=sf.DisplayConfig(include_index=False, cell_max_width=np.inf, cell_max_width_leftmost=np.inf, type_show=False, display_rows=np.inf)))


if __name__ == '__main__':
    main()
<|MERGE_RESOLUTION|>--- conflicted
+++ resolved
@@ -11,10 +11,6 @@
 import datetime
 import tempfile
 from enum import Enum
-<<<<<<< HEAD
-=======
-# import warnings
->>>>>>> 17310493
 
 from pyinstrument import Profiler #type: ignore
 from line_profiler import LineProfiler #type: ignore
@@ -32,12 +28,9 @@
 from static_frame.core.index_base import IndexBase
 from static_frame.core.display_color import HexColor
 from static_frame.core.util import AnyCallable
-<<<<<<< HEAD
-=======
 from static_frame.core.util import isin
 from static_frame.core.util import WarningsSilent
 from static_frame.test.test_case import temp_file
->>>>>>> 17310493
 
 
 class PerfStatus(Enum):
