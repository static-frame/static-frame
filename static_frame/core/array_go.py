--- conflicted
+++ resolved
@@ -6,12 +6,13 @@
 from static_frame.core.util import immutable_filter
 
 
-<<<<<<< HEAD
-from static_frame.core.extensions.array_go import ArrayGO
 # class ArrayGO:
 #     '''
 #     A grow only, one-dimensional, object type array, specifically for usage in IndexHierarchy IndexLevel objects.
 #     '''
+
+#     _array: tp.Optional[np.ndarray]
+#     _array_mutable: tp.Optional[tp.List[tp.Any]]
 
 #     __slots__ = (
 #             '_dtype',
@@ -23,10 +24,10 @@
 #     # NOTE: this can be implemented with one array, where we overallocate for growth, then grow as needed, or with an array and list. Since most instaces will not need to grow (only edge nodes), overall efficiency might be greater with a list
 
 #     def __init__(self,
-#             iterable,
+#             iterable: tp.Union[np.ndarray, tp.List[object]],
 #             *,
-#             dtype=object,
-#             own_iterable=False):
+#             dtype: object = object,
+#             own_iterable: bool = False) -> None:
 #         '''
 #         Args:
 #             own_iterable: flag iterable as ownable by this instance.
@@ -52,7 +53,7 @@
 #             else:
 #                 self._array_mutable = list(iterable)
 
-#     def _update_array_cache(self):
+#     def _update_array_cache(self) -> None:
 #         if self._array_mutable is not None:
 #             if self._array is not None:
 #                 len_base = len(self._array)
@@ -70,28 +71,31 @@
 #                 self._array_mutable = None
 #         self._recache = False
 
-#     def __iter__(self):
+#     def __iter__(self) -> tp.Iterator[tp.Any]:
 #         if self._recache:
 #             self._update_array_cache()
-#         return self._array.__iter__()
+#         assert self._array is not None
+#         return iter(self._array)
 
-#     def __getitem__(self, key):
+#     def __getitem__(self, key: tp.Any) -> tp.Any:
 #         if self._recache:
 #             self._update_array_cache()
+#         assert self._array is not None
 #         return self._array.__getitem__(key)
 
-#     def __len__(self):
+#     def __len__(self) -> int:
 #         if self._recache:
 #             self._update_array_cache()
-#         return self._array.__len__()
+#         assert self._array is not None
+#         return len(self._array)
 
-#     def append(self, value):
+#     def append(self, value: tp.Iterable[object]) -> None:
 #         if self._array_mutable is None:
 #             self._array_mutable = []
 #         self._array_mutable.append(value)
 #         self._recache = True
 
-#     def extend(self, values):
+#     def extend(self, values: tp.Iterable[object]) -> None:
 #         if self._array_mutable is None:
 #             self._array_mutable = []
 #         self._array_mutable.extend(values)
@@ -111,117 +115,5 @@
 #         '''
 #         if self._recache:
 #             self._update_array_cache()
-#         return self.__class__(self._array, dtype=self._dtype)
-=======
-class ArrayGO:
-    '''
-    A grow only, one-dimensional, object type array, specifically for usage in IndexHierarchy IndexLevel objects.
-    '''
-
-    _array: tp.Optional[np.ndarray]
-    _array_mutable: tp.Optional[tp.List[tp.Any]]
-
-    __slots__ = (
-            '_dtype',
-            '_array',
-            '_array_mutable',
-            '_recache',
-            )
-
-    # NOTE: this can be implemented with one array, where we overallocate for growth, then grow as needed, or with an array and list. Since most instaces will not need to grow (only edge nodes), overall efficiency might be greater with a list
-
-    def __init__(self,
-            iterable: tp.Union[np.ndarray, tp.List[object]],
-            *,
-            dtype: object = object,
-            own_iterable: bool = False) -> None:
-        '''
-        Args:
-            own_iterable: flag iterable as ownable by this instance.
-        '''
-
-        self._dtype = dtype
-
-        if isinstance(iterable, np.ndarray):
-            if own_iterable:
-                self._array = iterable
-                self._array.flags.writeable = False
-            else:
-                self._array = immutable_filter(iterable)
-            assert self._array.dtype == self._dtype
-            self._recache = False
-            self._array_mutable = None
-        else:
-            self._array = None
-            self._recache = True
-            # always call list to get new object, or realize a generator
-            if own_iterable:
-                self._array_mutable = iterable
-            else:
-                self._array_mutable = list(iterable)
-
-    def _update_array_cache(self) -> None:
-        if self._array_mutable is not None:
-            if self._array is not None:
-                len_base = len(self._array)
-                array = np.empty(
-                        len_base + len(self._array_mutable),
-                        self._dtype)
-                array[:len_base] = self._array
-                array[len_base:] = self._array_mutable
-                array.flags.writeable = False
-                self._array = array
-                self._array_mutable = None
-            else:
-                self._array = np.array(self._array_mutable, self._dtype)
-                self._array.flags.writeable = False
-                self._array_mutable = None
-        self._recache = False
-
-    def __iter__(self) -> tp.Iterator[tp.Any]:
-        if self._recache:
-            self._update_array_cache()
-        assert self._array is not None
-        return iter(self._array)
-
-    def __getitem__(self, key: tp.Any) -> tp.Any:
-        if self._recache:
-            self._update_array_cache()
-        assert self._array is not None
-        return self._array.__getitem__(key)
-
-    def __len__(self) -> int:
-        if self._recache:
-            self._update_array_cache()
-        assert self._array is not None
-        return len(self._array)
-
-    def append(self, value: tp.Iterable[object]) -> None:
-        if self._array_mutable is None:
-            self._array_mutable = []
-        self._array_mutable.append(value)
-        self._recache = True
-
-    def extend(self, values: tp.Iterable[object]) -> None:
-        if self._array_mutable is None:
-            self._array_mutable = []
-        self._array_mutable.extend(values)
-        self._recache = True
-
-    @property
-    def values(self) -> np.ndarray:
-        '''Return the immutable labels array
-        '''
-        if self._recache:
-            self._update_array_cache()
-        return self._array
-
-
-    def copy(self) -> 'ArrayGO':
-        '''Return a new ArrayGO with an immutable array from this ArrayGO
-        '''
-        if self._recache:
-            self._update_array_cache()
-        assert self._array is not None
-        return self.__class__(self._array, dtype=self._dtype)
->>>>>>> 2c3fa83c
+#         assert self._array is not None
+#         return self.__class__(self._array, dtype=self._dtype)