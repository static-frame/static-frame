import typing as tp
from functools import partial
from copy import deepcopy

from static_frame.core.index_hierarchy import IndexHierarchy
from static_frame.core.bus import Bus
from static_frame.core.index_base import IndexBase
from static_frame.core.index_hierarchy import TreeNodeT
from static_frame.core.exception import AxisInvalid
from static_frame.core.series import Series
from static_frame.core.util import AnyCallable
from static_frame.core.util import array_deepcopy
from static_frame.core.index_auto import IndexAutoConstructorFactory

if tp.TYPE_CHECKING:
    from static_frame.core.yarn import Yarn #pylint: disable=W0611 #pragma: no cover


def get_extractor(
        deepcopy_from_bus: bool,
        is_array: bool,
        memo_active: bool,
        ) -> AnyCallable:
    '''
    Args:
        memo_active: enable usage of a common memoization dictionary accross all calls to extract from this extractor.
    '''
    if deepcopy_from_bus:
        memo: tp.Optional[tp.Dict[int, tp.Any]] = None if not memo_active else {}
        if is_array:
            return partial(array_deepcopy, memo=memo)
        return partial(deepcopy, memo=memo)
    return lambda x: x


def build_quilt_indices(
        bus: tp.Union[Bus, 'Yarn'],
        axis: int,
        deepcopy_from_bus: bool,
        init_exception_cls: tp.Type[Exception],
        include_index: bool = True,
        ) -> tp.Tuple[tp.Union[Series, IndexHierarchy], IndexBase]:
    '''
    Given a :obj:`Bus` and an axis, derive the primary and secondary indices for a Quilt. Validate the :obj:`Index` of the secondary index.
    '''
    # NOTE: need to extract just axis labels, not the full Frame; need new Store/Bus loaders just for label data
    extractor = get_extractor(deepcopy_from_bus, is_array=False, memo_active=False)

    def tree_extractor(index: IndexBase) -> tp.Union[IndexBase, TreeNodeT]:
        index = extractor(index)
        if isinstance(index, IndexHierarchy):
            return index.to_tree()
        return index

    labels: tp.List[tp.Hashable] = []
    primary_tree: TreeNodeT = {}
    secondary: tp.Optional[IndexBase] = None

    for label, f in bus.items():
        if not include_index:
            labels.extend([label] * len(f))

        if axis == 0:
            if include_index:
                primary_tree[label] = tree_extractor(f.index)
            if secondary is None:
                secondary = extractor(f.columns)
            else:
                if not secondary.equals(f.columns):
                    raise init_exception_cls('Frames on axis of alignment must all have equivalent indices')
        elif axis == 1:
            if include_index:
                primary_tree[label] = tree_extractor(f.columns)
            if secondary is None:
                secondary = extractor(f.index)
            else:
                if not secondary.equals(f.index):
                    raise init_exception_cls('Frames on axis of alignment must all have equivalent indices')
        else:
            raise AxisInvalid(f'invalid axis {axis}')

<<<<<<< HEAD
    if include_index:
        assert primary_tree
        primary: tp.Union[Series, IndexHierarchy] = IndexHierarchy.from_tree(primary_tree)
    else:
        primary = Series(labels)

    return primary, secondary # type: ignore

=======
    # NOTE: we could try to collect index constructors by using the index of the Bus and observing the inidices of the contained Frames, but it is not clear that will be better then using IndexAutoConstructorFactory

    return IndexHierarchy.from_tree(tree,  # type: ignore
            index_constructors=IndexAutoConstructorFactory), opposite
>>>>>>> bb51a54c


def buses_to_hierarchy(
        buses: tp.Iterable[Bus],
        labels: tp.Iterable[tp.Hashable],
        deepcopy_from_bus: bool,
        init_exception_cls: tp.Type[Exception],
        ) -> IndexHierarchy:
    '''
    Given an iterable of named :obj:`Bus` derive a :obj:`Series` with an :obj:`IndexHierarchy`.
    '''
    # NOTE: for now, the Returned Series will have bus Names as values; this requires the Yarn to store a dict, not a list
    extractor = get_extractor(deepcopy_from_bus, is_array=False, memo_active=False)

    tree = {}
    for label, bus in zip(labels, buses):
        if not isinstance(bus, Bus):
            raise init_exception_cls(f'Must provide an interable of Bus.')
        if label in tree:
            raise init_exception_cls(f'Bus names must be unique: {label} duplicated')
        tree[label] = extractor(bus._index)

    return IndexHierarchy.from_tree(tree, index_constructors=IndexAutoConstructorFactory)<|MERGE_RESOLUTION|>--- conflicted
+++ resolved
@@ -79,21 +79,13 @@
         else:
             raise AxisInvalid(f'invalid axis {axis}')
 
-<<<<<<< HEAD
     if include_index:
         assert primary_tree
-        primary: tp.Union[Series, IndexHierarchy] = IndexHierarchy.from_tree(primary_tree)
+        primary: tp.Union[Series, IndexHierarchy] = IndexHierarchy.from_tree(primary_tree, index_constructors=IndexAutoConstructorFactory)
     else:
         primary = Series(labels)
 
     return primary, secondary # type: ignore
-
-=======
-    # NOTE: we could try to collect index constructors by using the index of the Bus and observing the inidices of the contained Frames, but it is not clear that will be better then using IndexAutoConstructorFactory
-
-    return IndexHierarchy.from_tree(tree,  # type: ignore
-            index_constructors=IndexAutoConstructorFactory), opposite
->>>>>>> bb51a54c
 
 
 def buses_to_hierarchy(
@@ -116,4 +108,4 @@
             raise init_exception_cls(f'Bus names must be unique: {label} duplicated')
         tree[label] = extractor(bus._index)
 
-    return IndexHierarchy.from_tree(tree, index_constructors=IndexAutoConstructorFactory)+    return IndexHierarchy.from_tree(tree)