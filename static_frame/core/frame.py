--- conflicted
+++ resolved
@@ -8076,7 +8076,6 @@
         return Series(array, index=index, own_index=True, name=name)
 
     #---------------------------------------------------------------------------
-<<<<<<< HEAD
     # exporters: json
 
     def to_json_index(self, indent: tp.Optional[int] = None) -> str:
@@ -8121,8 +8120,6 @@
         return json.dumps(d, indent=indent, cls=JSONEncoderNumPy)
 
     #---------------------------------------------------------------------------
-=======
->>>>>>> 6c01d7a7
     # exporters: delimited
 
     def _to_str_records(self,
