--- conflicted
+++ resolved
@@ -142,7 +142,6 @@
     import pyarrow #pylint: disable=W0611 #pragma: no cover
 
 
-<<<<<<< HEAD
 # TODO REMOVE
 #  Add a blank placeholder so I don't have to keep commenting/uncommenting the profile decorator
 try:
@@ -153,8 +152,6 @@
 
 
 @doc_inject(selector='container_init', class_name='Frame')
-=======
->>>>>>> f2ada696
 class Frame(ContainerOperand):
     '''A two-dimensional ordered, labelled collection, immutable and of fixed size.
     '''
