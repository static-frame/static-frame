--- conflicted
+++ resolved
@@ -8,11 +8,8 @@
 from arraykit import mloc
 from arraykit import name_filter
 from arraykit import resolve_dtype
-<<<<<<< HEAD
-=======
 from automap import AutoMap  # pylint: disable=E0611
 from automap import FrozenAutoMap  # pylint: disable=E0611
->>>>>>> e951c290
 
 from static_frame.core.container import ContainerOperand
 from static_frame.core.container_util import apply_binary_operator
