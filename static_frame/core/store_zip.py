--- conflicted
+++ resolved
@@ -20,13 +20,6 @@
 # class FrameExporter(tp.Protocol):
 #     def __call__(self, frame: Frame, *args: tp.Any, **kwargs: tp.Any) -> tp.Any:
 #         raise NotImplementedError
-<<<<<<< HEAD
-
-FrameExporter = AnyCallable # Protocol not supported yet...
-
-FrameConstructor = tp.Callable[[tp.Any], Frame]
-=======
->>>>>>> ee9b670d
 
 FrameExporter = AnyCallable # Protocol not supported yet...
 FrameConstructor = tp.Callable[[tp.Any], Frame]
@@ -50,18 +43,6 @@
     frame: Frame
     exporter: FrameExporter
 
-
-class BytesConstructionPayload(tp.NamedTuple):
-    '''
-    Defines the necessary objects to construct writeable frame bytes. Used for multiprocessing.
-    '''
-    name: tp.Hashable
-    config: StoreConfigHE
-    frame: Frame
-    exporter: FrameExporter
-
-
-LabelAndBytesT = tp.Tuple[tp.Hashable, tp.Union[str, bytes]]
 
 class _StoreZip(Store):
 
@@ -157,68 +138,26 @@
     # --------------------------------------------------------------------------
 
     @staticmethod
-<<<<<<< HEAD
-    def _payload_to_bytes(payload: BytesConstructionPayload) -> LabelAndBytesT:
-        raise NotImplementedError
-
-    @classmethod
-    def _serialize_multiprocess_write(cls,
-            items: tp.Iterable[BytesConstructionPayload],
-            chunksize: int,
-            max_workers:int,
-        ) -> tp.Iterable[LabelAndBytesT]:
-        with ProcessPoolExecutor(max_workers=max_workers) as executor:
-            yield from executor.map(cls._payload_to_bytes, items, chunksize=chunksize)
-
-=======
     def _payload_to_bytes(payload: PayloadFrameToBytes) -> LabelAndBytes:
         raise NotImplementedError
 
->>>>>>> ee9b670d
     @store_coherent_write
     def write(self,
             items: tp.Iterable[tp.Tuple[tp.Hashable, Frame]],
             *,
             config: StoreConfigMapInitializer = None
-<<<<<<< HEAD
-        ) -> None:
-=======
             ) -> None:
->>>>>>> ee9b670d
         config_map = StoreConfigMap.from_initializer(config)
         multiprocess = (config_map.default.write_max_workers is not None and
                         config_map.default.write_max_workers > 1)
 
-<<<<<<< HEAD
-        def gen() -> tp.Iterable[BytesConstructionPayload]:
-            for label, frame in items:
-                yield BytesConstructionPayload( # pylint: disable=no-value-for-parameter
-=======
         def gen() -> tp.Iterable[PayloadFrameToBytes]:
             for label, frame in items:
                 yield PayloadFrameToBytes( # pylint: disable=no-value-for-parameter
->>>>>>> ee9b670d
                         name=label,
                         config=config_map[label].to_store_config_he(),
                         frame=frame,
                         exporter=self.__class__._EXPORTER,
-<<<<<<< HEAD
-                )
-
-        if multiprocess:
-            label_and_bytes: tp.Iterable[LabelAndBytesT] = self._serialize_multiprocess_write(
-                    gen(),
-                    chunksize=config_map.default.write_chunksize,
-                    max_workers=tp.cast(int, config_map.default.write_max_workers),
-            )
-        else:
-            label_and_bytes = (self._payload_to_bytes(x) for x in gen())
-
-        with zipfile.ZipFile(self._fp, 'w', zipfile.ZIP_DEFLATED) as zf:
-            for label, frame_bytes in label_and_bytes:
-                label_encoded = config_map.default.label_encode(label)
-
-=======
                         )
 
         if multiprocess:
@@ -233,7 +172,6 @@
         with zipfile.ZipFile(self._fp, 'w', zipfile.ZIP_DEFLATED) as zf:
             for label, frame_bytes in label_and_bytes():
                 label_encoded = config_map.default.label_encode(label)
->>>>>>> ee9b670d
                 # this will write it without a container
                 zf.writestr(label_encoded + self._EXT_CONTAINED, frame_bytes)
 
@@ -262,17 +200,10 @@
             dtypes=config.dtypes,
             name=name,
             consolidate_blocks=config.consolidate_blocks,
-<<<<<<< HEAD
-        )
-
-    @staticmethod
-    def _payload_to_bytes(payload: BytesConstructionPayload) -> LabelAndBytesT:
-=======
             )
 
     @staticmethod
     def _payload_to_bytes(payload: PayloadFrameToBytes) -> LabelAndBytes:
->>>>>>> ee9b670d
         c = payload.config
 
         dst = StringIO()
@@ -283,11 +214,7 @@
                 include_index_name=c.include_index_name,
                 include_columns=c.include_columns,
                 include_columns_name=c.include_columns_name
-<<<<<<< HEAD
-        )
-=======
                 )
->>>>>>> ee9b670d
         return payload.name, dst.getvalue()
 
 
@@ -351,11 +278,7 @@
                 yield getattr(frame, exporter)()
 
     @staticmethod
-<<<<<<< HEAD
-    def _payload_to_bytes(payload: BytesConstructionPayload) -> LabelAndBytesT:
-=======
     def _payload_to_bytes(payload: PayloadFrameToBytes) -> LabelAndBytes:
->>>>>>> ee9b670d
         return payload.name, payload.exporter(payload.frame)
 
 
@@ -388,17 +311,10 @@
             dtypes=config.dtypes,
             name=name,
             consolidate_blocks=config.consolidate_blocks,
-<<<<<<< HEAD
-        )
-
-    @staticmethod
-    def _payload_to_bytes(payload: BytesConstructionPayload) -> LabelAndBytesT:
-=======
             )
 
     @staticmethod
     def _payload_to_bytes(payload: PayloadFrameToBytes) -> LabelAndBytes:
->>>>>>> ee9b670d
         c = payload.config
 
         dst = BytesIO()
