--- conflicted
+++ resolved
@@ -2,11 +2,6 @@
 This module us for utilty functions that take as input and / or return Container subclasses such as Index, Series, or Frame, and that need to be shared by multiple such Container classes.
 '''
 
-<<<<<<< HEAD
-from itertools import zip_longest
-from functools import partial
-=======
->>>>>>> 35ac97cd
 import datetime
 import typing as tp
 from collections import defaultdict
@@ -32,10 +27,6 @@
 from static_frame.core.util import DTYPE_OBJECT
 from static_frame.core.util import DTYPE_STR
 from static_frame.core.util import DTYPE_STR_KINDS
-<<<<<<< HEAD
-from static_frame.core.util import DTYPE_INT_DEFAULT
-from static_frame.core.util import DtypesSpecifier
-=======
 from static_frame.core.util import INT_TYPES
 from static_frame.core.util import NULL_SLICE
 from static_frame.core.util import STATIC_ATTR
@@ -43,24 +34,12 @@
 from static_frame.core.util import Bloc2DKeyType
 from static_frame.core.util import BoolOrBools
 from static_frame.core.util import DepthLevelSpecifier
->>>>>>> 35ac97cd
 from static_frame.core.util import DtypeSpecifier
 from static_frame.core.util import DtypesSpecifier
 from static_frame.core.util import GetItemKeyType
 from static_frame.core.util import IndexConstructor
 from static_frame.core.util import IndexConstructors
 from static_frame.core.util import IndexInitializer
-<<<<<<< HEAD
-from static_frame.core.util import iterable_to_array_1d
-from static_frame.core.util import ufunc_unique1d_indexer
-from static_frame.core.util import NULL_SLICE
-from static_frame.core.util import slice_to_ascending_slice
-from static_frame.core.util import STATIC_ATTR
-from static_frame.core.util import UFunc
-from static_frame.core.util import ufunc_set_iter
-from static_frame.core.util import INT_TYPES
-=======
->>>>>>> 35ac97cd
 from static_frame.core.util import NameType
 from static_frame.core.util import UFunc
 from static_frame.core.util import WarningsSilent
@@ -70,6 +49,7 @@
 from static_frame.core.util import iterable_to_array_1d
 from static_frame.core.util import slice_to_ascending_slice
 from static_frame.core.util import ufunc_set_iter
+from static_frame.core.util import ufunc_unique1d_indexer
 
 if tp.TYPE_CHECKING:
     import pandas as pd  # pylint: disable=W0611 #pragma: no cover
@@ -909,9 +889,9 @@
 
 
 def rehierarch_from_type_blocks(*,
-    labels: 'TypeBlocks',
-    depth_map: tp.Sequence[int],
-    ) -> tp.Tuple['TypeBlocks', np.ndarray]:
+        labels: 'TypeBlocks',
+        depth_map: tp.Sequence[int],
+        ) -> tp.Tuple['TypeBlocks', np.ndarray]:
     '''
     Given labels suitable for a hierarchical index, order them into a hierarchy using the given depth_map.
 
