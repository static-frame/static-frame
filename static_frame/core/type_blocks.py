

import typing as tp
from itertools import zip_longest
from itertools import chain
from functools import partial
from copy import deepcopy

import numpy as np
from arraykit import column_1d_filter
from arraykit import column_2d_filter
from arraykit import immutable_filter
from arraykit import mloc
from arraykit import resolve_dtype
from arraykit import resolve_dtype_iter
from arraykit import row_1d_filter
from arraykit import shape_filter

from static_frame.core.container import ContainerOperand
from static_frame.core.container_util import apply_binary_operator_blocks
from static_frame.core.container_util import apply_binary_operator_blocks_columnar
from static_frame.core.container_util import get_col_dtype_factory
from static_frame.core.container_util import get_block_match
from static_frame.core.display import Display
from static_frame.core.display import DisplayActive
from static_frame.core.display_config import DisplayConfig
from static_frame.core.doc_str import doc_inject
from static_frame.core.exception import AxisInvalid
from static_frame.core.exception import ErrorInitTypeBlocks
from static_frame.core.index_correspondence import IndexCorrespondence
from static_frame.core.node_selector import InterfaceGetItem
from static_frame.core.util import array_shift
from static_frame.core.util import array_to_groups_and_locations
from static_frame.core.util import array2d_to_tuples
from static_frame.core.util import binary_transition
from static_frame.core.util import DTYPE_BOOL
from static_frame.core.util import DTYPE_OBJECT
from static_frame.core.util import dtype_to_fill_value
from static_frame.core.util import DtypeSpecifier
from static_frame.core.util import DtypesSpecifier
from static_frame.core.util import dtype_from_element
from static_frame.core.util import FILL_VALUE_DEFAULT
from static_frame.core.util import full_for_fill
from static_frame.core.util import GetItemKeyType
from static_frame.core.util import GetItemKeyTypeCompound
from static_frame.core.util import INT_TYPES
from static_frame.core.util import isna_array
from static_frame.core.util import isfalsy_array
from static_frame.core.util import iterable_to_array_nd
from static_frame.core.util import KEY_ITERABLE_TYPES
from static_frame.core.util import KEY_MULTIPLE_TYPES
from static_frame.core.util import slice_to_ascending_slice
from static_frame.core.util import slices_from_targets
from static_frame.core.util import UFunc
from static_frame.core.util import array_ufunc_axis_skipna
from static_frame.core.util import EMPTY_ARRAY
from static_frame.core.util import EMPTY_TUPLE
from static_frame.core.util import NULL_SLICE
from static_frame.core.util import isin_array
from static_frame.core.util import iterable_to_array_1d
from static_frame.core.util import concat_resolved
from static_frame.core.util import array_deepcopy
from static_frame.core.util import arrays_equal
from static_frame.core.util import DEFAULT_SORT_KIND
from static_frame.core.util import roll_1d
from static_frame.core.util import ShapeType
from static_frame.core.util import ufunc_dtype_to_dtype


from static_frame.core.style_config import StyleConfig

#---------------------------------------------------------------------------
def group_match(
        blocks: 'TypeBlocks',
        axis: int,
        key: GetItemKeyTypeCompound,
        drop: bool = False,
        ) -> tp.Iterator[tp.Tuple[np.ndarray, np.ndarray, 'TypeBlocks']]:
    '''
    Args:
        key: iloc selector on opposite axis
        drop: Optionall drop the target of the grouping as specified by ``key``.

    Returns:
        Generator of group, selection pairs, where selection is an np.ndarray. Returned is as an np.ndarray if key is more than one column.
    '''

    # NOTE: in axis_values we determine zero size by looking for empty _blocks; not sure if that is appropriate here.
    if blocks._shape[0] == 0 or blocks._shape[1] == 0: # zero sized
        return

    # in worse case this will make a copy of the values extracted; this is probably still cheaper than iterating manually through rows/columns
    unique_axis = None
    if axis == 0:
        # axis 0 means we return row groups; key is a column key
        group_source = blocks._extract_array(column_key=key)
        if group_source.ndim > 1:
            unique_axis = 0
    elif axis == 1:
        # axis 1 means we return column groups; key is a row key
        group_source = blocks._extract_array(row_key=key)
        if group_source.ndim > 1 and group_source.shape[0] > 1:
            unique_axis = 1
    else:
        raise AxisInvalid(f'invalid axis: {axis}')

    groups, locations = array_to_groups_and_locations(
            group_source,
            unique_axis)

    if unique_axis is not None:
        # NOTE: this is expensive!
        # make the groups hashable for usage in index construction
        if axis == 0:
            groups = array2d_to_tuples(groups)
        else:
            groups = array2d_to_tuples(groups.T)

    if drop:
        # axis 0 means we return row groups; key is a column key
        shape = blocks._shape[1] if axis == 0 else blocks._shape[0]
        drop_mask = np.full(shape, True, dtype=DTYPE_BOOL)
        drop_mask[key] = False

    # NOTE: we create one mutable Boolean array to serve as the selection for each group; as this array is yielded out, the caller must use it before the next iteration, which is assumed to alway be the case.
    selection = np.empty(len(locations), dtype=DTYPE_BOOL)

    for idx, g in enumerate(groups):
        # derive a Boolean array of fixed size showing where value in this group are found from the original TypeBlocks
        np.equal(locations, idx, out=selection)

        if axis == 0: # return row
            column_key = None if not drop else drop_mask
            yield g, selection, blocks._extract(
                    row_key=selection,
                    column_key=column_key,
                    )
        else: # return columns extractions
            row_key = None if not drop else drop_mask
            yield g, selection, blocks._extract(
                    row_key=row_key,
                    column_key=selection,
                    )

def group_sort(
        blocks: 'TypeBlocks',
        axis: int,
        key: int,
        drop: bool = False,
        ) -> tp.Iterator[tp.Tuple[np.ndarray, slice, 'TypeBlocks']]:
    '''
    This method must be called on sorted TypeBlocks instance.
    Args:
        blocks: sorted TypeBlocks
        order: args
        key: iloc selector on opposite axis; must be an integer
        drop: Optionall drop the target of the grouping as specified by ``key``.
        axis: if 0, key is column selection, yield groups of rows; if 1, key is row selection, yield gruops of columns
        kind: Type of sort; a stable sort is required to preserve original odering.

    Returns:
        Generator of group, selection pairs, where selection is an np.ndarray. Returned is as an np.ndarray if key is more than one column.
    '''

    # NOTE: in axis_values we determine zero size by looking for empty _blocks; not sure if that is appropriate here.
    if blocks._shape[0] == 0 or blocks._shape[1] == 0: # zero sized
        return

    # blocks, order = self.sort(key=key, axis=not axis, kind=kind)

    if axis == 0:
        # axis 0 means we return row groups; key is a column key
        group_source = blocks._extract_array_column(key)
    elif axis == 1:
        # axis 1 means we return column groups; key is a row key
        group_source = blocks._extract_array(row_key=key)
    else:
        raise AxisInvalid(f'invalid axis: {axis}')

    if drop:
        # axis 0 means we return row groups; key is a column key
        shape = blocks._shape[1] if axis == 0 else blocks._shape[0]
        drop_mask = np.full(shape, True, dtype=DTYPE_BOOL)
        drop_mask[key] = False

    # find iloc positions where new value is not equal to previous; drop the first as roll wraps
    transitions = np.flatnonzero(group_source != roll_1d(group_source, 1))[1:]
    start = 0
    for t in transitions:
        slc = slice(start, t)
        # slice order to get elemtns in original ordering that are selected

        if axis == 0:
            column_key = None if not drop else drop_mask
            yield group_source[start], slc, blocks._extract(
                    row_key=slc,
                    column_key=column_key,
                    )
        else:
            row_key = None if not drop else drop_mask
            yield group_source[start], slc, blocks._extract(
                    row_key=row_key,
                    column_key=slc,
                    )
        start = t

    if start < len(group_source):
        slc = slice(start, None)

        if axis == 0:
            column_key = None if not drop else drop_mask
            yield group_source[start], slc, blocks._extract(
                    row_key=slc,
                    column_key=column_key,
                    )
        else:
            row_key = None if not drop else drop_mask
            yield group_source[start], slc, blocks._extract(
                    row_key=row_key,
                    column_key=slc,
                    )


#-------------------------------------------------------------------------------
class TypeBlocks(ContainerOperand):
    '''An ordered collection of type-heterogenous, immutable NumPy arrays, providing an external array-like interface of a single, 2D array. Used by :obj:`Frame` for core, unindexed array management.

    A TypeBlocks instance can have a zero size shape (where the length of one axis is zero). Internally, when axis 0 (rows) is of size 0, we store similarly sized arrays. When axis 1 (columns) is of size 0, we do not store arrays, as such arrays do not define a type (as types are defined by columns).
    '''

    __slots__ = (
            '_blocks',
            '_dtypes',
            '_index',
            '_shape',
            '_row_dtype',
            )

    STATIC = False

    #---------------------------------------------------------------------------
    # constructors

    @classmethod
    def from_blocks(cls,
            raw_blocks: tp.Iterable[np.ndarray],
            shape_reference: tp.Optional[tp.Tuple[int, int]] = None
            ) -> 'TypeBlocks':
        '''
        Main constructor using iterator (or generator) of TypeBlocks; the order of the blocks defines the order of the columns contained.

        It is acceptable to construct blocks with a 0-sided shape.

        Args:
            raw_blocks: iterable (generator compatible) of NDArrays, or a single NDArray.
            shape_reference: optional argument to support cases where no blocks are found in the ``raw_blocks`` iterable, but the outer context is one with rows but no columns, or columns and no rows.

        '''
        blocks: tp.List[np.ndarray] = [] # ordered blocks
        dtypes: tp.List[np.dtype] = [] # column position to dtype
        index: tp.List[tp.Tuple[int, int]] = [] # columns position to blocks key
        block_count = 0

        row_count: tp.Optional[int]

        # if a single block, no need to loop
        if raw_blocks.__class__ is np.ndarray:
            if raw_blocks.ndim > 2: #type: ignore
                raise ErrorInitTypeBlocks('arrays of dimensionality greater than 2 cannot be used to create TypeBlocks')

            row_count, column_count = shape_filter(raw_blocks)
            if column_count == 0:
                # set shape but do not store array
                return cls(blocks=blocks,
                        dtypes=dtypes,
                        index=index,
                        shape=(row_count, column_count) #type: ignore
                        )
            blocks.append(immutable_filter(raw_blocks))
            for i in range(column_count):
                index.append((block_count, i))
                dtypes.append(raw_blocks.dtype) #type: ignore

        else: # an iterable of blocks
            row_count = None
            column_count = 0

            for block in raw_blocks:
                if not block.__class__ is np.ndarray:
                    raise ErrorInitTypeBlocks(f'found non array block: {block}')

                if block.ndim > 2:
                    raise ErrorInitTypeBlocks(f'cannot include array with {block.ndim} dimensions')

                r, c = shape_filter(block)

                # check number of rows is the same for all blocks
                if row_count is not None and r != row_count: #type: ignore [unreachable]
                    raise ErrorInitTypeBlocks(f'mismatched row count: {r}: {row_count}')
                else: # assign on first
                    row_count = r

                # we keep array with 0 rows but > 0 columns, as they take type space in the TypeBlocks object; arrays with 0 columns do not take type space and thus can be skipped entirely
                if c == 0:
                    continue

                blocks.append(immutable_filter(block))

                # store position to key of block, block columns
                for i in range(c):
                    index.append((block_count, i))
                    dtypes.append(block.dtype)

                column_count += c
                block_count += 1

        # blocks can be empty
        if row_count is None:
            if shape_reference is not None:
                # if columns have gone to zero, and this was created from a TB that had rows, continue to represent those rows
                row_count = shape_reference[0]
            else:
                raise ErrorInitTypeBlocks('cannot derive a row_count from blocks; provide a shape reference')

        return cls(
                blocks=blocks,
                dtypes=dtypes,
                index=index,
                shape=(row_count, column_count),
                )

    @classmethod
    def from_element_items(cls,
            items: tp.Iterable[tp.Tuple[tp.Tuple[int, ...], object]],
            shape: tp.Tuple[int, ...],
            dtype: np.dtype,
            fill_value: object = FILL_VALUE_DEFAULT
            ) -> 'TypeBlocks':
        '''Given a generator of pairs of iloc coords and values, return a TypeBlock of the desired shape and dtype. This permits only uniformly typed data, as we have to create a single empty array first, then populate it.
        '''
        fill_value = (fill_value if fill_value is not FILL_VALUE_DEFAULT
                else dtype_to_fill_value(dtype))

        a = np.full(shape, fill_value=fill_value, dtype=dtype)
        for iloc, v in items:
            a[iloc] = v
        a.flags.writeable = False
        return cls.from_blocks(a)

    @classmethod
    def from_zero_size_shape(cls,
            shape: tp.Tuple[int, int] = (0, 0)
            ) -> 'TypeBlocks':
        '''
        Given a shape where one or both axis is 0 (a zero sized array), return a TypeBlocks instance.
        '''
        #NOTE: might want to take dtypes here, so as we can create a zero row Frame with properly defined dtypes. The challenge is that DtypesSpecifier includes column name maps, and we do not have access to an index-like map in this context.

        rows, columns = shape

        if not (rows == 0 or columns == 0):
            raise RuntimeError(f'invalid shape for empty TypeBlocks: {shape}')

        # as types are organized vertically, storing an array with 0 rows but > 0 columns is appropriate as it takes type space
        if rows == 0 and columns > 0:
            a = np.empty(shape)
            a.flags.writeable = False
            return cls.from_blocks(a)

        # for arrays with no width, favor storing shape alone and not creating an array object; the shape will be binding for future appending
        return cls(blocks=list(), dtypes=list(), index=list(), shape=shape)

    @staticmethod
    def vstack_blocks_to_blocks(
            type_blocks: tp.Sequence['TypeBlocks'],
            block_compatible: tp.Optional[bool] = None,
            reblock_compatible: tp.Optional[bool] = None,
            ) -> tp.Iterator[np.ndarray]:
        '''
        Given a sequence of TypeBlocks with shape[1] equal to this TB's shape[1], return an iterator of consolidated arrays.
        '''
        if block_compatible is None and reblock_compatible is None:
            block_compatible = True
            reblock_compatible = True
            previous_tb = None
            for tb in type_blocks:
                if previous_tb is not None: # after the first
                    if block_compatible: #type: ignore [unreachable]
                        block_compatible &= tb.block_compatible(previous_tb, axis=1) # only compare columns
                    if reblock_compatible:
                        reblock_compatible &= tb.reblock_compatible(previous_tb)
                previous_tb = tb

        if block_compatible or reblock_compatible:
            tb_proto: tp.Sequence[np.ndarray]
            if not block_compatible and reblock_compatible:
                # after reblocking, will be compatible
                tb_proto = [tb.consolidate() for tb in type_blocks]
            else: # blocks by column are compatible
                tb_proto = type_blocks

            # all TypeBlocks have the same number of blocks by here
            for block_idx in range(len(tb_proto[0]._blocks)):
                block_parts = []
                for tb_proto_idx in range(len(tb_proto)): #pylint: disable=C0200
                    b = column_2d_filter(tb_proto[tb_proto_idx]._blocks[block_idx])
                    block_parts.append(b)
                yield concat_resolved(block_parts) # returns immutable array
        else: # blocks not alignable
            # break into single column arrays for maximum type integrity; there might be an alternative reblocking that could be more efficient, but determining that shape might be complex
            for i in range(type_blocks[0].shape[1]):
                block_parts = [tb._extract_array(column_key=i) for tb in type_blocks]
                yield concat_resolved(block_parts)


    #---------------------------------------------------------------------------

    def __init__(self, *,
            blocks: tp.List[np.ndarray],
            dtypes: tp.List[np.dtype],
            index: tp.List[tp.Tuple[int, int]],
            shape: tp.Tuple[int, int]
            ) -> None:
        '''
        Default constructor. We own all lists passed in to this constructor. This instance takes ownership of all lists passed to it.

        Args:
            blocks: A list of one or two-dimensional NumPy arrays. The list is owned by this instance.
            dtypes: list of dtypes per external column. The list is owned by this instance.
            index: list of pairs, where the first element is the block index, the second elemetns is the intra-block column
            shape: two-element tuple defining row and column count. A (0, 0) shape is permitted for empty TypeBlocks.
        '''
        self._blocks = blocks
        self._dtypes = dtypes
        self._index = index # list where index, as column, gets block, offset
        self._shape = shape

        if self._blocks:
            self._row_dtype = resolve_dtype_iter(b.dtype for b in self._blocks)
        else:
            # NOTE: this violates the type; however, this is desirable when appending such that this value does not force an undesirable type resolution
            self._row_dtype = None


    #---------------------------------------------------------------------------
    def __setstate__(self,
            state: tp.Tuple[object, tp.Mapping[str, tp.Any]],
            ) -> None:
        '''
        Ensure that reanimated NP arrays are set not writeable.
        '''
        for key, value in state[1].items():
            setattr(self, key, value)

        for b in self._blocks:
            b.flags.writeable = False

    def __deepcopy__(self, memo: tp.Dict[int, tp.Any]) -> 'TypeBlocks':
        obj = self.__new__(self.__class__)
        obj._blocks = [array_deepcopy(b, memo) for b in self._blocks]
        obj._dtypes = deepcopy(self._dtypes, memo)
        obj._index = self._index.copy() # list of tuples of ints
        obj._shape = self._shape # immutable, no copy necessary
        obj._row_dtype = deepcopy(self._row_dtype, memo)
        memo[id(self)] = obj
        return obj #type: ignore

    def __copy__(self) -> 'TypeBlocks':
        '''
        Return shallow copy of this TypeBlocks. Underlying arrays are not copied.
        '''
        return self.__class__(
                blocks=[b for b in self._blocks],
                dtypes=self._dtypes.copy(), # list
                index=self._index.copy(),
                shape=self._shape,
                )

    def copy(self) -> 'TypeBlocks':
        '''
        Return shallow copy of this TypeBlocks. Underlying arrays are not copied.
        '''
        return self.__copy__()

    #---------------------------------------------------------------------------
    # new properties

    @property
    def dtypes(self) -> np.ndarray:
        '''
        Return an immutable array that, for each realizable column (not each block), the dtype is given.
        '''
        # this creates a new array every time it is called; could cache
        a = np.array(self._dtypes, dtype=np.dtype)
        a.flags.writeable = False
        return a

    @property
    def shapes(self) -> np.ndarray:
        '''
        Return an immutable array that, for each block, reports the shape as a tuple.
        '''
        a = np.empty(len(self._blocks), dtype=object)
        a[:] = [b.shape for b in self._blocks]
        a.flags.writeable = False
        return a

    @property #type: ignore
    @doc_inject()
    def mloc(self) -> np.ndarray:
        '''{doc_array}
        '''
        a = np.fromiter(
                (mloc(b) for b in self._blocks),
                count=len(self._blocks),
                dtype=np.int64)
        a.flags.writeable = False
        return a

    @property
    def unified(self) -> bool:
        return len(self._blocks) <= 1

    #---------------------------------------------------------------------------
    # interfaces

    @property
    def iloc(self) -> InterfaceGetItem: #type: ignore
        return InterfaceGetItem(self._extract_iloc)

    #---------------------------------------------------------------------------
    # common NP-style properties

    @property
    def shape(self) -> tp.Tuple[int, int]:
        # make this a property so as to be immutable
        return self._shape

    @property
    def ndim(self) -> int:
        return 2

    @property
    def size(self) -> int:
        return sum(b.size for b in self._blocks)

    @property
    def nbytes(self) -> int:
        return sum(b.nbytes for b in self._blocks)

    #---------------------------------------------------------------------------
    # value extraction

    @staticmethod
    def _blocks_to_array(*,
            blocks: tp.Sequence[np.ndarray],
            shape: tp.Tuple[int, int],
            row_dtype: tp.Optional[np.dtype],
            row_multiple: bool
            ) -> np.ndarray:
        '''
        Given blocks and a combined shape, return a consolidated 2D or 1D array.

        Args:
            shape: used in construting returned array; not ussed as a constraint.
            row_multiple: if False, a single row reduces to a 1D
        '''
        # assume column_multiple is True, as this routine is called after handling extraction of single columns
        if len(blocks) == 1:
            if not row_multiple:
                return row_1d_filter(blocks[0])
            return column_2d_filter(blocks[0])

        # get empty array and fill parts
        # NOTE: row_dtype may be None if an unfillable array; defaults to NP default
        if not row_multiple:
            # return 1 row TypeBlock as a 1D array with length equal to the number of columns
            array = np.empty(shape[1], dtype=row_dtype)
        else: # get ndim 2 shape array
            array = np.empty(shape, dtype=row_dtype)

        pos = 0
        array_ndim = array.ndim

        for block in blocks:
            block_ndim = block.ndim

            if block_ndim == 1:
                end = pos + 1
            else:
                end = pos + block.shape[1]

            if array_ndim == 1:
                array[pos: end] = block # gets a row from array
            else:
                if block_ndim == 1:
                    array[NULL_SLICE, pos] = block # a 1d array
                else:
                    array[NULL_SLICE, pos: end] = block # gets a row / row slice from array
            pos = end

        array.flags.writeable = False
        return array


    @property
    def values(self) -> np.ndarray:
        '''Returns a consolidated NP array of the all blocks.
        '''
        # always return a 2D array
        return self._blocks_to_array(
                blocks=self._blocks,
                shape=self._shape,
                row_dtype=self._row_dtype,
                row_multiple=True)

    def axis_values(self,
            axis: int = 0,
            reverse: bool = False,
            ) -> tp.Iterator[np.ndarray]:
        '''Generator of arrays produced along an axis. Clients can expect to get an immutable array.

        Args:
            axis: 0 iterates over columns, 1 iterates over rows
        '''

        if axis == 1: # iterate over rows
            zero_size = not bool(self._blocks)
            unified = self.unified
            # key: tp.Union[int, slice]
            row_dtype = self._row_dtype
            row_length = self._shape[0]
            column_length = self._shape[1]

            if not reverse:
                row_idx_iter = range(row_length)
            else:
                row_idx_iter = range(row_length - 1, -1, -1)

            if zero_size:
                for i in row_idx_iter:
                    yield EMPTY_ARRAY
            elif unified:
                b = self._blocks[0]
                for i in row_idx_iter:
                    if b.ndim == 1: # slice to force array creation (not an element)
                        yield b[i: i + 1]
                    else: # 2d array
                        yield b[i]
            else:
                # # only create one array at a time, slower but less overhead
                # for i in row_idx_iter:
                #     array = np.empty(column_length, dtype=row_dtype)
                #     start = 0
                #     for b in self._blocks:
                #         if b.ndim == 1:
                #             array[start] = b[i]
                #             start += 1
                #         else:
                #             end = start + b.shape[1]
                #             array[start: end] = b[i]
                #             start = end
                #     array.flags.writeable = False
                #     yield array
                # performance optimized: consolidate into a single array
                b = self._blocks_to_array(
                        blocks=self._blocks,
                        shape=self._shape,
                        row_dtype=row_dtype,
                        row_multiple=True)
                for i in row_idx_iter:
                    yield b[i]

        elif axis == 0: # iterate over columns
            if not reverse:
                block_column_iter: tp.Iterable[tp.Tuple[int, int]] = self._index
            else:
                block_column_iter = reversed(self._index)

            for block_idx, column in block_column_iter:
                b = self._blocks[block_idx]
                if b.ndim == 1:
                    yield b
                else:
                    yield b[NULL_SLICE, column] # excpeted to be immutable
        else:
            raise AxisInvalid(f'no support for axis: {axis}')


    def element_items(self,
            axis: int = 0,
            ) -> tp.Iterator[tp.Tuple[tp.Tuple[int, int], tp.Any]]:
        '''
        Generator of pairs of iloc locations, values across entire TypeBlock. Used in creating a IndexHierarchy instance from a TypeBlocks.

        Args:
            axis: if 0, use row major iteration,  vary fastest along row.
        '''

        shape = self._shape if axis == 0 else (self._shape[1], self._shape[0])

        for iloc in np.ndindex(shape):
            if axis != 0: # invert
                iloc = (iloc[1], iloc[0])

            block_idx, column = self._index[iloc[1]]
            b = self._blocks[block_idx]
            if b.ndim == 1:
                yield iloc, b[iloc[0]]
            else:
                yield iloc, b[iloc[0], column]

    #---------------------------------------------------------------------------
    # methods for evaluating compatibility with other blocks, and reblocking
    def _reblock_signature(self) -> tp.Iterator[tp.Tuple[np.dtype, int]]:
        '''For anticipating if a reblock will result in a compatible block configuration for operator application, get the reblock signature, providing the dtype and size for each block without actually reblocking.

        This is a generator to permit lazy pairwise comparison.
        '''
        group_dtype: tp.Optional[np.dtype] = None # store type found along contiguous blocks
        group_cols = 0
        for block in self._blocks:
            if group_dtype is None: # first block of a type
                group_dtype = block.dtype
                if block.ndim == 1:
                    group_cols += 1
                else:
                    group_cols += block.shape[1]
                continue
            if block.dtype != group_dtype:
                yield (group_dtype, group_cols)
                group_dtype = block.dtype
                group_cols = 0
            if block.ndim == 1:
                group_cols += 1
            else:
                group_cols += block.shape[1]
        if group_cols > 0:
            yield (group_dtype, group_cols)

    def block_compatible(self,
            other: 'TypeBlocks',
            axis: tp.Optional[int] = None) -> bool:
        '''Block compatible means that the blocks are the same shape. Type is not yet included in this evaluation.

        Args:
            axis: If True, the full shape is compared; if False, only the columns width is compared.
        '''
        # if shape characteristics do not match, blocks cannot be compatible
        if axis is None and self.shape != other.shape:
            return False
        elif axis is not None and self.shape[axis] != other.shape[axis]:
            return False

        for a, b in zip_longest(self._blocks, other._blocks, fillvalue=None):
            if a is None or b is None:
                return False
            if axis is None:
                if shape_filter(a) != shape_filter(b):
                    return False
            else:
                if shape_filter(a)[axis] != shape_filter(b)[axis]:
                    return False
        return True

    def reblock_compatible(self, other: 'TypeBlocks') -> bool:
        '''
        Return True if post reblocking these TypeBlocks are compatible. This only compares columns in blocks, not the entire shape.
        '''
        if self.shape[1] != other.shape[1]:
            return False
        # we only compare size, not the type
        return not any(a is None or b is None or a[1] != b[1]
                for a, b in zip_longest(
                self._reblock_signature(),
                other._reblock_signature()))

    @classmethod
    def _concatenate_blocks(cls,
            group: tp.Iterable[np.ndarray],
            dtype: DtypeSpecifier = None,
            ) -> np.array:
        '''Join blocks on axis 1, assuming the they have an appropriate dtype. This will always return a 2D array.
        '''
        # NOTE: if len(group) is 1, can return
        post = np.concatenate([column_2d_filter(x) for x in group], axis=1)
        # NOTE: if give non-native byteorder dtypes, will convert them to native
        if dtype is not None and post.dtype != dtype:
            # could use `out` argument of np.concatenate to avoid copy, but would have to calculate resultant size first
            return post.astype(dtype)
        return post

    @classmethod
    def consolidate_blocks(cls,
            raw_blocks: tp.Iterable[np.ndarray],
            ) -> tp.Iterator[np.ndarray]:
        '''
        Generator consumer, generator producer of np.ndarray, consolidating if types are exact matches.

        Returns: an Iterator of 1D or 2D arrays, consolidated if adjacent.
        '''
        group_dtype: tp.Optional[np.dtype] = None # store type found along contiguous blocks
        group = []

        for block in raw_blocks:
            if group_dtype is None: # first block of a type
                group_dtype = block.dtype
                group.append(block)
                continue

            # NOTE: could be less strict and look for compatibility within dtype kind (or other compatible types)
            if block.dtype != group_dtype:
                # new group found, return stored
                if len(group) == 1: # return reference without copy
                    # NOTE: using pop() here not shown to be faster
                    yield group[0]
                else: # combine groups
                    # could pre allocating and assing as necessary for large groups
                    yield cls._concatenate_blocks(group, group_dtype)
                group_dtype = block.dtype
                group = [block]
            else: # new block has same group dtype
                group.append(block)

        # always have one or more leftover
        if group:
            if len(group) == 1:
                yield group[0]
            else:
                yield cls._concatenate_blocks(group, group_dtype)


    def _reblock(self) -> tp.Iterator[np.ndarray]:
        '''Generator of new block that consolidate adjacent types that are the same.
        '''
        yield from self.consolidate_blocks(raw_blocks=self._blocks)

    def consolidate(self) -> 'TypeBlocks':
        '''Return a new TypeBlocks that unifies all adjacent types.
        '''
        # note: not sure if we have a single block if we should return a new TypeBlocks instance (as done presently), or simply return self; either way, no new np arrays will be created
        return self.from_blocks(self.consolidate_blocks(raw_blocks=self._blocks))


    def resize_blocks(self, *,
            index_ic: tp.Optional[IndexCorrespondence],
            columns_ic: tp.Optional[IndexCorrespondence],
            fill_value: tp.Any
            ) -> tp.Iterator[np.ndarray]:
        '''
        Given index and column IndexCorrespondence objects, return a generator of resized blocks, extracting from self based on correspondence. Used for Frame.reindex()
        '''
        if columns_ic is None and index_ic is None:
            for b in self._blocks:
                yield b

        elif columns_ic is None and index_ic is not None:
            for b in self._blocks:
                if index_ic.is_subset:
                    # works for both 1d and 2s arrays
                    yield b[index_ic.iloc_src]
                else:
                    shape: tp.Union[int, tp.Tuple[int, int]] = index_ic.size if b.ndim == 1 else (index_ic.size, b.shape[1])
                    values = full_for_fill(b.dtype, shape, fill_value)
                    if index_ic.has_common:
                        values[index_ic.iloc_dst] = b[index_ic.iloc_src]
                    values.flags.writeable = False
                    yield values

        elif columns_ic is not None and index_ic is None:
            if not columns_ic.has_common: # no columns in common
                shape = self.shape[0], columns_ic.size
                values = full_for_fill(None, shape, fill_value)
                values.flags.writeable = False
                yield values
            else:
                if self.unified and columns_ic.is_subset:
                    b = self._blocks[0]
                    if b.ndim == 1:
                        yield b
                    else:
                        yield b[:, columns_ic.iloc_src]
                else:
                    dst_to_src = dict(
                            zip(columns_ic.iloc_dst, columns_ic.iloc_src)) #type: ignore [arg-type]
                    for idx in range(columns_ic.size):
                        if idx in dst_to_src:
                            block_idx, block_col = self._index[dst_to_src[idx]]
                            b = self._blocks[block_idx]
                            if b.ndim == 1:
                                yield b
                            else:
                                yield b[:, block_col]
                        else: # just get an empty position, fill_value determines type
                            values = full_for_fill(None,
                                    self.shape[0],
                                    fill_value)
                            values.flags.writeable = False
                            yield values

        else: # both defined
            assert columns_ic is not None and index_ic is not None
            if not columns_ic.has_common and not index_ic.has_common:
                # return an empty frame
                shape = index_ic.size, columns_ic.size
                values = full_for_fill(None, shape, fill_value)
                values.flags.writeable = False
                yield values
            else:
                if self.unified and index_ic.is_subset and columns_ic.is_subset:
                    b = self._blocks[0]
                    if b.ndim == 1:
                        yield b[index_ic.iloc_src]
                    else:
                        yield b[index_ic.iloc_src_fancy(), columns_ic.iloc_src]
                else:
                    columns_dst_to_src = dict(
                            zip(columns_ic.iloc_dst, columns_ic.iloc_src)) #type: ignore [arg-type]

                    for idx in range(columns_ic.size):
                        if idx in columns_dst_to_src:
                            block_idx, block_col = self._index[columns_dst_to_src[idx]]
                            b = self._blocks[block_idx]

                            if index_ic.is_subset:
                                if b.ndim == 1:
                                    yield b[index_ic.iloc_src]
                                else:
                                    yield b[index_ic.iloc_src, block_col]
                            else: # need an empty to fill, compatible with this block
                                values = full_for_fill(b.dtype,
                                        index_ic.size,
                                        fill_value)
                                if b.ndim == 1:
                                    values[index_ic.iloc_dst] = b[index_ic.iloc_src]
                                else:
                                    values[index_ic.iloc_dst] = b[index_ic.iloc_src, block_col]
                                values.flags.writeable = False
                                yield values
                        else:
                            values = full_for_fill(None,
                                        index_ic.size,
                                        fill_value)
                            values.flags.writeable = False
                            yield values


    def sort(self,
            axis: int,
            key: GetItemKeyTypeCompound,
            kind: str = DEFAULT_SORT_KIND,
            ) -> tp.Tuple['TypeBlocks', np.ndarray]:
        '''While sorting generally happens at the Frame level, some lower level operations will benefit from sorting on type blocks directly.

        Args:
            axis: 0 orders columns by row(s) given by ``key``; 1 orders rows by column(s) given by ``key``.
        '''
        values_for_sort: tp.Optional[np.ndarray] = None
        values_for_lex: tp.Optional[tp.List[np.ndarray]] = None

        if axis == 0: # get a column ordering based on one or more rows
            cfs = self._extract_array(row_key=key)
            if cfs.ndim == 1:
                values_for_sort = cfs
            elif cfs.ndim == 2 and cfs.shape[0] == 1:
                values_for_sort = cfs[0]
            else:
                values_for_lex = [cfs[i] for i in range(cfs.shape[0]-1, -1, -1)]

        elif axis == 1: # get a row ordering based on one or more columns
            if isinstance(key, INT_TYPES):
                values_for_sort = self._extract_array_column(key)
            else: #TypeBlocks from here
                cfs = self._extract(column_key=key) # get TypeBlocks
                if cfs.shape[1] == 1:
                    values_for_sort = cfs._extract_array_column(0)
                else:
                    values_for_lex = [cfs._extract_array_column(i)
                            for i in range(cfs.shape[1]-1, -1, -1)]
        else:
            raise AxisInvalid(f'invalid axis: {axis}') #pragma: no cover

        if values_for_lex is not None:
            order = np.lexsort(values_for_lex)
        elif values_for_sort is not None:
            order = np.argsort(values_for_sort, kind=kind)
        else:
            raise RuntimeError('unable to resovle sort type') #pragma: no cover

        if axis == 0:
            return self._extract(column_key=order), order # order columns
        return self._extract(row_key=order), order


    def group(self,
            axis: int,
            key: int,
            drop: bool = False,
            ) -> tp.Iterator[tp.Tuple[np.ndarray, np.ndarray, 'TypeBlocks']]:
        '''
        NOTE: this interface should only be called in situations when we do not need to align Index objects, as this does the sort and holds on to the ordering
        '''

        # might unpack keys that are lists of one element
        key_is_int = isinstance(key, INT_TYPES)

        # NOTE: using a stable sort is necssary for groups to retain initial ordering.

        if key_is_int and axis == 0 and self.dtypes[key] != DTYPE_OBJECT:
            use_sort = True
        elif key_is_int and axis == 1 and self._row_dtype != DTYPE_OBJECT:
            use_sort = True
        else:
            use_sort = False

        if use_sort:
            blocks, _ = self.sort(key=key, axis=not axis, kind=DEFAULT_SORT_KIND)
            yield from group_sort(blocks, axis, key, drop)
        else:
            yield from group_match(self, axis, key, drop)


    #---------------------------------------------------------------------------
    # transformations resulting in reduced dimensionality

    def ufunc_axis_skipna(self, *,
            skipna: bool,
            axis: int,
            ufunc: UFunc,
            ufunc_skipna: UFunc,
            composable: bool,
            dtypes: tp.Tuple[np.dtype, ...],
            size_one_unity: bool
            ) -> np.ndarray:
        '''Apply a function that reduces blocks to a single axis. Note that this only works in axis 1 if the operation can be applied more than once, first by block, then by reduced blocks. This will not work for a ufunc like argmin, argmax, where the result of the function cannot be compared to the result of the function applied on a different block.

        Args:
            composable: when True, the function application will return a correct result by applying the function to blocks first, and then the result of the blocks (i.e., add, prod); where observation count is relevant (i.e., mean, var, std), this must be False.
            dtypes: if we know the return type of func, we can provide it here to avoid having to use the row dtype. We provide multiple values and attempt to match the kind: if the row dtype is the same as a kind in this tuple, we will use the row dtype.

        Returns:
            As this is a reduction of axis where the caller (a Frame) is likely to return a Series, this function is not a generator of blocks, but instead just returns a consolidated 1d array.
        '''
        if axis < 0 or axis > 1:
            raise AxisInvalid(f'invalid axis: {axis}')

        func = partial(array_ufunc_axis_skipna,
                skipna=skipna,
                ufunc=ufunc,
                ufunc_skipna=ufunc_skipna,
                )

        if self.unified:
            result = func(array=column_2d_filter(self._blocks[0]), axis=axis)
            result.flags.writeable = False
            return result

        shape: ShapeType

        if axis == 0:
            # reduce all rows to 1d with column width
            shape = self._shape[1]
            pos = 0 # used below undex axis 0
        elif composable: # axis 1
            # reduce all columns to 2d blocks with 1 column
            shape = (self._shape[0], len(self._blocks))
        else: # axis 1, not block composable
            # Cannot do block-wise processing, must resolve to single array and return
            array = self._blocks_to_array(
                    blocks=self._blocks,
                    shape=self._shape,
                    row_dtype=self._row_dtype,
                    row_multiple=True)
            result = func(array=array, axis=axis)
            result.flags.writeable = False
            return result

        if dtypes:
            # If dtypes were specified, we know we have specific targets in mind for output
            # Favor self._row_dtype's kind if it is in dtypes, else take first of passed dtypes
            for dt in dtypes:
                if self._row_dtype.kind == dt.kind:
                    dtype = self._row_dtype
                    break
            else: # no break encountered
                dtype = dtypes[0]
        else:
            # _row_dtype gives us the compatible dtype for all blocks, whether we are reducing vertically (axis 0) or horizontall (axis 1)
<<<<<<< HEAD
            dtype = ufunc_dtype_to_dtype(ufunc_skipna if skipna else ufunc, self._row_dtype)
            if dtype is None:
                # if we do not have a mapping for this function and dtype, assume row_dtype is appropriate
                dtype = self._row_dtype
=======
            ufunc_selected = ufunc_skipna if skipna else ufunc
            dtype = ufunc_dtype_to_dtype(ufunc_selected, self._row_dtype)
            if dtype is None:
                # if we do not have a mapping for this function and row dtype, try to get a compatible type for the result of the function applied to each block
                block_dtypes = []
                for b in self._blocks:
                    dt = ufunc_dtype_to_dtype(ufunc_selected, b.dtype)
                    if dt is not None:
                        block_dtypes.append(dt)
                if len(block_dtypes) == len(self._blocks): # if all resolved
                    dtype = resolve_dtype_iter(block_dtypes)
                else: # assume row_dtype is appropriate
                    dtype = self._row_dtype
>>>>>>> f11a2a4a

        out = np.empty(shape, dtype=dtype)
        for idx, b in enumerate(self._blocks):
            if axis == 0: # Combine rows, end with columns shape.
                if size_one_unity and b.size == 1 and not skipna:
                    # No function call is necessary; if skipna could turn NaN to zero.
                    end = pos + 1
                    # Can assign an array, even 2D, as an element if size is 1
                    out[pos] = b
                elif b.ndim == 1:
                    end = pos + 1
                    out[pos] = func(array=b, axis=axis)
                else:
                    span = b.shape[1]
                    end = pos + span
                    if span == 1: # just one column, reducing to one value
                        out[pos] = func(array=b, axis=axis)
                    else:
                        func(array=b, axis=axis, out=out[pos: end])
                pos = end
            else:
                # Combine columns, end with block length shape and then call func again, for final result
                if b.size == 1 and size_one_unity and not skipna:
                    out[:, idx] = b
                elif b.ndim == 1:
                    # if this is a composable, numeric single columns we just copy it and process it later; but if this is a logical application (and, or) then it is already Boolean
                    if out.dtype == DTYPE_BOOL and b.dtype != DTYPE_BOOL:
                        # making 2D with axis 0 func will result in element-wise operation
                        out[:, idx] = func(array=column_2d_filter(b), axis=1)
                    else: # otherwise, keep as is
                        out[:, idx] = b
                else:
                    func(array=b, axis=axis, out=out[:, idx])

        if axis == 0: # nothing more to do
            out.flags.writeable = False
            return out
        # If axis 1 and composable, can call function one more time on remaining components. Note that composability is problematic in cases where overflow is possible
        result = func(array=out, axis=1)
        result.flags.writeable = False
        return result

    #---------------------------------------------------------------------------
    def __round__(self, decimals: int = 0) -> 'TypeBlocks':
        '''
        Return a TypeBlocks rounded to the given decimals. Negative decimals round to the left of the decimal point.
        '''
        func = partial(np.round, decimals=decimals)
        # for now, we do not expose application of rounding on a subset of blocks, but is doable by setting the column_key
        return self.__class__(
                blocks=list(self._ufunc_blocks(column_key=NULL_SLICE, func=func)),
                dtypes=self._dtypes.copy(), # list
                index=self._index.copy(),
                shape=self._shape
                )

    def __len__(self) -> int:
        '''Length, as with NumPy and Pandas, is the number of rows. Note that A shape of (3, 0) will return a length of 3, even though there is no data.
        '''
        return self._shape[0]

    @doc_inject()
    def display(self,
            config: tp.Optional[DisplayConfig] = None,
            *,
            style_config: tp.Optional[StyleConfig] = None,
            ) -> Display:
        '''{doc}

        Args:
            {config}
        '''
        # NOTE: the TypeBlocks Display is not composed into other Displays

        config = config or DisplayActive.get()
        d: tp.Optional[Display] = None
        outermost = True # only for the first
        idx = 0
        for block in self._blocks:
            block = column_2d_filter(block)
            # NOTE: we do not expect 0 width arrays
            h = '' if idx > 0 else self.__class__

            display = Display.from_values(block,
                    header=h,
                    config=config,
                    outermost=outermost)
            if not d: # assign first
                d = display
                outermost = False
            else:
                d.extend_display(display)
            # explicitly enumerate so as to not count no-width blocks
            idx += 1

        if d is None:
            # if we do not have blocks, provide an empty display
            d = Display.from_values(EMPTY_TUPLE,
                    header=self.__class__,
                    config=config,
                    outermost=outermost)
        return d


    #---------------------------------------------------------------------------
    # extraction utilities

    @staticmethod
    def _cols_to_slice(indices: tp.Sequence[int]) -> slice:
        '''Translate an iterable of contiguous integers into a slice. Integers are assumed to be intentionally ordered and contiguous.
        '''
        start_idx = indices[0]
        # single column as a single slice
        if len(indices) == 1:
            return slice(start_idx, start_idx + 1)

        stop_idx = indices[-1]
        if stop_idx > start_idx: # ascending indices
            return slice(start_idx, stop_idx + 1)

        if stop_idx == 0:
            return slice(start_idx, None, -1)
        # stop is less than start, need to reduce by 1 to cover range
        return slice(start_idx, stop_idx - 1, -1)


    @classmethod
    def _indices_to_contiguous_pairs(cls, indices: tp.Iterable[tp.Tuple[int, int]]
        ) -> tp.Iterator[tp.Tuple[int, slice]]:
        '''Indices are pairs of (block_idx, value); convert these to pairs of (block_idx, slice) when we identify contiguous indices within a block (these are block slices)

        Args:
            indices: can be a generator
        '''
        # store pairs of block idx, ascending col list
        last: tp.Optional[tp.Tuple[int, int]] = None

        for block_idx, col in indices:
            if not last:
                last = (block_idx, col)
                bundle = [col]
                continue
            if last[0] == block_idx and abs(col - last[1]) == 1:
                # if contiguous, update last, add to bundle
                last = (block_idx, col)
                # do not need to store all col, only the last, however probably easier to just accumulate all
                bundle.append(col)
                continue
            # either new block, or not contiguous on same block
            yield (last[0], cls._cols_to_slice(bundle))
            # start a new bundle
            bundle = [col]
            last = (block_idx, col)

        # last can be None
        if last and bundle:
            yield (last[0], cls._cols_to_slice(bundle))

    # NOTE: this might cache its results as it is it might be frequently called with the same arguments in some scenarios (group)
    def _key_to_block_slices(self,
            key: GetItemKeyTypeCompound,
            retain_key_order: bool = True
            ) -> tp.Iterator[tp.Tuple[int, tp.Union[slice, int]]]:
        '''
        For a column key (an integer, slice, or iterable), generate pairs of (block_idx, slice or integer) to cover all extractions. First, get the relevant index values (pairs of block id, column id), then convert those to contiguous slices.

        Args:
            retain_key_order: if False, returned slices will be in ascending order.

        Returns:
            A generator iterable of pairs, where values are block index, slice or column index
        '''
        if key is None or (key.__class__ is slice and key == NULL_SLICE):
            yield from ((i, NULL_SLICE) for i in range(len(self._blocks)))
        else:
            if isinstance(key, INT_TYPES):
                # the index has the pair block, column integer
                yield self._index[key]
            else: # all cases where we try to get contiguous slices
                if isinstance(key, slice):
                    #  slice the index; null slice already handled
                    if not retain_key_order:
                        key = slice_to_ascending_slice(key, self._shape[1])
                    indices: tp.Iterable[tp.Tuple[int, int]] = self._index[key]
                elif key.__class__ is np.ndarray and key.dtype == bool: #type: ignore
                    # NOTE: if self._index was an array we could use Boolean selection directly
                    indices = (self._index[idx] for idx, v in enumerate(key) if v)
                elif isinstance(key, KEY_ITERABLE_TYPES):
                    # an iterable of keys, may not have contiguous regions; provide in the order given; set as a generator; self._index is a list, not an np.array, so cannot slice self._index; requires iteration in passed generator so probably this is as fast as it can be.
                    if retain_key_order:
                        indices = (self._index[x] for x in key)
                    else:
                        indices = (self._index[x] for x in sorted(key))
                else:
                    raise NotImplementedError('Cannot handle key', key)
                yield from self._indices_to_contiguous_pairs(indices)

    #---------------------------------------------------------------------------
    def _mask_blocks(self,
            row_key: tp.Optional[GetItemKeyTypeCompound] = None,
            column_key: tp.Optional[GetItemKeyTypeCompound] = None) -> tp.Iterator[np.ndarray]:
        '''Return Boolean blocks of the same size and shape, where key selection sets values to True.
        '''

        # this selects the columns; but need to return all blocks

        # block slices must be in ascending order, not key order
        block_slices = iter(self._key_to_block_slices(
                column_key,
                retain_key_order=False))
        target_block_idx = target_slice = None
        targets_remain = True

        for block_idx, b in enumerate(self._blocks):
            mask = np.full(b.shape, False, dtype=bool)

            while targets_remain:
                # get target block and slice
                if target_block_idx is None: # can be zero
                    try:
                        target_block_idx, target_slice = next(block_slices)
                    except StopIteration:
                        targets_remain = False
                        break

                if block_idx != target_block_idx:
                    break # need to advance blocks

                if b.ndim == 1: # given 1D array, our row key is all we need
                    mask[row_key] = True
                else:
                    if row_key is None:
                        mask[:, target_slice] = True
                    else:
                        mask[row_key, target_slice] = True

                target_block_idx = target_slice = None

            yield mask


    def _astype_blocks(self,
            column_key: GetItemKeyType,
            dtype: DtypeSpecifier
            ) -> tp.Iterator[np.ndarray]:
        '''
        Give any column selection, apply a single dtype.
        Generator producer of np.ndarray.
        '''
        # block slices must be in ascending order, not key order
        block_slices = iter(self._key_to_block_slices(
                column_key,
                retain_key_order=False))

        target_slice: tp.Optional[tp.Union[slice, int]]

        target_block_idx = target_slice = None
        targets_remain = True

        for block_idx, b in enumerate(self._blocks):
            parts = []
            part_start_last = 0

            while targets_remain:
                # get target block and slice
                if target_block_idx is None: # can be zero
                    try:
                        target_block_idx, target_slice = next(block_slices)
                    except StopIteration:
                        targets_remain = False
                        break

                if block_idx != target_block_idx:
                    break # need to advance blocks

                if dtype == b.dtype:
                    target_block_idx = target_slice = None
                    continue # there may be more slices for this block

                if b.ndim == 1: # given 1D array, our row key is all we need
                    parts.append(b.astype(dtype))
                    part_start_last = 1
                    target_block_idx = target_slice = None
                    break

                assert target_slice is not None
                # target_slice can be a slice or an integer
                if isinstance(target_slice, slice):
                    target_start = target_slice.start
                    target_stop = target_slice.stop
                else: # it is an integer
                    target_start = target_slice
                    target_stop = target_slice + 1

                assert target_start is not None and target_stop is not None
                if target_start > part_start_last:
                    # yield un changed components before and after
                    parts.append(b[NULL_SLICE, slice(part_start_last, target_start)])

                parts.append(b[NULL_SLICE, target_slice].astype(dtype))
                part_start_last = target_stop

                target_block_idx = target_slice = None

            # if this is a 1D block, we either convert it or do not, and thus either have parts or not, and do not need to get other part pieces of the block
            if b.ndim != 1 and part_start_last < b.shape[1]:
                parts.append(b[NULL_SLICE, slice(part_start_last, None)])

            if not parts:
                yield b # no change for this block
            else:
                yield from parts



    def _astype_blocks_from_dtypes(self,
            dtypes: DtypesSpecifier
            ) -> tp.Iterator[np.ndarray]:
        '''
        Generator producer of np.ndarray.

        Args:
            dtypes: specify dtypes as single item, iterable, or mapping.
        '''
        # use a range() of integers as columns labels
        get_col_dtype = get_col_dtype_factory(dtypes, range(self._shape[1]))

        iloc = 0
        for b in self._blocks:
            if b.ndim == 1:
                dtype = get_col_dtype(iloc)
                if dtype is not None:
                    yield b.astype(dtype)
                else:
                    yield b
                iloc += 1
            else:
                group_start = 0
                for pos in range(b.shape[1]):
                    dtype = get_col_dtype(iloc)
                    if pos == 0:
                        dtype_last = dtype
                    elif dtype != dtype_last:
                        # this dtype is different, so need to cast all up to (but not including) this one
                        if dtype_last is not None:
                            yield b[NULL_SLICE, slice(group_start, pos)].astype(dtype_last)
                        else:
                            yield b[NULL_SLICE, slice(group_start, pos)]
                        group_start = pos # this is the start of a new group
                        dtype_last = dtype
                    # else: dtype is the same
                    iloc += 1
                # there is always one more to yield
                if dtype_last is not None:
                    yield b[NULL_SLICE, slice(group_start, None)].astype(dtype_last)
                else:
                    yield b[NULL_SLICE, slice(group_start, None)]

    def _ufunc_blocks(self,
            column_key: GetItemKeyType,
            func: UFunc
            ) -> tp.Iterator[np.ndarray]:
        '''
        Return a new blocks after processing each columnar block with the passed ufunc. It is assumed the ufunc will retain the shape of the input 1D or 2D array. All blocks must be processed, which is different than _astype_blocks, which can check the type and skip processing some blocks.

        Generator producer of np.ndarray.
        '''
        # block slices must be in ascending order, not key order
        block_slices = iter(self._key_to_block_slices(
                column_key,
                retain_key_order=False))

        target_slice: tp.Optional[tp.Union[slice, int]]

        target_block_idx = target_slice = None
        targets_remain = True

        for block_idx, b in enumerate(self._blocks):
            parts = []
            part_start_last = 0

            while targets_remain:
                # get target block and slice
                if target_block_idx is None: # can be zero
                    try:
                        target_block_idx, target_slice = next(block_slices)
                    except StopIteration:
                        targets_remain = False
                        break

                if block_idx != target_block_idx:
                    break # need to advance blocks

                if b.ndim == 1: # given 1D array, our row key is all we need
                    parts.append(func(b))
                    part_start_last = 1
                    target_block_idx = target_slice = None
                    break

                # target_slice can be a slice or an integer
                if isinstance(target_slice, slice):
                    if target_slice == NULL_SLICE:
                        target_start = 0
                        target_stop = b.shape[1]
                    else:
                        target_start = target_slice.start
                        target_stop = target_slice.stop
                else: # it is an integer
                    target_start = target_slice # type: ignore
                    target_stop = target_slice + 1 # type: ignore

                assert target_start is not None and target_stop is not None
                if target_start > part_start_last:
                    # yield unchanged components before and after
                    parts.append(b[NULL_SLICE, slice(part_start_last, target_start)])

                # apply func
                parts.append(func(b[NULL_SLICE, target_slice]))
                part_start_last = target_stop

                target_block_idx = target_slice = None

            # if this is a 1D block, we either convert it or do not, and thus either have parts or not, and do not need to get other part pieces of the block
            if b.ndim != 1 and part_start_last < b.shape[1]:
                parts.append(b[:, slice(part_start_last, None)])

            if not parts:
                yield b # no change for this block
            else:
                yield from parts

    def _drop_blocks(self,
            row_key: GetItemKeyType = None,
            column_key: GetItemKeyType = None,
            ) -> tp.Iterator[np.ndarray]:
        '''
        Generator producer of np.ndarray. Note that this appraoch should be more efficient than using selection/extraction, as here we are only concerned with columns.

        Args:
            column_key: Selection of columns to leave out of blocks.
        '''
        if column_key is None:
            # the default should not be the null slice, which would drop all
            block_slices: tp.Iterator[tp.Tuple[int, tp.Union[slice, int]]] = iter(())
        else:
            if not self._blocks:
                raise IndexError('cannot drop columns from zero-blocks')
            # block slices must be in ascending order, not key order
            block_slices = iter(self._key_to_block_slices(
                    column_key,
                    retain_key_order=False))

        if row_key.__class__ is np.ndarray and row_key.dtype == bool: #type: ignore
            # row_key is used with np.delete, which does not support Boolean arrays; instead, convert to an array of integers
            row_key = np.arange(len(row_key))[row_key] #type: ignore

        target_block_idx = target_slice = None
        targets_remain = True

        for block_idx, b in enumerate(self._blocks):
            # for each block, we evaluate if we have any targets in that block and update the block accordingly; otherwise, we yield the block unchanged

            parts = []
            drop_block = False # indicate entire block is dropped
            part_start_last = 0 # within this block, keep track of where our last change was started

            while targets_remain:
                # get target block and slice; this is what we want to remove
                if target_block_idx is None: # can be zero
                    try:
                        target_block_idx, target_slice = next(block_slices)
                    except StopIteration:
                        targets_remain = False
                        break

                if block_idx != target_block_idx:
                    break # need to advance blocks

                if b.ndim == 1 or b.shape[1] == 1: # given 1D array or 2D, 1 col array
                    part_start_last = 1
                    target_block_idx = target_slice = None
                    drop_block = True
                    break

                # target_slice can be a slice or an integer
                if isinstance(target_slice, slice):
                    if target_slice == NULL_SLICE:
                        target_start = 0
                        target_stop = b.shape[1]
                    else:
                        target_start = target_slice.start
                        target_stop = target_slice.stop
                else: # it is an integer
                    target_start = target_slice # can be zero
                    target_stop = target_slice + 1

                # assert target_start is not None and target_stop is not None
                # if the target start (what we want to remove) is greater than 0 or our last starting point, then we need to slice off everything that came before, so as to keep it
                if target_start == 0 and target_stop == b.shape[1]:
                    drop_block = True
                elif target_start > part_start_last:
                    # yield retained components before and after
                    parts.append(b[:, slice(part_start_last, target_start)])
                part_start_last = target_stop
                # reset target block index, forcing fetching next target info
                target_block_idx = target_slice = None

            # if this is a 1D block we can rely on drop_block Boolean and parts list to determine action
            if b.ndim != 1 and 0 < part_start_last < b.shape[1]:
                # if a 2D block, and part_start_last is less than the shape, collect the remaining slice
                parts.append(b[:, slice(part_start_last, None)])

            # for row deletions, we use np.delete, which handles finding the inverse of a slice correctly; the returned array requires writeability re-set; np.delete does not work correctly with Boolean selectors
            if not drop_block and not parts:
                if row_key is not None:
                    b = np.delete(b, row_key, axis=0)
                    b.flags.writeable = False
                yield b
            elif parts:
                if row_key is not None:
                    for part in parts:
                        part = np.delete(part, row_key, axis=0)
                        part.flags.writeable = False
                        yield part
                else:
                    yield from parts


    def _shift_blocks(self,
            row_shift: int = 0,
            column_shift: int = 0,
            wrap: bool = True,
            fill_value: object = np.nan
            ) -> tp.Iterator[np.ndarray]:
        '''
        Shift type blocks independently on rows or columns. When ``wrap`` is True, the operation is a roll-style shift; when ``wrap`` is False, shifted-out values are not replaced and are filled with ``fill_value``.
        '''
        row_count, column_count = self._shape

        # new start index is the opposite of the shift; if shifting by 2, the new start is the second from the end
        index_start_pos = -(column_shift % column_count)
        row_start_pos = -(row_shift % row_count)

        # possibly be truthy
        # index is columns here
        if wrap and index_start_pos == 0 and row_start_pos == 0:
            yield from self._blocks
        elif not wrap and column_shift == 0 and row_shift == 0:
            yield from self._blocks
        else:
            block_start_idx, block_start_column = self._index[index_start_pos]
            block_start = self._blocks[block_start_idx]

            if block_start_column == 0:
                # we are starting at the block, no tail, always yield;  captures all 1 dim block cases
                block_head_iter: tp.Iterable[np.ndarray] = chain(
                        (block_start,),
                        self._blocks[block_start_idx + 1:])
                block_tail_iter: tp.Iterable[np.ndarray] = self._blocks[:block_start_idx]
            else:
                block_head_iter = chain(
                        (block_start[:, block_start_column:],),
                        self._blocks[block_start_idx + 1:])
                block_tail_iter = chain(
                        self._blocks[:block_start_idx],
                        (block_start[:, :block_start_column],)
                        )

            if not wrap:
                shape = (self._shape[0], min(self._shape[1], abs(column_shift)))
                empty = np.full(shape, fill_value)
                if column_shift > 0:
                    block_head_iter = (empty,)
                elif column_shift < 0:
                    block_tail_iter = (empty,)

            # NOTE: might consider not rolling when yielding an empty array
            for b in chain(block_head_iter, block_tail_iter):
                if (wrap and row_start_pos == 0) or (not wrap and row_shift == 0):
                    yield b
                else:
                    b = array_shift(
                            array=b,
                            shift=row_shift,
                            axis=0,
                            wrap=wrap,
                            fill_value=fill_value)
                    b.flags.writeable = False
                    yield b

    #---------------------------------------------------------------------------
    def _assign_from_iloc_by_blocks(self,
            values: tp.Iterable[np.ndarray],
            row_key: tp.Optional[GetItemKeyTypeCompound] = None,
            column_key: tp.Optional[GetItemKeyTypeCompound] = None,
            ) -> tp.Iterator[np.ndarray]:
        '''
        Given row, column key selections, assign from an iterable of 1D or 2D block arrays.
        '''
        target_block_slices = self._key_to_block_slices(
                column_key,
                retain_key_order=True)
        target_key: tp.Optional[tp.Union[int, slice]] = None
        target_block_idx: tp.Optional[int] = None
        targets_remain: bool = True
        target_is_slice: bool
        row_key_is_null_slice = row_key is None or (
                isinstance(row_key, slice) and row_key == NULL_SLICE)

        # get a mutable list in reverse order for pop/pushing
        values_source = list(values)
        values_source.reverse()

        for block_idx, b in enumerate(self._blocks):
            assigned_stop = 0 # exclusive maximum

            while targets_remain:
                if target_block_idx is None:
                    try:
                        target_block_idx, target_key = next(target_block_slices)
                    except StopIteration:
                        targets_remain = False # stop entering while loop
                        break
                    target_is_slice = isinstance(target_key, slice)
                    target_is_null_slice = target_is_slice and target_key == NULL_SLICE

                if block_idx != target_block_idx:
                    break # need to advance blocks, keep targets

                if target_is_slice:
                    if target_is_null_slice:
                        t_start = 0
                        t_stop = b.shape[1] if b.ndim == 2 else 1
                        t_width = t_stop
                    else:
                        t_start = target_key.start #type: ignore
                        t_stop = target_key.stop #type: ignore
                        t_width = t_stop - t_start
                else:
                    t_start = target_key # type: ignore
                    t_stop = t_start + 1
                    t_width = 1

                # yield all block slices up to the target, then then the target; remain components of this block will be yielded on next iteration (if there is another target) or out of while by looking at assigned stop
                if t_start != 0:
                    yield b[NULL_SLICE, assigned_stop: t_start]
                if row_key_is_null_slice:
                    yield from get_block_match(t_width, values_source)
                else:
                    assigned_blocks = tuple(
                            column_2d_filter(a) for a in get_block_match(t_width, values_source))
                    assigned_dtype = resolve_dtype_iter(
                            chain((a.dtype for a in assigned_blocks), (b.dtype,)))
                    if b.ndim == 2:
                        assigned = b[NULL_SLICE, t_start: t_stop].astype(assigned_dtype)
                        assigned[row_key, NULL_SLICE] = concat_resolved(assigned_blocks, axis=1)
                    else:
                        assigned = b.astype(assigned_dtype)
                        assigned[row_key] = column_1d_filter(assigned_blocks[0])
                    assigned.flags.writeable = False
                    yield assigned

                assigned_stop = t_stop
                target_block_idx = target_key = None # get a new target

            if assigned_stop == 0:
                yield b # no targets were found for this block; or no targets remain
            elif b.ndim == 1 and assigned_stop == 1:
                pass
            elif b.ndim == 2 and assigned_stop < b.shape[1]:
                yield b[NULL_SLICE, assigned_stop:]


    def _assign_from_iloc_by_unit(self,
            row_key: tp.Optional[GetItemKeyTypeCompound] = None,
            column_key: tp.Optional[GetItemKeyTypeCompound] = None,
            value: object = None
            ) -> tp.Iterator[np.ndarray]:
        '''Assign a single value (a tuple, array, or element) into all blocks, returning blocks of the same size and shape.

        Args:
            column_key: must be sorted in ascending order.
        '''
        value_dtype = dtype_from_element(value)

        # NOTE: this requires column_key to be ordered to work; we cannot use retain_key_order=False, as the passed `value` is ordered by that key
        target_block_slices = self._key_to_block_slices(
                column_key,
                retain_key_order=True)
        target_key: tp.Optional[tp.Union[int, slice]] = None
        target_block_idx: tp.Optional[int] = None
        targets_remain: bool = True
        target_is_slice: bool
        row_key_is_null_slice = row_key is None or (
                isinstance(row_key, slice) and row_key == NULL_SLICE)

        for block_idx, b in enumerate(self._blocks):
            assigned_stop = 0 # exclusive maximum

            while targets_remain:
                if target_block_idx is None: # can be zero
                    try:
                        target_block_idx, target_key = next(target_block_slices)
                    except StopIteration:
                        targets_remain = False # stop entering while loop
                        break
                    target_is_slice = isinstance(target_key, slice)
                    target_is_null_slice = target_is_slice and target_key == NULL_SLICE

                if block_idx != target_block_idx:
                    break # need to advance blocks, keep targets

                # at least one target we need to apply in the current block.
                block_is_column = b.ndim == 1 or (b.ndim > 1 and b.shape[1] == 1)

                start: int
                if not target_is_slice:
                    start = target_key # type: ignore
                elif target_is_null_slice:
                    start = 0
                else:
                    start = target_key.start # type: ignore

                if start > assigned_stop: # yield component from the last assigned position
                    b_component = b[NULL_SLICE, slice(assigned_stop, start)] # keeps writeable=False
                    yield b_component

                # add empty components for the assignment region
                if target_is_slice and not block_is_column:
                    if target_is_null_slice:
                        t_width = b.shape[1]
                        t_shape = b.shape
                    else:
                        # can assume this slice has no strides
                        t_width = target_key.stop - target_key.start # type: ignore
                        t_shape = (b.shape[0], t_width)
                else: # b.ndim == 1 or target is an integer: get a 1d array
                    t_width = 1
                    t_shape = b.shape[0]

                if row_key_is_null_slice: #will replace entire sub block, can be empty
                    assigned_target = np.empty(t_shape, dtype=value_dtype)
                else: # will need to mix types
                    assigned_dtype = resolve_dtype(value_dtype, b.dtype)
                    if block_is_column:
                        assigned_target_pre = b if b.ndim == 1 else b.reshape(b.shape[0]) # make 1D
                    else:
                        assigned_target_pre = b[NULL_SLICE, target_key]
                    if b.dtype == assigned_dtype:
                        assigned_target = assigned_target_pre.copy()
                    else:
                        assigned_target = assigned_target_pre.astype(assigned_dtype)

                assigned_stop = start + t_width

                # match sliceable, when target_key is a slice (can be an element)
                if (target_is_slice and
                        not isinstance(value, str)
                        and hasattr(value, '__len__')):
                    if block_is_column:
                        v_width = 1
                        # if block is 1D, then we can only take 1 column if we have a 2d value
                        value_piece_column_key: tp.Union[slice, int] = 0
                    else:
                        v_width = len(range(*target_key.indices(b.shape[1]))) # type: ignore
                        # if block id 2D, can take up to v_width from value
                        value_piece_column_key = slice(0, v_width)

                    if value.__class__ is np.ndarray and value.ndim > 1: #type: ignore
                        value_piece = value[NULL_SLICE, value_piece_column_key] #type: ignore
                        # restore for next iter
                        value = value[NULL_SLICE, slice(v_width, None)] #type: ignore
                    else: # value is 1D array or tuple, assume assigning into a horizontal position
                        value_piece = value[value_piece_column_key] #type: ignore
                        value = value[slice(v_width, None)] #type: ignore
                else: # not sliceable; this can be a single column
                    value_piece = value

                # write `value` into assigned
                row_target = NULL_SLICE if row_key_is_null_slice else row_key
                if assigned_target.ndim == 1:
                    assigned_target[row_target] = value_piece
                else: # we are editing the entire assigned target sub block
                    assigned_target[row_target, NULL_SLICE] = value_piece

                assigned_target.flags.writeable = False
                yield assigned_target
                target_block_idx = target_key = None # get a new target

            if assigned_stop == 0:
                yield b # no targets were found for this block; or no targets remain
            elif b.ndim == 1 and assigned_stop == 1:
                pass
            elif b.ndim == 2 and assigned_stop < b.shape[1]:
                yield b[NULL_SLICE, assigned_stop:]

    #---------------------------------------------------------------------------

    def _assign_from_boolean_blocks_by_unit(self,
            targets: tp.Iterable[np.ndarray],
            value: object,
            value_valid: tp.Optional[np.ndarray]
            ) -> tp.Iterator[np.ndarray]:
        '''Assign value (a single element or a matching array) into all blocks based on a Boolean arrays of shape equal to each block in these blocks, yielding blocks of the same size and shape. Value is set where the Boolean is True.

        Args:
            value: Must be a single value or an array
            value_valid: same size Boolean area to be combined with targets
        '''
        if value.__class__ is np.ndarray:
            value_dtype = value.dtype #type: ignore
            is_element = False
            # assert value.shape == self.shape
            if value_valid is not None:
                assert value_valid.shape == self.shape
        else: # assumed to be non-string, non-iterable
            value_dtype = dtype_from_element(value)
            # value_dtype = np.array(value).dtype
            is_element = True

        start = 0
        value_slice: tp.Union[int, slice]

        for block, target in zip_longest(self._blocks, targets):
            if block is None or target is None:
                raise RuntimeError('blocks or targets do not align')

            if not is_element:
                if block.ndim == 1:
                    end = start + 1
                    value_slice = start
                else:
                    end = start + block.shape[1]
                    value_slice = slice(start, end)

                # update target to valid values
                if value_valid is not None:
                    value_valid_part = value_valid[NULL_SLICE, value_slice]
                    target &= value_valid_part

                value_part = value[NULL_SLICE, value_slice][target] #type: ignore
                start = end
            else:
                value_part = value

            # evaluate after updating target
            if not target.any(): # works for ndim 1 and 2
                yield block

            else:
                assigned_dtype = resolve_dtype(value_dtype, block.dtype)
                if block.dtype == assigned_dtype:
                    assigned = block.copy()
                else:
                    assigned = block.astype(assigned_dtype)

                assigned[target] = value_part
                assigned.flags.writeable = False
                yield assigned


    def _assign_from_boolean_blocks_by_blocks(self,
            targets: tp.Iterable[np.ndarray],
            values: tp.Sequence[np.ndarray],
            ) -> tp.Iterator[np.ndarray]:
        '''Assign values (derived from an iterable of arrays) into all blocks based on a Boolean arrays of shape equal to each block in these blocks. This yields blocks of the same size and shape. Value is set where the Boolean is True.

        This approach minimizes type coercion by reducing assigned values to columnar types.

        Args:
            targets: arrays aligned to blocks
            values: Sequence of 1D arrays with aggregate shape equal to targets
        '''
        start = 0
        for block, target in zip_longest(self._blocks, targets):
            if block is None or target is None:
                raise RuntimeError('blocks or targets do not align')

            if block.ndim == 1:
                end = start + 1
            else:
                end = start + block.shape[1]

            if not target.any(): # works for ndim 1 and 2
                yield block
            else:
                values_for_block = values[start: end] # get 1D array from tuple
                # target and block must be ndim=2
                for i in range(end - start):
                    if block.ndim == 1: # will only do one iteration
                        assert len(values_for_block) == 1
                        target_sub = target
                        block_sub = block
                    else:
                        target_sub = target[:, i]
                        block_sub = block[:, i]

                    if not target_sub.any():
                        yield block_sub
                    else:
                        values_to_assign = values_for_block[i]
                        if target_sub.all():
                            # will be made immutable of not already
                            yield values_to_assign
                        else:
                            assigned_dtype = resolve_dtype(values_to_assign.dtype, block.dtype)
                            if block.dtype == assigned_dtype:
                                assigned = block_sub.copy()
                            else:
                                assigned = block_sub.astype(assigned_dtype)
                            assigned[target_sub] = values_to_assign[target_sub]
                            assigned.flags.writeable = False
                            yield assigned
            start = end # always update start

    #---------------------------------------------------------------------------

    def _assign_from_bloc_by_unit(self,
            bloc_key: np.ndarray,
            value: tp.Any # an array, or element for single assignment
            ) -> tp.Iterator[np.ndarray]:
        '''
        Given an Boolean array of targets, fill targets from value, where value is either a single value or an array. Unlike with _assign_from_boolean_blocks_by_unit, this method takes a single block_key.

        Args:
            value: can be a single element, or a single 2D array of shape equal to self.
        '''
        if value.__class__ is np.ndarray:
            value_dtype = value.dtype
            is_element = False
            assert value.shape == self.shape
        else:
            value_dtype = dtype_from_element(value)
            is_element = True

        t_start = 0
        target_slice: tp.Union[int, slice]

        for block in self._blocks:

            if block.ndim == 1:
                t_end = t_start + 1
                target_slice = t_start
            else:
                t_end = t_start + block.shape[1]
                target_slice = slice(t_start, t_end)

            target = bloc_key[NULL_SLICE, target_slice]

            if not target.any():
                yield block
            else:
                assigned_dtype = resolve_dtype(value_dtype, block.dtype)
                if block.dtype == assigned_dtype:
                    assigned = block.copy()
                else:
                    assigned = block.astype(assigned_dtype)

                if is_element:
                    assigned[target] = value
                else:
                    assigned[target] = value[NULL_SLICE, target_slice][target]

                assigned.flags.writeable = False
                yield assigned

            t_start = t_end # always update start

    def _assign_from_bloc_by_blocks(self,
            bloc_key: np.ndarray,
            values: tp.Sequence[np.ndarray],
            ) -> tp.Iterator[np.ndarray]:
        '''
        A given a single Boolean array bloc-key, assign with `value`, a sequence of appropriately sized arrays.
        '''
        t_start = 0
        target_slice: tp.Union[int, slice]

        # get a mutable list in reverse order for pop/pushing
        values_source = list(values)
        values_source.reverse()

        for block in self._blocks:
            if block.ndim == 1:
                t_end = t_start + 1
                target_slice = t_start
                t_width = 1
            else:
                t_end = t_start + block.shape[1]
                target_slice = slice(t_start, t_end)
                t_width = t_end - t_start

            # target will only be 1D when block is 1d
            target = bloc_key[NULL_SLICE, target_slice]

            if not target.any():
                # must extract from values source even if no match
                for _ in get_block_match(t_width, values_source):
                    pass
                yield block
            else: # something to assign, draw from values
                a_start = 0
                for value_part in get_block_match(t_width, values_source):
                    # loop over one or more blocks less then or equal to target
                    if value_part.ndim == 1:
                        a_end = a_start + 1
                    else:
                        a_end = a_start + value_part.shape[1]

                    assigned_dtype = resolve_dtype(value_part.dtype, block.dtype)

                    if block.ndim == 1: # target is 1d
                        if block.dtype == assigned_dtype:
                            assigned = block.copy()
                        else:
                            assigned = block.astype(assigned_dtype)
                        # target is 1D, value_part may be 1D, 2D
                        assigned[target] = column_1d_filter(value_part)[target]

                    else: # block is 2d, target is 2d, extract appropriate value
                        value_part = column_2d_filter(value_part)
                        a_slice = slice(a_start, a_end)
                        target_part = target[NULL_SLICE, a_slice]

                        if block.dtype == assigned_dtype:
                            assigned = block[NULL_SLICE, a_slice].copy()
                        else:
                            assigned = block[NULL_SLICE, a_slice].astype(assigned_dtype)

                        assigned[target_part] = value_part[target_part]

                    assigned.flags.writeable = False
                    yield assigned

                    a_start = a_end

            t_start = t_end


    def _assign_from_bloc_by_coordinate(self,
            bloc_key: np.ndarray,
            values_map: tp.Dict[tp.Tuple[int, int], tp.Any],
            values_dtype: np.dtype,
            ) -> tp.Iterator[np.ndarray]:
        '''
        For assignment from a Series of coordinate/value pairs, as extracted via a bloc selection.

        Args:
            values_coord: will be sorted by column
        '''
        t_start = 0
        target_slice: tp.Union[int, slice]

        for block in self._blocks:
            if block.ndim == 1:
                t_end = t_start + 1
                target_slice = t_start
                t_width = 1
            else:
                t_end = t_start + block.shape[1]
                target_slice = slice(t_start, t_end)
                t_width = t_end - t_start

            # target will only be 1D when block is 1d
            target = bloc_key[NULL_SLICE, target_slice]

            if not target.any():
                yield block
            else:
                assigned_dtype = resolve_dtype(values_dtype, block.dtype)
                if block.dtype == assigned_dtype:
                    assigned = block.copy()
                else:
                    assigned = block.astype(assigned_dtype)

                # get coordinates and fill
                if block.ndim == 1: # target will be 1D
                    for row_pos in np.nonzero(target)[0]:
                        assigned[row_pos] = values_map[(row_pos, t_start)]
                else:
                    for row_pos, col_pos in zip(*np.nonzero(target)):
                        assigned[row_pos, col_pos] = values_map[
                                (row_pos, t_start + col_pos)]

                assigned.flags.writeable = False
                yield assigned

            t_start = t_end # always update start


    #---------------------------------------------------------------------------
    def _slice_blocks(self,
            row_key: tp.Optional[GetItemKeyTypeCompound] = None,
            column_key: tp.Optional[GetItemKeyTypeCompound] = None
            ) -> tp.Iterator[np.ndarray]:
        '''
        Generator of sliced blocks, given row and column key selectors.
        The result is suitable for passing to TypeBlocks constructor.
        '''
        row_key_null = (row_key is None or
                (row_key.__class__ is slice and row_key == NULL_SLICE))

        single_row = False
        if row_key_null and self._shape[0] == 1:
            # this codition used to only hold if the arg is a null slice; now if None too and shape has one row
            single_row = True
        elif isinstance(row_key, INT_TYPES):
            single_row = True
        elif row_key.__class__ is slice:
            # need to determine if there is only one index returned by range (after getting indices from the slice); do this without creating a list/tuple, or walking through the entire range; get constant time look-up of range length after uses slice.indicies
            if len(range(*row_key.indices(self._shape[0]))) == 1: #type: ignore
                single_row = True
        elif row_key.__class__ is np.ndarray and row_key.dtype == DTYPE_BOOL: #type: ignore
            # must check this case before general iterables, below
            if row_key.sum() == 1: #type: ignore
                single_row = True
        elif isinstance(row_key, KEY_ITERABLE_TYPES) and len(row_key) == 1:
            # an iterable of index integers is expected here
            single_row = True

        # if column_key_null
        if column_key is None or (
                column_key.__class__ is slice and column_key == NULL_SLICE
                ):
            if self._shape[1] == 0:
                yield EMPTY_ARRAY.reshape(self._shape)[row_key]
            elif row_key_null: # when column_key is full
                yield from self._blocks
            else:
                for b in self._blocks:
                    # selection work for both 1D and 2D
                    block_sliced = b[row_key] # PERF: slow from line profiler
                    if block_sliced.__class__ is np.ndarray:
                        if single_row and block_sliced.ndim == 1:
                            block_sliced = block_sliced.reshape(1, block_sliced.shape[0])
                    else: # wrap element back into an array
                        block_sliced = np.array((block_sliced,), dtype=b.dtype)
                    yield block_sliced
        else:
            # convert column_key into a series of block slices; we have to do this as we stride blocks; do not have to convert row_key as can use directly per block slice
            for block_idx, slc in self._key_to_block_slices(column_key): # PERF: slow from line profiler
                b = self._blocks[block_idx]
                if b.ndim == 1: # given 1D array, our row key is all we need
                    if row_key_null:
                        block_sliced = b
                    else:
                        block_sliced = b[row_key] # PERF: slow from line profiler
                else: # given 2D, use row key and column slice
                    if row_key_null:
                        block_sliced = b[NULL_SLICE, slc]
                    else:
                        block_sliced = b[row_key, slc]

                # optionally, apply additional selection, reshaping, or adjustments to what we got out of the block
                if block_sliced.__class__ is np.ndarray:
                    # if we have a single row and the thing we sliced is 1d, we need to rotate it
                    if single_row and block_sliced.ndim == 1:
                        block_sliced = block_sliced.reshape(1, block_sliced.shape[0])
                    # if we have a single column as 2d, unpack it; however, we have to make sure this is not a single row in a 2d, which would go to element.
                    elif (block_sliced.ndim == 2
                            and block_sliced.shape[1] == 1
                            and not single_row):
                        block_sliced = block_sliced[NULL_SLICE, 0]
                else: # a single element, wrap back up in array
                    # NOTE: this is faster than using np.full(1, block_sliced, dtype=dtype)
                    block_sliced = np.array((block_sliced,), dtype=b.dtype)
                yield block_sliced


    def _extract_array(self,
            row_key: tp.Optional[GetItemKeyTypeCompound] = None,
            column_key: tp.Optional[GetItemKeyTypeCompound] = None
            ) -> np.ndarray:
        '''Alternative extractor that returns just an ndarray, concatenating blocks as necessary. Used by internal clients that need to process row/column with an array.

        This will be consistent with NumPy as to the dimensionality returned: if a non-multi selection is made, 1D array will be returned.
        '''
        # identifying column_key as integer, then we only access one block, and can return directly without iterating over blocks
        if isinstance(column_key, INT_TYPES):
            block_idx, column = self._index[column_key]
            b = self._blocks[block_idx]
            if b.ndim == 1:
                if row_key is None:
                    return b
                return b[row_key]
            if row_key is None:
                return b[NULL_SLICE, column]
            return b[row_key, column]

        # figure out shape from keys so as to not accumulate?
        blocks = []
        rows = 0
        columns = 0
        for b in tuple(self._slice_blocks( # a generator
                row_key=row_key,
                column_key=column_key)):
            if b.ndim == 1: # it is a single column
                if not rows: # assume all the same after first
                    # if 1d, then the length should be the number of rows
                    rows = b.shape[0]
                columns += 1
            else:
                if not rows: # assume all the same after first
                    rows = b.shape[0]
                columns += b.shape[1]
            blocks.append(b)

        row_dtype = resolve_dtype_iter(b.dtype for b in blocks)
        row_multiple = row_key is None or isinstance(row_key, KEY_MULTIPLE_TYPES)

        return self._blocks_to_array(
                blocks=blocks,
                shape=(rows, columns),
                row_dtype=row_dtype,
                row_multiple=row_multiple)

    def _extract_array_column(self,
            key: int,
            ) -> np.ndarray:
        '''Alternative extractor that returns full-columns darrays from integer selection.
        '''
        block_idx, column = self._index[key]
        b = self._blocks[block_idx]
        if b.ndim == 1:
            return b
        return b[NULL_SLICE, column]

    def _extract(self,
            row_key: GetItemKeyType = None,
            column_key: GetItemKeyType = None
            ) -> tp.Union['TypeBlocks', np.ndarray]: # but sometimes an element
        '''
        Return a TypeBlocks after performing row and column selection using iloc selection.

        Row and column keys can be:
            integer: single row/column selection
            slices: one or more contiguous selections
            iterable of integers: one or more non-contiguous and/or repeated selections

        Returns:
            TypeBlocks, or a single element if both are coordinates
        '''
        # identifying column_key as integer, then we only access one block, and can return directly without iterating over blocks
        if isinstance(column_key, INT_TYPES):
            block_idx, column = self._index[column_key]
            b = self._blocks[block_idx]
            row_key_null = row_key is None or (row_key.__class__ is slice
                    and row_key == NULL_SLICE)
            if b.ndim == 1:
                if row_key_null: # return a column
                    return TypeBlocks.from_blocks(b)
                elif isinstance(row_key, INT_TYPES):
                    return b[row_key] # return single item
                return TypeBlocks.from_blocks(b[row_key])

            if row_key_null:
                return TypeBlocks.from_blocks(b[:, column])
            elif isinstance(row_key, INT_TYPES):
                return b[row_key, column]
            return TypeBlocks.from_blocks(b[row_key, column])

        # pass a generator to from_block; will return a TypeBlocks or a single element
        return self.from_blocks(
                self._slice_blocks(
                        row_key=row_key,
                        column_key=column_key),
                shape_reference=self._shape
                )

    def _extract_iloc(self,
            key: GetItemKeyTypeCompound
            ) -> 'TypeBlocks':
        if isinstance(key, tuple):
            return self._extract(*key)
        return self._extract(row_key=key)

    def extract_iloc_mask(self,
            key: GetItemKeyTypeCompound
            ) -> 'TypeBlocks':
        if isinstance(key, tuple):
            return TypeBlocks.from_blocks(self._mask_blocks(*key))
        return TypeBlocks.from_blocks(self._mask_blocks(row_key=key))

    def extract_bloc(self,
            bloc_key: np.ndarray,
            ) -> tp.Tuple[tp.List[tp.Tuple[int, int]], np.ndarray]:
        '''
        Extract a 1D array from TypeBlocks, doing minimal type coercion.
        '''
        parts = []
        coords = []

        dt_resolve: tp.Optional[np.dtype] = None
        size: int = 0
        target_slice: tp.Union[int, slice]

        t_start = 0
        for block in self._blocks:
            if block.ndim == 1:
                t_end = t_start + 1
                target_slice = t_start
            else:
                t_end = t_start + block.shape[1]
                target_slice = slice(t_start, t_end)

            # target will only be 1D when block is 1d
            target = bloc_key[NULL_SLICE, target_slice]
            if not target.any():
                t_start = t_end
                continue

            # will always reduce to a 1D array
            part = block[target]
            if dt_resolve is None:
                dt_resolve = part.dtype
            else:
                dt_resolve = resolve_dtype(dt_resolve, part.dtype)
            size += len(part)
            parts.append(part)

            # get coordinates
            if block.ndim == 1: # target will be 1D
                for row_pos in np.nonzero(target)[0]:
                    coords.append((row_pos, t_start))
            else:
                for row_pos, col_pos in zip(*np.nonzero(target)):
                    coords.append((row_pos, t_start + col_pos))
            t_start = t_end

        # if size is zero, dt_resolve will be None
        if size > 0:
            array = np.empty(shape=size, dtype=dt_resolve)
            np.concatenate(parts, out=array)
            array.flags.writeable = False
        else:
            array = EMPTY_ARRAY

        return coords, array

    #---------------------------------------------------------------------------
    # assignment interfaces

    def extract_iloc_assign_by_unit(self,
            key: tp.Tuple[GetItemKeyType, GetItemKeyType],
            value: object,
            ) -> 'TypeBlocks':
        '''
        Assign with value via a unit: a single array or element.
        '''
        row_key, column_key = key
        return TypeBlocks.from_blocks(self._assign_from_iloc_by_unit(
                row_key=row_key,
                column_key=column_key,
                value=value))

    def extract_iloc_assign_by_blocks(self,
            key: tp.Tuple[GetItemKeyType, GetItemKeyType],
            values: tp.Iterable[np.ndarray],
            ) -> 'TypeBlocks':
        '''
        Assign with value via an iterable of blocks.
        '''
        row_key, column_key = key
        return TypeBlocks.from_blocks(self._assign_from_iloc_by_blocks(
                row_key=row_key,
                column_key=column_key,
                values=values,
                ))

    def extract_bloc_assign_by_unit(self,
            key: np.ndarray,
            value: tp.Any
            ) -> 'TypeBlocks':
        return TypeBlocks.from_blocks(self._assign_from_bloc_by_unit(
                bloc_key=key,
                value=value
                ))

    def extract_bloc_assign_by_blocks(self,
            key: np.ndarray,
            values: tp.Any
            ) -> 'TypeBlocks':
        return TypeBlocks.from_blocks(self._assign_from_bloc_by_blocks(
                bloc_key=key,
                values=values
                ))

    def extract_bloc_assign_by_coordinate(self,
            key: np.ndarray,
            values_map: tp.Dict[tp.Tuple[int, int], tp.Any],
            values_dtype: np.dtype,
            ) -> 'TypeBlocks':
        return TypeBlocks.from_blocks(self._assign_from_bloc_by_coordinate(
                bloc_key=key,
                values_map=values_map,
                values_dtype=values_dtype,
                ))


    #---------------------------------------------------------------------------
    def drop(self, key: GetItemKeyTypeCompound) -> 'TypeBlocks':
        '''
        Drop rows or columns from a TypeBlocks instance.

        Args:
            key: if a single value, treated as a row key; if a tuple, treated as a pair of row, column keys.
        '''
        if isinstance(key, tuple):
            # column dropping can leed to a TB with generator that yields nothing;
            return TypeBlocks.from_blocks(
                    self._drop_blocks(*key),
                    shape_reference=self._shape
                    )
        return TypeBlocks.from_blocks(
                self._drop_blocks(row_key=key),
                shape_reference=self._shape
                )


    def __getitem__(self, key: GetItemKeyTypeCompound) -> 'TypeBlocks':
        '''
        Returns a column, or a column slice.
        '''
        # NOTE: if key is a tuple it means that multiple indices are being provided
        if isinstance(key, tuple):
            raise KeyError('__getitem__ does not support multiple indexers')
        return self._extract(row_key=None, column_key=key)

    #---------------------------------------------------------------------------
    # operators

    def _ufunc_unary_operator(self,
            operator: tp.Callable[[np.ndarray], np.ndarray],
            ) -> 'TypeBlocks':
        # for now, do no reblocking; though, in many cases, operating on a unified block will be faster
        def operation() -> tp.Iterator[np.ndarray]:
            for b in self._blocks:
                result = operator(b)
                result.flags.writeable = False
                yield result

        return self.from_blocks(operation())

    #---------------------------------------------------------------------------

    def _block_shape_slices(self) -> tp.Iterator[slice]:
        '''Generator of slices necessary to slice a 1d array of length equal to the number of columns into a length suitable for each block.
        '''
        start = 0
        for b in self._blocks:
            end = start + (1 if b.ndim == 1 else b.shape[1])
            yield slice(start, end)
            start = end

    def _ufunc_binary_operator(self, *,
            operator: tp.Callable[[np.ndarray, np.ndarray], np.ndarray],
            other: tp.Iterable[tp.Any],
            axis: int = 0,
            fill_value: object = np.nan, # for interface compat
            ) -> 'TypeBlocks':
        '''Axis is only relevant in the application of a 1D array to a 2D TypeBlocks, where axis 0 (the default) will apply the array per row, while axis 1 will apply the array per column.
        '''
        self_operands: tp.Iterable[np.ndarray]
        other_operands: tp.Iterable[np.ndarray]

        if operator.__name__ == 'matmul' or operator.__name__ == 'rmatmul':
            # this could be implemented but would force block consolidation
            raise NotImplementedError('matrix multiplication not supported')

        columnar = False

        if isinstance(other, TypeBlocks):
            apply_column_2d_filter = True

            if self.block_compatible(other, axis=None):
                # this means that the blocks are the same shape; we do not check types
                self_operands = self._blocks
                other_operands = other._blocks
            elif self._shape == other._shape:
                # if the result of reblock does not result in compatible shapes, we have to use .values as operands; the dtypes can be different so we only have to check that they columns sizes, the second element of the signature, all match.
                if not self.reblock_compatible(other):
                    self_operands = (self.values,)
                    other_operands = (other.values,)
                else:
                    self_operands = self._reblock()
                    other_operands = other._reblock()
            else: # raise same error as NP
                raise NotImplementedError('cannot apply binary operators to arbitrary TypeBlocks')
        else: # process other as an array
            self_operands = self._blocks
            if not other.__class__ is np.ndarray:
                other = iterable_to_array_nd(other)

            # handle dimensions
            if other.ndim == 0 or (other.ndim == 1 and len(other) == 1): #type: ignore
                # a scalar: reference same value for each block position
                apply_column_2d_filter = False
                other_operands = (other for _ in range(len(self._blocks)))
            elif other.ndim == 1: #type: ignore
                if axis == 0 and len(other) == self._shape[1]: #type: ignore
                    # 1d array applied to the rows: chop to block width
                    apply_column_2d_filter = False
                    other_operands = (other[s] for s in self._block_shape_slices()) #type: ignore
                elif axis == 1 and len(other) == self._shape[0]: #type: ignore
                    columnar = True
                else:
                    raise NotImplementedError(f'cannot apply binary operators with a 1D array along axis {axis}: {self._shape}, {other.shape}.') #type: ignore
            elif other.ndim == 2 and other.shape == self._shape: #type: ignore
                apply_column_2d_filter = True
                other_operands = (other[NULL_SLICE, s] for s in self._block_shape_slices()) #type: ignore
            else:
                raise NotImplementedError(f'cannot apply binary operators to arrays without alignable shapes: {self._shape}, {other.shape}.') #type: ignore

        if columnar:
            return self.from_blocks(apply_binary_operator_blocks_columnar(
                    values=self_operands,
                    other=other,
                    operator=operator,
                    ))

        return self.from_blocks(apply_binary_operator_blocks(
                values=self_operands,
                other=other_operands,
                operator=operator,
                apply_column_2d_filter=apply_column_2d_filter,
                ))

    #---------------------------------------------------------------------------
    # transformations resulting in the same dimensionality

    def isin(self, other: tp.Any) -> 'TypeBlocks':
        '''Return a new Boolean TypeBlocks that returns True if an element is in `other`.
        '''
        if hasattr(other, '__len__') and len(other) == 0:
            array = np.full(self._shape, False, dtype=bool)
            array.flags.writeable = False
            return self.from_blocks(array)

        other, other_is_unique = iterable_to_array_1d(other)

        def blocks() -> tp.Iterator[np.ndarray]:
            for b in self._blocks:
                # yields immutable arrays
                yield isin_array(array=b,
                        array_is_unique=False, # expensive to determine
                        other=other,
                        other_is_unique=other_is_unique,
                        )

        return self.from_blocks(blocks())


    def transpose(self) -> 'TypeBlocks':
        '''Return a new TypeBlocks that transposes and concatenates all blocks.
        '''
        blocks = []
        for b in self._blocks:
            b = column_2d_filter(b).transpose()
            if b.dtype != self._row_dtype:
                b = b.astype(self._row_dtype)
            blocks.append(b)

        array = np.concatenate(blocks)
        array.flags.writeable = False # keep this array
        return self.from_blocks(array)

    #---------------------------------------------------------------------------
    # na handling

    def isna(self, include_none: bool = True) -> 'TypeBlocks':
        '''Return a Boolean TypeBlocks where True is NaN or None.
        '''
        def blocks() -> tp.Iterator[np.ndarray]:
            for b in self._blocks:
                bool_block = isna_array(b, include_none)
                bool_block.flags.writeable = False
                yield bool_block

        return self.from_blocks(blocks())

    def notna(self, include_none: bool = True) -> 'TypeBlocks':
        '''Return a Boolean TypeBlocks where True is not NaN or None.
        '''
        def blocks() -> tp.Iterator[np.ndarray]:
            for b in self._blocks:
                bool_block = np.logical_not(isna_array(b, include_none))
                bool_block.flags.writeable = False
                yield bool_block

        return self.from_blocks(blocks())

    #---------------------------------------------------------------------------
    # falsy handling

    def isfalsy(self) -> 'TypeBlocks':
        '''Return a Boolean TypeBlocks where True is falsy.
        '''
        def blocks() -> tp.Iterator[np.ndarray]:
            for b in self._blocks:
                bool_block = isfalsy_array(b)
                bool_block.flags.writeable = False
                yield bool_block

        return self.from_blocks(blocks())

    def notfalsy(self) -> 'TypeBlocks':
        '''Return a Boolean TypeBlocks where True is not falsy.
        '''
        def blocks() -> tp.Iterator[np.ndarray]:
            for b in self._blocks:
                bool_block = np.logical_not(isfalsy_array(b))
                bool_block.flags.writeable = False
                yield bool_block

        return self.from_blocks(blocks())

    #---------------------------------------------------------------------------
    def clip(self,
            lower: tp.Union[None, float, tp.Iterable[np.ndarray]],
            upper: tp.Union[None, float, tp.Iterable[np.ndarray]],
            ) -> 'TypeBlocks':
        '''
        Apply clip to blocks. If clipping is not supported for a dtype, we will raise instead of silently returning the block unchanged.

        Args:
            lower, upper: a float, or iterable of array of aggregate shape equal to that of this TypeBlocks
        '''
        lower_is_element = not hasattr(lower, '__len__')
        upper_is_element = not hasattr(upper, '__len__')

        lower_is_array = lower.__class__ is np.ndarray
        upper_is_array = upper.__class__ is np.ndarray

        # get a mutable list in reverse order for pop/pushing
        if lower_is_element or lower_is_array:
            lower_source = lower
        else:
            lower_source = list(lower) #type: ignore
            lower_source.reverse()

        if upper_is_element or upper_is_array:
            upper_source = upper
        else:
            upper_source = list(upper) #type: ignore
            upper_source.reverse()

        def get_block_match(
                start: int, # relative to total size
                end: int, # exclusive
                ndim: int,
                source: tp.Union[None, float, np.ndarray, tp.List[np.ndarray]],
                is_element: bool,
                is_array: bool,
                ) -> np.ndarray:
            '''
            Handle extraction of clip boundaries from multiple different types of sources. NOTE: ndim is the target ndim, and is only relevant when width is 1
            '''
            if is_element:
                return source

            width_target = end - start # 1 is lowest value

            if is_array: # if we have a homogenous 2D array
                block = source[NULL_SLICE, start:end] # type: ignore
                func = column_1d_filter if ndim == 1 else column_2d_filter
                return func(block)

            assert isinstance(source, list)
            block = source.pop()
            width = shape_filter(block)[1] # width is columns in next source (bounds)

            if width_target == 1:
                if width > 1: # 2d array with more than one column
                    source.append(block[NULL_SLICE, 1:])
                    block = block[NULL_SLICE, 0]
                func = column_1d_filter if ndim == 1 else column_2d_filter
                return func(block)

            # width_target is > 1
            if width == width_target:
                return block
            elif width > width_target:
                source.append(block[NULL_SLICE, width_target:])
                return block[NULL_SLICE, :width_target]

            # width < width_target, accumulate multiple blocks
            parts = [column_2d_filter(block)]
            while width < width_target:
                block = column_2d_filter(source.pop())
                width += block.shape[1]
                if width == width_target:
                    parts.append(block)
                    return concat_resolved(parts, axis=1)
                if width > width_target:
                    diff = width - width_target
                    trim = block.shape[1] - diff
                    parts.append(block[NULL_SLICE, :trim])
                    source.append(block[NULL_SLICE, trim:])
                    return concat_resolved(parts, axis=1)
                # width < width_target
                parts.append(block)

        def blocks() -> tp.Iterator[np.ndarray]:
            start = end = 0
            for b in self._blocks:
                end += shape_filter(b)[1]
                lb = get_block_match(
                        start,
                        end,
                        b.ndim,
                        lower_source,
                        is_element=lower_is_element,
                        is_array=lower_is_array,
                        )
                ub = get_block_match(
                        start,
                        end,
                        b.ndim,
                        upper_source,
                        is_element=upper_is_element,
                        is_array=upper_is_array,
                        )
                yield np.clip(b, lb, ub)
                start = end

        return self.from_blocks(blocks())

    #---------------------------------------------------------------------------
    # fillna sided

    @staticmethod
    def _fill_missing_sided_axis_0(
            blocks: tp.Iterable[np.ndarray],
            value: tp.Any,
            func_target: UFunc,
            sided_leading: bool,
            ) -> tp.Iterator[np.ndarray]:
        '''Return a TypeBlocks where NaN or None are replaced in sided (leading or trailing) segments along axis 0, meaning vertically.

        Args:
            sided_leading: True sets the side to fill is the leading side; False sets the side to fill to the trailiing side.

        '''
        if value.__class__ is np.ndarray:
            raise RuntimeError('cannot assign an array to fillna')

        sided_index = 0 if sided_leading else -1

        # store flag for when non longer need to check blocks, yield immediately

        for b in blocks:
            sel = func_target(b) # True for is NaN
            ndim = sel.ndim

            if ndim == 1 and not sel[sided_index]:
                # if last value (bottom row) is not NaN, we can return block
                yield b
            elif ndim > 1 and ~sel[sided_index].any(): # if not any are NaN
                # can use this last-row observation below
                yield b
            else:
                assignable_dtype = resolve_dtype(
                        dtype_from_element(value),
                        b.dtype)
                if b.dtype == assignable_dtype:
                    assigned = b.copy()
                else:
                    assigned = b.astype(assignable_dtype)

                # because np.nonzero is easier / faster to parse if applied on a 1D array, w can make 2d look like 1D here
                if ndim == 1:
                    sel_nonzeros = ((0, sel),)
                else:
                    # only collect columns for sided NaNs
                    sel_nonzeros = ((i, sel[:, i]) for i, j in enumerate(sel[sided_index]) if j) #type: ignore

                for idx, sel_nonzero in sel_nonzeros:
                    # indices of not-nan values, per column
                    targets = np.nonzero(~sel_nonzero)[0]
                    if len(targets):
                        if sided_leading:
                            sel_slice = slice(0, targets[0])
                        else: # trailings
                            sel_slice = slice(targets[-1]+1, None)
                    else: # all are NaN
                        sel_slice = NULL_SLICE

                    if ndim == 1:
                        assigned[sel_slice] = value
                    else:
                        assigned[sel_slice, idx] = value

                # done writing
                assigned.flags.writeable = False
                yield assigned


    @staticmethod
    def _fill_missing_sided_axis_1(
            blocks: tp.Iterable[np.ndarray],
            value: tp.Any,
            func_target: UFunc,
            sided_leading: bool) -> tp.Iterator[np.ndarray]:
        '''Return a TypeBlocks where NaN or None are replaced in sided (leading or trailing) segments along axis 1. Leading axis 1 fills rows, going from left to right.

        NOTE: blocks are generated in reverse order when sided_leading is False.

        Args:
            sided_leading: True sets the side to fill is the leading side; False sets the side to fill to the trailing side.

        '''
        if value.__class__ is np.ndarray:
            raise RuntimeError('cannot assign an array to fillna')

        sided_index = 0 if sided_leading else -1

        # will need to re-reverse blocks coming out of this
        block_iter = blocks if sided_leading else reversed(blocks) #type: ignore

        isna_exit_previous = None

        # iterate over blocks to observe NaNs contiguous horizontally
        for b in block_iter:
            sel = func_target(b) # True for is NaN
            ndim = sel.ndim

            if isna_exit_previous is None:
                # for first block, model as all True
                isna_exit_previous = np.full(sel.shape[0], True, dtype=bool)

            # to continue nan propagation, the exit previous must be NaN, as well as this start
            if ndim == 1:
                isna_entry = sel & isna_exit_previous
            else:
                isna_entry = sel[:, sided_index] & isna_exit_previous

            if not isna_entry.any():
                yield b
            else:
                assignable_dtype = resolve_dtype(
                        dtype_from_element(value),
                        b.dtype)
                if b.dtype == assignable_dtype:
                    assigned = b.copy()
                else:
                    assigned = b.astype(assignable_dtype)
                if ndim == 1:
                    # if one dim, we simply fill nan values
                    assigned[isna_entry] = value
                else:
                    # only collect rows that have a sided NaN
                    # could use np.nonzero()
                    candidates = (i for i, j in enumerate(isna_entry) if j)
                    sels_nonzero = ((i, sel[i]) for i in candidates)

                    for idx, sel_nonzero in sels_nonzero:
                        # indices of not-nan values, per row
                        targets = np.nonzero(~sel_nonzero)[0]
                        if len(targets):
                            if sided_leading:
                                sel_slice = slice(0, targets[0])
                            else: # trailing
                                sel_slice = slice(targets[-1]+1, None)
                        else: # all are NaN
                            sel_slice = NULL_SLICE
                        assigned[idx, sel_slice] = value

                assigned.flags.writeable = False
                yield assigned

            # always execute these lines after each yield
            # return True for next block only if all values are NaN in the row
            if ndim == 1:
                isna_exit_previous = isna_entry
            else:
                isna_exit_previous = sel.all(axis=1) & isna_exit_previous


    def fillna_leading(self,
            value: tp.Any,
            *,
            axis: int = 0) -> 'TypeBlocks':
        '''Return a TypeBlocks instance replacing leading values with the passed `value`. Leading, axis 0 fills columns, going from top to bottom. Leading axis 1 fills rows, going from left to right.
        '''
        if axis == 0:
            return self.from_blocks(self._fill_missing_sided_axis_0(
                    blocks=self._blocks,
                    value=value,
                    func_target=isna_array,
                    sided_leading=True))
        elif axis == 1:
            return self.from_blocks(self._fill_missing_sided_axis_1(
                    blocks=self._blocks,
                    value=value,
                    func_target=isna_array,
                    sided_leading=True))
        raise AxisInvalid(f'no support for axis {axis}')

    def fillna_trailing(self,
            value: tp.Any,
            *,
            axis: int = 0) -> 'TypeBlocks':
        '''Return a TypeBlocks instance replacing trailing NaNs with the passed `value`. Trailing, axis 0 fills columns, going from bottom to top. Trailing axis 1 fills rows, going from right to left.
        '''
        if axis == 0:
            return self.from_blocks(self._fill_missing_sided_axis_0(
                    blocks=self._blocks,
                    value=value,
                    func_target=isna_array,
                    sided_leading=False))
        elif axis == 1:
            # must reverse when not leading
            blocks = reversed(tuple(self._fill_missing_sided_axis_1(
                    blocks=self._blocks,
                    value=value,
                    func_target=isna_array,
                    sided_leading=False)))
            return self.from_blocks(blocks)

        raise AxisInvalid(f'no support for axis {axis}')


    def fillfalsy_leading(self,
            value: tp.Any,
            *,
            axis: int = 0) -> 'TypeBlocks':
        '''Return a TypeBlocks instance replacing leading values with the passed `value`. Leading, axis 0 fills columns, going from top to bottom. Leading axis 1 fills rows, going from left to right.
        '''
        if axis == 0:
            return self.from_blocks(self._fill_missing_sided_axis_0(
                    blocks=self._blocks,
                    value=value,
                    func_target=isfalsy_array,
                    sided_leading=True))
        elif axis == 1:
            return self.from_blocks(self._fill_missing_sided_axis_1(
                    blocks=self._blocks,
                    value=value,
                    func_target=isfalsy_array,
                    sided_leading=True))

        raise AxisInvalid(f'no support for axis {axis}')

    def fillfalsy_trailing(self,
            value: tp.Any,
            *,
            axis: int = 0) -> 'TypeBlocks':
        '''Return a TypeBlocks instance replacing trailing NaNs with the passed `value`. Trailing, axis 0 fills columns, going from bottom to top. Trailing axis 1 fills rows, going from right to left.
        '''
        if axis == 0:
            return self.from_blocks(self._fill_missing_sided_axis_0(
                    blocks=self._blocks,
                    value=value,
                    func_target=isfalsy_array,
                    sided_leading=False))
        elif axis == 1:
            # must reverse when not leading
            blocks = reversed(tuple(self._fill_missing_sided_axis_1(
                    blocks=self._blocks,
                    value=value,
                    func_target=isfalsy_array,
                    sided_leading=False)))
            return self.from_blocks(blocks)

        raise AxisInvalid(f'no support for axis {axis}')

    #---------------------------------------------------------------------------
    # fillna directional

    @staticmethod
    def _fill_missing_directional_axis_0(
            blocks: tp.Iterable[np.ndarray],
            directional_forward: bool,
            func_target: UFunc,
            limit: int = 0
            ) -> tp.Iterator[np.ndarray]:
        '''
        Do a directional fill along axis 0, meaning filling vertically, going top/bottom or bottom/top.

        Args:
            directional_forward: if True, start from the forward (top or left) side.
        '''

        for b in blocks:
            sel = func_target(b) # True for is NaN
            ndim = sel.ndim

            if ndim == 1 and not np.any(sel):
                yield b
            elif ndim == 2 and not np.any(sel).any():
                yield b
            else:
                target_indexes = binary_transition(sel)

                if ndim == 1:
                    # make single array look like iterable of tuples
                    slots = 1
                    length = len(sel)

                elif ndim == 2:
                    slots = b.shape[1] # axis 0 has column width
                    length = b.shape[0]

                # type is already compatible, no need for check
                assigned = b.copy()

                for i in range(slots):

                    if ndim == 1:
                        target_index = target_indexes
                        if not len(target_index):
                            continue
                        target_values = b[target_index]

                        def slice_condition(target_slice: slice) -> bool:
                            # NOTE: start is never None
                            return sel[target_slice.start] # type: ignore

                    else: # 2D blocks
                        target_index = target_indexes[i]
                        if not target_index:
                            continue
                        target_values = b[target_index, i]

                        def slice_condition(target_slice: slice) -> bool:
                            # NOTE: start is never None
                            return sel[target_slice.start, i] # type: ignore

                    for target_slice, value in slices_from_targets(
                            target_index=target_index,
                            target_values=target_values,
                            length=length,
                            directional_forward=directional_forward,
                            limit=limit,
                            slice_condition=slice_condition
                            ):

                        if ndim == 1:
                            assigned[target_slice] = value
                        else:
                            assigned[target_slice, i] = value

                assigned.flags.writeable = False
                yield assigned



    @staticmethod
    def _fill_missing_directional_axis_1(
            blocks: tp.Iterable[np.ndarray],
            directional_forward: bool,
            func_target: UFunc,
            limit: int = 0
            ) -> tp.Iterator[np.ndarray]:
        '''
        Do a directional fill along axis 1, or horizontally, going left to right or right to left.

        NOTE: blocks are generated in reverse order when directional_forward is False.

        '''
        bridge_src_index = -1 if directional_forward else 0
        bridge_dst_index = 0 if directional_forward else -1

        # will need to re-reverse blocks coming out of this
        block_iter = blocks if directional_forward else reversed(blocks) # type: ignore

        bridging_values: tp.Optional[np.ndarray] = None
        bridging_count: tp.Optional[np.ndarray] = None
        bridging_isna: tp.Optional[np.ndarray] = None # Boolean array describing isna of bridging values

        for b in block_iter:
            sel = func_target(b) # True for is NaN
            ndim = sel.ndim

            if ndim == 1 and not np.any(sel):
                bridging_values = b
                bridging_isna = sel
                bridging_count = np.full(b.shape[0], 0)
                yield b
            elif ndim == 2 and not np.any(sel).any():
                bridging_values = b[:, bridge_src_index]
                bridging_isna = sel[:, bridge_src_index]
                bridging_count = np.full(b.shape[0], 0)
                yield b
            else: # some NA in this block
                if bridging_values is None:
                    assigned = b.copy()
                    bridging_count = np.full(b.shape[0], 0)
                else:
                    assignable_dtype = resolve_dtype(bridging_values.dtype, b.dtype)
                    assigned = b.astype(assignable_dtype)

                if ndim == 1:
                    # a single array has either NaN or non-NaN values; will only fill in NaN if we have a caried value from the previous block
                    if bridging_values is not None: # sel has at least one NaN
                        bridging_isnotna = ~bridging_isna # type: ignore #pylint: disable=E1130

                        sel_sided = sel & bridging_isnotna
                        if limit:
                            # set to false those values where bridging already at limit
                            sel_sided[bridging_count >= limit] = False # type: ignore

                        # set values in assigned if there is a NaN here (sel_sided) and we are not beyond the count
                        assigned[sel_sided] = bridging_values[sel_sided] #pylint: disable=E1136
                        # only increment positions that are NaN here and have not-nan bridging values
                        sel_count_increment = sel & bridging_isnotna
                        bridging_count[sel_count_increment] += 1 # type: ignore
                        # set unassigned to zero
                        bridging_count[~sel_count_increment] = 0 # type: ignore
                    else:
                        bridging_count = np.full(b.shape[0], 0)

                    bridging_values = assigned
                    bridging_isna = isna_array(bridging_values) # must reevaluate if assigned

                elif ndim == 2:

                    slots = b.shape[0] # axis 0 has column width
                    length = b.shape[1]

                    # set to True when can reset count to zero; this is always the case if the bridge src value is not NaN (before we do any filling)
                    bridging_count_reset = ~sel[:, bridge_src_index]

                    if bridging_values is not None:
                        bridging_isnotna = ~bridging_isna #type: ignore #pylint: disable=E1130

                        # find leading NaNs segments if they exist, and if there is as corrresponding non-nan value to bridge
                        isna_entry = sel[:, bridge_dst_index] & bridging_isnotna
                        # get a row of Booleans for plausible candidates
                        candidates = (i for i, j in enumerate(isna_entry) if j)
                        sels_nonzero = ((i, sel[i]) for i in candidates)

                        # get appropriate leading slice to cover nan region
                        for idx, sel_nonzero in sels_nonzero:
                            # indices of not-nan values, per row
                            targets = np.nonzero(~sel_nonzero)[0]
                            if len(targets):
                                if directional_forward:
                                    sel_slice = slice(0, targets[0])
                                else: # backward
                                    sel_slice = slice(targets[-1]+1, length)
                            else: # all are NaN
                                sel_slice = slice(0, length)

                            # truncate sel_slice by limit-
                            sided_len = len(range(*sel_slice.indices(length)))

                            if limit and bridging_count[idx] >= limit: # type: ignore #pylint: disable=R1724
                                # if already at limit, do not assign
                                bridging_count[idx] += sided_len # type: ignore
                                continue
                            elif limit and (bridging_count[idx] + sided_len) >= limit: # type: ignore
                                # trim slice to fit
                                shift = bridging_count[idx] + sided_len - limit # type: ignore
                                # shift should only be positive only here
                                if directional_forward:
                                    sel_slice = slice(
                                            sel_slice.start,
                                            sel_slice.stop - shift)
                                else:
                                    sel_slice = slice(
                                            sel_slice.start + shift,
                                            sel_slice.stop)

                            # update with full length or limited length?
                            bridging_count[idx] += sided_len # type: ignore
                            assigned[idx, sel_slice] = bridging_values[idx] #pylint: disable=E1136

                    # handle each row (going horizontally) in isolation
                    target_indexes = binary_transition(sel, axis=1)
                    for i in range(slots):

                        target_index = target_indexes[i]
                        if target_index is None:
                            # found no transitions, so either all NaN or all not NaN; if all NaN, might have been filled in bridging; if had values, will aready identify as bridging_count_reset[i] == True
                            continue

                        target_values = b[i, target_index]

                        def slice_condition(target_slice: slice) -> bool:
                            # NOTE: start is never None
                            return sel[i, target_slice.start] # type: ignore

                        target_slice = None
                        for target_slice, value in slices_from_targets(
                                target_index=target_index,
                                target_values=target_values,
                                length=length,
                                directional_forward=directional_forward,
                                limit=limit,
                                slice_condition=slice_condition
                                ):
                            assigned[i, target_slice] = value

                        # update counts from the last slice; this will have already been limited if necessary, but need to reflext contiguous values going into the next block; if slices does not go to edge; will identify as needing as reset
                        if target_slice is not None:
                            bridging_count[i] = len(range(*target_slice.indices(length))) # type: ignore

                    bridging_values = assigned[:, bridge_src_index]
                    bridging_isna = isna_array(bridging_values) # must reevaluate if assigned

                    # if the birdging values is NaN now, it could not be filled, or was not filled enough, and thus does not continue a count; can set to zero
                    bridging_count_reset |= bridging_isna
                    bridging_count[bridging_count_reset] = 0 # type: ignore

                assigned.flags.writeable = False
                yield assigned


    def fillna_forward(self,
            limit: int = 0,
            *,
            axis: int = 0) -> 'TypeBlocks':
        '''Return a new ``TypeBlocks`` after feeding forward the last non-null (NaN or None) observation across contiguous nulls. Forward axis 0 fills columns, going from top to bottom. Forward axis 1 fills rows, going from left to right.
        '''
        if axis == 0:
            return self.from_blocks(self._fill_missing_directional_axis_0(
                    blocks=self._blocks,
                    directional_forward=True,
                    func_target=isna_array,
                    limit=limit
                    ))
        elif axis == 1:
            return self.from_blocks(self._fill_missing_directional_axis_1(
                    blocks=self._blocks,
                    directional_forward=True,
                    func_target=isna_array,
                    limit=limit
                    ))

        raise AxisInvalid(f'no support for axis {axis}')


    def fillna_backward(self,
            limit: int = 0,
            *,
            axis: int = 0) -> 'TypeBlocks':
        '''Return a new ``TypeBlocks`` after feeding backward the last non-null (NaN or None) observation across contiguous nulls. Backward, axis 0 fills columns, going from bottom to top. Backward axis 1 fills rows, going from right to left.
        '''
        if axis == 0:
            return self.from_blocks(self._fill_missing_directional_axis_0(
                    blocks=self._blocks,
                    directional_forward=False,
                    func_target=isna_array,
                    limit=limit
                    ))
        elif axis == 1:
            blocks = reversed(tuple(self._fill_missing_directional_axis_1(
                    blocks=self._blocks,
                    directional_forward=False,
                    func_target=isna_array,
                    limit=limit
                    )))
            return self.from_blocks(blocks)

        raise AxisInvalid(f'no support for axis {axis}')

    def fillfalsy_forward(self,
            limit: int = 0,
            *,
            axis: int = 0) -> 'TypeBlocks':
        '''Return a new ``TypeBlocks`` after feeding forward the last non-falsy observation across contiguous missing values. Forward axis 0 fills columns, going from top to bottom. Forward axis 1 fills rows, going from left to right.
        '''
        if axis == 0:
            return self.from_blocks(self._fill_missing_directional_axis_0(
                    blocks=self._blocks,
                    directional_forward=True,
                    func_target=isfalsy_array,
                    limit=limit
                    ))
        elif axis == 1:
            return self.from_blocks(self._fill_missing_directional_axis_1(
                    blocks=self._blocks,
                    directional_forward=True,
                    func_target=isfalsy_array,
                    limit=limit
                    ))

        raise AxisInvalid(f'no support for axis {axis}')


    def fillfalsy_backward(self,
            limit: int = 0,
            *,
            axis: int = 0) -> 'TypeBlocks':
        '''Return a new ``TypeBlocks`` after feeding backward the last non-falsy observation across contiguous missing values. Backward, axis 0 fills columns, going from bottom to top. Backward axis 1 fills rows, going from right to left.
        '''
        if axis == 0:
            return self.from_blocks(self._fill_missing_directional_axis_0(
                    blocks=self._blocks,
                    directional_forward=False,
                    func_target=isfalsy_array,
                    limit=limit
                    ))
        elif axis == 1:
            blocks = reversed(tuple(self._fill_missing_directional_axis_1(
                    blocks=self._blocks,
                    directional_forward=False,
                    func_target=isfalsy_array,
                    limit=limit
                    )))
            return self.from_blocks(blocks)

        raise AxisInvalid(f'no support for axis {axis}')



    #---------------------------------------------------------------------------

    def drop_missing_to_keep_locations(self,
            axis: int = 0,
            condition: tp.Callable[..., bool] = np.all,
            *,
            func: tp.Callable[[np.ndarray], np.ndarray],
            ) -> tp.Tuple[tp.Optional[np.ndarray], tp.Optional[np.ndarray]]:
        '''
        Return the row and column slices to extract the new TypeBlock. This is to be used by Frame, where the slices will be needed on the indices as well.

        Args:
            axis: Dimension to drop, where 0 will drop rows and 1 will drop columns based on the condition function applied to a Boolean array.
            func: A function that takes an array and returns a Boolean array.
        '''
        # get a unified boolean array; as isna will always return a Boolean, we can simply take the first block out of consolidation
        unified = next(self.consolidate_blocks(func(b) for b in self._blocks))

        # flip axis to condition funcion
        if unified.ndim == 2:
            condition_axis = 0 if axis else 1
            to_drop = condition(unified, axis=condition_axis)
        else: #ndim == 1
            to_drop = unified
        to_keep = np.logical_not(to_drop)

        if axis == 1:
            row_key = None
            column_key = to_keep
        else:
            row_key = to_keep
            column_key = None

        return row_key, column_key


    def fill_missing_by_unit(self,
            value: object,
            value_valid: tp.Optional[np.ndarray] = None,
            *,
            func: tp.Callable[[np.ndarray], np.ndarray],
            ) -> 'TypeBlocks':
        '''
        Return a new TypeBlocks instance that fills missing values with the passed value.

        Args:
            value: value to fill missing with; can be an element or a same-sized array.
            value_valid: Optionally provide a same-size array mask of the value setting (useful for carrying forward information from labels).
            func: A function that takes an array and returns a Boolean array.
        '''
        return self.from_blocks(
                self._assign_from_boolean_blocks_by_unit(
                        targets=(func(b) for b in self._blocks),
                        value=value,
                        value_valid=value_valid
                        )
                )

    def fill_missing_by_values(self,
            values: tp.Sequence[np.ndarray],
            *,
            func: tp.Callable[[np.ndarray], np.ndarray],
            ) -> 'TypeBlocks':
        '''
        Return a new TypeBlocks instance that fills missing values with the aligned columnar arrays.

        Args:
            values: iterable of arrays to be aligned as columns.
        '''
        return self.from_blocks(
                self._assign_from_boolean_blocks_by_blocks(
                        targets=(func(b) for b in self._blocks),
                        values=values,
                        )
                )

    @doc_inject()
    def equals(self,
            other: tp.Any,
            *,
            compare_dtype: bool = False,
            compare_class: bool = False,
            skipna: bool = True,
            ) -> bool:
        '''
        {doc} Underlying block structure is not considered in determining equality.

        Args:
            {compare_dtype}
            {compare_class}
            {skipna}
        '''
        if id(other) == id(self):
            return True

        # NOTE: there is only one TypeBlocks class, but better to be consistent
        if compare_class and self.__class__ != other.__class__:
            return False
        elif not isinstance(other, TypeBlocks):
            return False

        # same type from here
        if self._shape != other._shape:
            return False
        if compare_dtype and self._dtypes != other._dtypes: # these are lists
            return False

        for i in range(self._shape[1]):
            if not arrays_equal(
                    self._extract_array(column_key=i),
                    other._extract_array(column_key=i),
                    skipna=skipna,
                    ):
                return False
        return True

    #---------------------------------------------------------------------------
    # mutate

    def append(self, block: np.ndarray) -> None:
        '''Add a block; an array copy will not be made unless the passed in block is not immutable'''
        # NOTE: shape can be 0, 0 if empty, or any one dimension can be 0. if columns is 0 and rows is non-zero, that row count is binding for appending (though the array need no tbe appended); if columns is > 0 and rows is zero, that row is binding for appending (and the array should be appended).

        row_count = self._shape[0]

        # update shape
        if block.shape[0] != row_count:
            raise RuntimeError(f'appended block shape {block.shape} does not align with shape {self._shape}')

        # get ref to append
        block_idx = len(self._blocks) # next block
        if block.ndim == 1:
            # length already confirmed to match row count; even if this is a zero length 1D array, we keep it as it (by definition) defines a column (if the existing row_count is zero). said another way, a zero length, 1D array always has a shape of (0, 1)
            block_columns = 1
        else:
            block_columns = block.shape[1]
            if block_columns == 0:
                # do not append 0 width arrays
                return

        # extend shape, or define it if not yet set
        self._shape = (row_count, self._shape[1] + block_columns)

        # add block, dtypes, index
        for i in range(block_columns):
            self._index.append((block_idx, i))
            self._dtypes.append(block.dtype)

        # make immutable copy if necessary before appending
        self._blocks.append(immutable_filter(block))

        # if already aligned, nothing to do
        if not self._row_dtype: # if never set as shape is empty
            self._row_dtype = block.dtype
        elif block.dtype != self._row_dtype:
            # we do not use resolve_dtype here as we want to preserve types, not safely cooerce them (i.e., int to float)
            self._row_dtype = DTYPE_OBJECT

    def extend(self,
            other: tp.Union['TypeBlocks', tp.Iterable[np.ndarray]]
            ) -> None:
        '''Extend this TypeBlock with the contents of another TypeBlocks instance, or an iterable of arrays. Note that an iterable of TypeBlocks is not currently supported.
        '''
        if isinstance(other, TypeBlocks):
            if self._shape[0]:
                if self._shape[0] != other._shape[0]:
                    raise RuntimeError('cannot extend unaligned shapes')
            blocks: tp.Iterable[np.ndarray] = other._blocks
        else: # accept iterables of np.arrays
            blocks = other
        # row count must be the same
        for block in blocks:
            self.append(block)<|MERGE_RESOLUTION|>--- conflicted
+++ resolved
@@ -1086,12 +1086,6 @@
                 dtype = dtypes[0]
         else:
             # _row_dtype gives us the compatible dtype for all blocks, whether we are reducing vertically (axis 0) or horizontall (axis 1)
-<<<<<<< HEAD
-            dtype = ufunc_dtype_to_dtype(ufunc_skipna if skipna else ufunc, self._row_dtype)
-            if dtype is None:
-                # if we do not have a mapping for this function and dtype, assume row_dtype is appropriate
-                dtype = self._row_dtype
-=======
             ufunc_selected = ufunc_skipna if skipna else ufunc
             dtype = ufunc_dtype_to_dtype(ufunc_selected, self._row_dtype)
             if dtype is None:
@@ -1105,7 +1099,6 @@
                     dtype = resolve_dtype_iter(block_dtypes)
                 else: # assume row_dtype is appropriate
                     dtype = self._row_dtype
->>>>>>> f11a2a4a
 
         out = np.empty(shape, dtype=dtype)
         for idx, b in enumerate(self._blocks):
