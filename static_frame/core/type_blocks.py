

import typing as tp
from itertools import zip_longest
from itertools import chain
from functools import partial
from copy import deepcopy

import numpy as np
from arraykit import column_1d_filter
from arraykit import column_2d_filter
from arraykit import immutable_filter
from arraykit import mloc
from arraykit import resolve_dtype
from arraykit import resolve_dtype_iter
from arraykit import row_1d_filter
from arraykit import shape_filter

from static_frame.core.container import ContainerOperand
from static_frame.core.container_util import apply_binary_operator_blocks
from static_frame.core.container_util import apply_binary_operator_blocks_columnar
from static_frame.core.container_util import get_col_dtype_factory
from static_frame.core.container_util import get_block_match
from static_frame.core.display import Display
from static_frame.core.display import DisplayActive
from static_frame.core.display_config import DisplayConfig
from static_frame.core.doc_str import doc_inject
from static_frame.core.exception import AxisInvalid
from static_frame.core.exception import ErrorInitTypeBlocks
from static_frame.core.index_correspondence import IndexCorrespondence
from static_frame.core.node_selector import InterfaceGetItem
from static_frame.core.util import array_shift
from static_frame.core.util import array_to_groups_and_locations
from static_frame.core.util import array2d_to_tuples
from static_frame.core.util import binary_transition
from static_frame.core.util import DTYPE_BOOL
from static_frame.core.util import DTYPE_INEXACT_KINDS
from static_frame.core.util import DTYPE_OBJECT
from static_frame.core.util import dtype_to_fill_value
from static_frame.core.util import DtypeSpecifier
from static_frame.core.util import DtypesSpecifier
from static_frame.core.util import dtype_from_element
from static_frame.core.util import FILL_VALUE_DEFAULT
from static_frame.core.util import full_for_fill
from static_frame.core.util import GetItemKeyType
from static_frame.core.util import GetItemKeyTypeCompound
from static_frame.core.util import INT_TYPES
from static_frame.core.util import isna_array
from static_frame.core.util import isfalsy_array
from static_frame.core.util import iterable_to_array_nd
from static_frame.core.util import KEY_ITERABLE_TYPES
from static_frame.core.util import KEY_MULTIPLE_TYPES
from static_frame.core.util import slice_to_ascending_slice
from static_frame.core.util import slices_from_targets
from static_frame.core.util import UFunc
from static_frame.core.util import ufunc_axis_skipna
from static_frame.core.util import UNIT_SLICE
from static_frame.core.util import EMPTY_ARRAY
from static_frame.core.util import NULL_SLICE
from static_frame.core.util import isin_array
from static_frame.core.util import iterable_to_array_1d
from static_frame.core.util import concat_resolved
from static_frame.core.util import array_deepcopy
from static_frame.core.util import arrays_equal
from static_frame.core.style_config import StyleConfig



#-------------------------------------------------------------------------------
class TypeBlocks(ContainerOperand):
    '''An ordered collection of type-heterogenous, immutable NumPy arrays, providing an external array-like interface of a single, 2D array. Used by :obj:`Frame` for core, unindexed array management.

    A TypeBlocks instance can have a zero size shape (where the length of one axis is zero). Internally, when axis 0 (rows) is of size 0, we store similarly sized arrays. When axis 1 (columns) is of size 0, we do not store arrays, as such arrays do not define a type (as types are defined by columns).
    '''

    __slots__ = (
            '_blocks',
            '_dtypes',
            '_index',
            '_shape',
            '_row_dtype',
            '_block_slices',
            )

    STATIC = False

    #---------------------------------------------------------------------------
    # constructors

    @classmethod
    def from_blocks(cls,
            raw_blocks: tp.Iterable[np.ndarray],
            shape_reference: tp.Optional[tp.Tuple[int, int]] = None
            ) -> 'TypeBlocks':
        '''
        Main constructor using iterator (or generator) of TypeBlocks; the order of the blocks defines the order of the columns contained.

        It is acceptable to construct blocks with a 0-sided shape.

        Args:
            raw_blocks: iterable (generator compatible) of NDArrays, or a single NDArray.
            shape_reference: optional argument to support cases where no blocks are found in the ``raw_blocks`` iterable, but the outer context is one with rows but no columns, or columns and no rows.

        '''
        blocks: tp.List[np.ndarray] = [] # ordered blocks
        dtypes: tp.List[np.dtype] = [] # column position to dtype
        index: tp.List[tp.Tuple[int, int]] = [] # columns position to blocks key
        block_count = 0

        row_count: tp.Optional[int]

        # if a single block, no need to loop
        if raw_blocks.__class__ is np.ndarray:
            if raw_blocks.ndim > 2: #type: ignore
                raise ErrorInitTypeBlocks('arrays of dimensionality greater than 2 cannot be used to create TypeBlocks')

            row_count, column_count = shape_filter(raw_blocks)
            if column_count == 0:
                # set shape but do not store array
                return cls(blocks=blocks,
                        dtypes=dtypes,
                        index=index,
                        shape=(row_count, column_count) #type: ignore
                        )
            blocks.append(immutable_filter(raw_blocks))
            for i in range(column_count):
                index.append((block_count, i))
                dtypes.append(raw_blocks.dtype) #type: ignore

        else: # an iterable of blocks
            row_count = None
            column_count = 0

            for block in raw_blocks:
                if not block.__class__ is np.ndarray:
                    raise ErrorInitTypeBlocks(f'found non array block: {block}')

                if block.ndim > 2:
                    raise ErrorInitTypeBlocks(f'cannot include array with {block.ndim} dimensions')

                r, c = shape_filter(block)

                # check number of rows is the same for all blocks
                if row_count is not None and r != row_count: #type: ignore [unreachable]
                    raise ErrorInitTypeBlocks(f'mismatched row count: {r}: {row_count}')
                else: # assign on first
                    row_count = r

                # we keep array with 0 rows but > 0 columns, as they take type spce in the TypeBlocks object; arrays with 0 columns do not take type space and thus can be skipped entirely
                if c == 0:
                    continue

                blocks.append(immutable_filter(block))

                # store position to key of block, block columns
                for i in range(c):
                    index.append((block_count, i))
                    dtypes.append(block.dtype)

                column_count += c
                block_count += 1

        # blocks can be empty
        if row_count is None:
            if shape_reference is not None:
                # if columns have gone to zero, and this was created from a TB that had rows, continue to represent those rows
                row_count = shape_reference[0]
            else:
                raise ErrorInitTypeBlocks('cannot derive a row_count from blocks; provide a shape reference')

        return cls(
                blocks=blocks,
                dtypes=dtypes,
                index=index,
                shape=(row_count, column_count),
                )

    @classmethod
    def from_element_items(cls,
            items: tp.Iterable[tp.Tuple[tp.Tuple[int, ...], object]],
            shape: tp.Tuple[int, ...],
            dtype: np.dtype,
            fill_value: object = FILL_VALUE_DEFAULT
            ) -> 'TypeBlocks':
        '''Given a generator of pairs of iloc coords and values, return a TypeBlock of the desired shape and dtype. This permits only uniformly typed data, as we have to create a single empty array first, then populate it.
        '''
        fill_value = (fill_value if fill_value is not FILL_VALUE_DEFAULT
                else dtype_to_fill_value(dtype))

        a = np.full(shape, fill_value=fill_value, dtype=dtype)
        for iloc, v in items:
            a[iloc] = v
        a.flags.writeable = False
        return cls.from_blocks(a)

    @classmethod
    def from_zero_size_shape(cls,
            shape: tp.Tuple[int, int] = (0, 0)
            ) -> 'TypeBlocks':
        '''
        Given a shape where one or both axis is 0 (a zero sized array), return a TypeBlocks instance.
        '''
        #NOTE: might want to take dtypes here, so as we can create a zero row Frame with properly defined dtypes. The challenge is that DtypesSpecifier includes column name maps, and we do not have access to an index-like map in this context.

        rows, columns = shape

        if not (rows == 0 or columns == 0):
            raise RuntimeError(f'invalid shape for empty TypeBlocks: {shape}')

        # as types are organized vertically, storing an array with 0 rows but > 0 columns is appropriate as it takes type space
        if rows == 0 and columns > 0:
            a = np.empty(shape)
            a.flags.writeable = False
            return cls.from_blocks(a)

        # for arrays with no width, favor storing shape alone and not creating an array object; the shape will be binding for future appending
        return cls(blocks=list(), dtypes=list(), index=list(), shape=shape)

    @staticmethod
    def vstack_blocks_to_blocks(
            type_blocks: tp.Sequence['TypeBlocks'],
            block_compatible: tp.Optional[bool] = None,
            reblock_compatible: tp.Optional[bool] = None,
            ) -> tp.Iterator[np.ndarray]:
        '''
        Given a sequence of TypeBlocks with shape[1] equal to this TB's shape[1], return an iterator of consolidated arrays.
        '''
        if block_compatible is None and reblock_compatible is None:
            block_compatible = True
            reblock_compatible = True
            previous_tb = None
            for tb in type_blocks:
                if previous_tb is not None: # after the first
                    if block_compatible: #type: ignore [unreachable]
                        block_compatible &= tb.block_compatible(previous_tb, axis=1) # only compare columns
                    if reblock_compatible:
                        reblock_compatible &= tb.reblock_compatible(previous_tb)
                previous_tb = tb

        if block_compatible or reblock_compatible:
            tb_proto: tp.Sequence[np.ndarray]
            if not block_compatible and reblock_compatible:
                # after reblocking, will be compatible
                tb_proto = [tb.consolidate() for tb in type_blocks]
            else: # blocks by column are compatible
                tb_proto = type_blocks

            # all TypeBlocks have the same number of blocks by here
            for block_idx in range(len(tb_proto[0]._blocks)):
                block_parts = []
                for tb_proto_idx in range(len(tb_proto)): #pylint: disable=C0200
                    b = column_2d_filter(tb_proto[tb_proto_idx]._blocks[block_idx])
                    block_parts.append(b)
                yield concat_resolved(block_parts) # returns immutable array
        else: # blocks not alignable
            # break into single column arrays for maximum type integrity; there might be an alternative reblocking that could be more efficient, but determining that shape might be complex
            for i in range(type_blocks[0].shape[1]):
                block_parts = [tb._extract_array(column_key=i) for tb in type_blocks]
                yield concat_resolved(block_parts)


    #---------------------------------------------------------------------------

    def __init__(self, *,
            blocks: tp.List[np.ndarray],
            dtypes: tp.List[np.dtype],
            index: tp.List[tp.Tuple[int, int]],
            shape: tp.Tuple[int, int]
            ) -> None:
        '''
        Default constructor. We own all lists passed in to this constructor. This instance takes ownership of all lists passed to it.

        Args:
            blocks: A list of one or two-dimensional NumPy arrays. The list is owned by this instance.
            dtypes: list of dtypes per external column. The list is owned by this instance.
            index: list of pairs, where the first element is the block index, the second elemetns is the intra-block column
            shape: two-element tuple defining row and column count. A (0, 0) shape is permitted for empty TypeBlocks.
        '''
        self._blocks = blocks
        self._dtypes = dtypes
        self._index = index # list where index, as column, gets block, offset
        self._shape = shape

        if self._blocks:
            self._row_dtype = resolve_dtype_iter(b.dtype for b in self._blocks)
        else:
            # NOTE: this violates the type; however, this is desirable when appending such that this value does not force an undesirable type resolution
            self._row_dtype = None

        # lazily store as needed; must be cleared on mutation
        self._block_slices: tp.Optional[tp.List[tp.Tuple[int, slice]]] = None
    #---------------------------------------------------------------------------
    def __setstate__(self,
            state: tp.Tuple[object, tp.Mapping[str, tp.Any]],
            ) -> None:
        '''
        Ensure that reanimated NP arrays are set not writeable.
        '''
        for key, value in state[1].items():
            setattr(self, key, value)

        for b in self._blocks:
            b.flags.writeable = False

    def __deepcopy__(self, memo: tp.Dict[int, tp.Any]) -> 'TypeBlocks':
        obj = self.__new__(self.__class__)
        obj._blocks = [array_deepcopy(b, memo) for b in self._blocks]
        obj._dtypes = deepcopy(self._dtypes, memo)
        obj._index = self._index.copy() # list of tuples of ints
        obj._shape = self._shape # immutable, no copy necessary
        obj._row_dtype = deepcopy(self._row_dtype, memo)
        obj._block_slices = deepcopy(self._block_slices, memo)
        memo[id(self)] = obj
        return obj #type: ignore

    def __copy__(self) -> 'TypeBlocks':
        '''
        Return shallow copy of this TypeBlocks. Underlying arrays are not copied.
        '''
        return self.__class__(
                blocks=[b for b in self._blocks],
                dtypes=self._dtypes.copy(), # list
                index=self._index.copy(),
                shape=self._shape,
                )

    def copy(self) -> 'TypeBlocks':
        '''
        Return shallow copy of this TypeBlocks. Underlying arrays are not copied.
        '''
        return self.__copy__()

    #---------------------------------------------------------------------------
    # new properties

    @property
    def dtypes(self) -> np.ndarray:
        '''
        Return an immutable array that, for each realizable column (not each block), the dtype is given.
        '''
        # this creates a new array every time it is called; could cache
        a = np.array(self._dtypes, dtype=np.dtype)
        a.flags.writeable = False
        return a

    @property
    def shapes(self) -> np.ndarray:
        '''
        Return an immutable array that, for each block, reports the shape as a tuple.
        '''
        a = np.empty(len(self._blocks), dtype=object)
        a[:] = [b.shape for b in self._blocks]
        a.flags.writeable = False
        return a

    @property #type: ignore
    @doc_inject()
    def mloc(self) -> np.ndarray:
        '''{doc_array}
        '''
        a = np.fromiter(
                (mloc(b) for b in self._blocks),
                count=len(self._blocks),
                dtype=np.int64)
        a.flags.writeable = False
        return a

    @property
    def unified(self) -> bool:
        return len(self._blocks) <= 1

    #---------------------------------------------------------------------------
    # interfaces

    @property
    def iloc(self) -> InterfaceGetItem: #type: ignore
        return InterfaceGetItem(self._extract_iloc)

    #---------------------------------------------------------------------------
    # common NP-style properties

    @property
    def shape(self) -> tp.Tuple[int, int]:
        # make this a property so as to be immutable
        return self._shape

    @property
    def ndim(self) -> int:
        return 2

    @property
    def size(self) -> int:
        return sum(b.size for b in self._blocks)

    @property
    def nbytes(self) -> int:
        return sum(b.nbytes for b in self._blocks)

    #---------------------------------------------------------------------------
    # value extraction

    @staticmethod
    def _blocks_to_array(*,
            blocks: tp.Sequence[np.ndarray],
            shape: tp.Tuple[int, int],
            row_dtype: tp.Optional[np.dtype],
            row_multiple: bool
            ) -> np.ndarray:
        '''
        Given blocks and a combined shape, return a consolidated 2D or 1D array.

        Args:
            shape: used in construting returned array; not ussed as a constraint.
            row_multiple: if False, a single row reduces to a 1D
        '''
        # assume column_multiple is True, as this routine is called after handling extraction of single columns
        if len(blocks) == 1:
            if not row_multiple:
                return row_1d_filter(blocks[0])
            return column_2d_filter(blocks[0])

        # get empty array and fill parts
        # NOTE: row_dtype may be None if an unfillable array; defaults to NP default
        if not row_multiple:
            # return 1 row TypeBlock as a 1D array with length equal to the number of columns
            array = np.empty(shape[1], dtype=row_dtype)
        else: # get ndim 2 shape array
            array = np.empty(shape, dtype=row_dtype)

        pos = 0
        array_ndim = array.ndim

        for block in blocks:
            block_ndim = block.ndim

            if block_ndim == 1:
                end = pos + 1
            else:
                end = pos + block.shape[1]

            if array_ndim == 1:
                array[pos: end] = block # gets a row from array
            else:
                if block_ndim == 1:
                    array[NULL_SLICE, pos] = block # a 1d array
                else:
                    array[NULL_SLICE, pos: end] = block # gets a row / row slice from array
            pos = end

        array.flags.writeable = False
        return array


    @property
    def values(self) -> np.ndarray:
        '''Returns a consolidated NP array of the all blocks.
        '''
        # always return a 2D array
        return self._blocks_to_array(
                blocks=self._blocks,
                shape=self._shape,
                row_dtype=self._row_dtype,
                row_multiple=True)

    def axis_values(self,
            axis: int = 0,
            reverse: bool = False,
            ) -> tp.Iterator[np.ndarray]:
        '''Generator of arrays produced along an axis. Clients can expect to get an immutable array.

        Args:
            axis: 0 iterates over columns, 1 iterates over rows
        '''

        if axis == 1: # iterate over rows
            zero_size = not bool(self._blocks)
            unified = self.unified
            # key: tp.Union[int, slice]
            row_dtype = self._row_dtype
            row_length = self._shape[0]
            column_length = self._shape[1]

            if not reverse:
                row_idx_iter = range(row_length)
            else:
                row_idx_iter = range(row_length - 1, -1, -1)

            if zero_size:
                for i in row_idx_iter:
                    yield EMPTY_ARRAY
            elif unified:
                b = self._blocks[0]
                for i in row_idx_iter:
                    if b.ndim == 1: # slice to force array creation (not an element)
                        yield b[i: i + 1]
                    else: # 2d array
                        yield b[i]
            else:
                # # only create one array at a time, slower but less overhead
                # for i in row_idx_iter:
                #     array = np.empty(column_length, dtype=row_dtype)
                #     start = 0
                #     for b in self._blocks:
                #         if b.ndim == 1:
                #             array[start] = b[i]
                #             start += 1
                #         else:
                #             end = start + b.shape[1]
                #             array[start: end] = b[i]
                #             start = end
                #     array.flags.writeable = False
                #     yield array
                # performance optimized: consolidate into a single array
                b = self._blocks_to_array(
                        blocks=self._blocks,
                        shape=self._shape,
                        row_dtype=row_dtype,
                        row_multiple=True)
                for i in row_idx_iter:
                    yield b[i]

        elif axis == 0: # iterate over columns
            if not reverse:
                block_column_iter: tp.Iterable[tp.Tuple[int, int]] = self._index
            else:
                block_column_iter = reversed(self._index)

            for block_idx, column in block_column_iter:
                b = self._blocks[block_idx]
                if b.ndim == 1:
                    yield b
                else:
                    yield b[NULL_SLICE, column] # excpeted to be immutable
        else:
            raise AxisInvalid(f'no support for axis: {axis}')


    def element_items(self,
            axis: int = 0,
            ) -> tp.Iterator[tp.Tuple[tp.Tuple[int, int], tp.Any]]:
        '''
        Generator of pairs of iloc locations, values across entire TypeBlock. Used in creating a IndexHierarchy instance from a TypeBlocks.

        Args:
            axis: if 0, use row major iteration,  vary fastest along row.
        '''

        shape = self._shape if axis == 0 else (self._shape[1], self._shape[0])

        for iloc in np.ndindex(shape):
            if axis != 0: # invert
                iloc = (iloc[1], iloc[0])

            block_idx, column = self._index[iloc[1]]
            b = self._blocks[block_idx]
            if b.ndim == 1:
                yield iloc, b[iloc[0]]
            else:
                yield iloc, b[iloc[0], column]

    #---------------------------------------------------------------------------
    # methods for evaluating compatibility with other blocks, and reblocking
    def _reblock_signature(self) -> tp.Iterator[tp.Tuple[np.dtype, int]]:
        '''For anticipating if a reblock will result in a compatible block configuration for operator application, get the reblock signature, providing the dtype and size for each block without actually reblocking.

        This is a generator to permit lazy pairwise comparison.
        '''
        group_dtype: tp.Optional[np.dtype] = None # store type found along contiguous blocks
        group_cols = 0
        for block in self._blocks:
            if group_dtype is None: # first block of a type
                group_dtype = block.dtype
                if block.ndim == 1:
                    group_cols += 1
                else:
                    group_cols += block.shape[1]
                continue
            if block.dtype != group_dtype:
                yield (group_dtype, group_cols)
                group_dtype = block.dtype
                group_cols = 0
            if block.ndim == 1:
                group_cols += 1
            else:
                group_cols += block.shape[1]
        if group_cols > 0:
            yield (group_dtype, group_cols)

    def block_compatible(self,
            other: 'TypeBlocks',
            axis: tp.Optional[int] = None) -> bool:
        '''Block compatible means that the blocks are the same shape. Type is not yet included in this evaluation.

        Args:
            axis: If True, the full shape is compared; if False, only the columns width is compared.
        '''
        # if shape characteristics do not match, blocks cannot be compatible
        if axis is None and self.shape != other.shape:
            return False
        elif axis is not None and self.shape[axis] != other.shape[axis]:
            return False

        for a, b in zip_longest(self._blocks, other._blocks, fillvalue=None):
            if a is None or b is None:
                return False
            if axis is None:
                if shape_filter(a) != shape_filter(b):
                    return False
            else:
                if shape_filter(a)[axis] != shape_filter(b)[axis]:
                    return False
        return True

    def reblock_compatible(self, other: 'TypeBlocks') -> bool:
        '''
        Return True if post reblocking these TypeBlocks are compatible. This only compares columns in blocks, not the entire shape.
        '''
        if self.shape[1] != other.shape[1]:
            return False
        # we only compare size, not the type
        return not any(a is None or b is None or a[1] != b[1]
                for a, b in zip_longest(
                self._reblock_signature(),
                other._reblock_signature()))

    @classmethod
    def _concatenate_blocks(cls,
            group: tp.Iterable[np.ndarray],
            dtype: DtypeSpecifier = None,
            ) -> np.array:
        '''Join blocks on axis 1, assuming the they have an appropriate dtype. This will always return a 2D array.
        '''
        # NOTE: if len(group) is 1, can return
        post = np.concatenate([column_2d_filter(x) for x in group], axis=1)
        # NOTE: if give non-native byteorder dtypes, will convert them to native
        if dtype is not None and post.dtype != dtype:
            # could use `out` argument of np.concatenate to avoid copy, but would have to calculate resultant size first
            return post.astype(dtype)
        return post

    @classmethod
    def consolidate_blocks(cls,
            raw_blocks: tp.Iterable[np.ndarray],
            ) -> tp.Iterator[np.ndarray]:
        '''
        Generator consumer, generator producer of np.ndarray, consolidating if types are exact matches.

        Returns: an Iterator of 1D or 2D arrays, consolidated if adjacent.
        '''
        group_dtype: tp.Optional[np.dtype] = None # store type found along contiguous blocks
        group = []

        for block in raw_blocks:
            if group_dtype is None: # first block of a type
                group_dtype = block.dtype
                group.append(block)
                continue

            # NOTE: could be less strict and look for compatibility within dtype kind (or other compatible types)
            if block.dtype != group_dtype:
                # new group found, return stored
                if len(group) == 1: # return reference without copy
                    # NOTE: using pop() here not shown to be faster
                    yield group[0]
                else: # combine groups
                    # could pre allocating and assing as necessary for large groups
                    yield cls._concatenate_blocks(group, group_dtype)
                group_dtype = block.dtype
                group = [block]
            else: # new block has same group dtype
                group.append(block)

        # always have one or more leftover
        if group:
            if len(group) == 1:
                yield group[0]
            else:
                yield cls._concatenate_blocks(group, group_dtype)


    def _reblock(self) -> tp.Iterator[np.ndarray]:
        '''Generator of new block that consolidate adjacent types that are the same.
        '''
        yield from self.consolidate_blocks(raw_blocks=self._blocks)

    def consolidate(self) -> 'TypeBlocks':
        '''Return a new TypeBlocks that unifies all adjacent types.
        '''
        # note: not sure if we have a single block if we should return a new TypeBlocks instance (as done presently), or simply return self; either way, no new np arrays will be created
        return self.from_blocks(self.consolidate_blocks(raw_blocks=self._blocks))


    def resize_blocks(self, *,
            index_ic: tp.Optional[IndexCorrespondence],
            columns_ic: tp.Optional[IndexCorrespondence],
            fill_value: tp.Any
            ) -> tp.Iterator[np.ndarray]:
        '''
        Given index and column IndexCorrespondence objects, return a generator of resized blocks, extracting from self based on correspondence. Used for Frame.reindex()
        '''
        if columns_ic is None and index_ic is None:
            for b in self._blocks:
                yield b

        elif columns_ic is None and index_ic is not None:
            for b in self._blocks:
                if index_ic.is_subset:
                    # works for both 1d and 2s arrays
                    yield b[index_ic.iloc_src]
                else:
                    shape: tp.Union[int, tp.Tuple[int, int]] = index_ic.size if b.ndim == 1 else (index_ic.size, b.shape[1])
                    values = full_for_fill(b.dtype, shape, fill_value)
                    if index_ic.has_common:
                        values[index_ic.iloc_dst] = b[index_ic.iloc_src]
                    values.flags.writeable = False
                    yield values

        elif columns_ic is not None and index_ic is None:
            if not columns_ic.has_common: # no columns in common
                shape = self.shape[0], columns_ic.size
                values = full_for_fill(None, shape, fill_value)
                values.flags.writeable = False
                yield values
            else:
                if self.unified and columns_ic.is_subset:
                    b = self._blocks[0]
                    if b.ndim == 1:
                        yield b
                    else:
                        yield b[:, columns_ic.iloc_src]
                else:
                    dst_to_src = dict(
                            zip(columns_ic.iloc_dst, columns_ic.iloc_src)) #type: ignore [arg-type]
                    for idx in range(columns_ic.size):
                        if idx in dst_to_src:
                            block_idx, block_col = self._index[dst_to_src[idx]]
                            b = self._blocks[block_idx]
                            if b.ndim == 1:
                                yield b
                            else:
                                yield b[:, block_col]
                        else: # just get an empty position, fill_value determines type
                            values = full_for_fill(None,
                                    self.shape[0],
                                    fill_value)
                            values.flags.writeable = False
                            yield values

        else: # both defined
            assert columns_ic is not None and index_ic is not None
            if not columns_ic.has_common and not index_ic.has_common:
                # return an empty frame
                shape = index_ic.size, columns_ic.size
                values = full_for_fill(None, shape, fill_value)
                values.flags.writeable = False
                yield values
            else:
                if self.unified and index_ic.is_subset and columns_ic.is_subset:
                    b = self._blocks[0]
                    if b.ndim == 1:
                        yield b[index_ic.iloc_src]
                    else:
                        yield b[index_ic.iloc_src_fancy(), columns_ic.iloc_src]
                else:
                    columns_dst_to_src = dict(
                            zip(columns_ic.iloc_dst, columns_ic.iloc_src)) #type: ignore [arg-type]

                    for idx in range(columns_ic.size):
                        if idx in columns_dst_to_src:
                            block_idx, block_col = self._index[columns_dst_to_src[idx]]
                            b = self._blocks[block_idx]

                            if index_ic.is_subset:
                                if b.ndim == 1:
                                    yield b[index_ic.iloc_src]
                                else:
                                    yield b[index_ic.iloc_src, block_col]
                            else: # need an empty to fill, compatible with this block
                                values = full_for_fill(b.dtype,
                                        index_ic.size,
                                        fill_value)
                                if b.ndim == 1:
                                    values[index_ic.iloc_dst] = b[index_ic.iloc_src]
                                else:
                                    values[index_ic.iloc_dst] = b[index_ic.iloc_src, block_col]
                                values.flags.writeable = False
                                yield values
                        else:
                            values = full_for_fill(None,
                                        index_ic.size,
                                        fill_value)
                            values.flags.writeable = False
                            yield values


    def sort(self,
            axis: int,
            key: GetItemKeyTypeCompound,
            ) -> 'TypeBlocks':
        '''While sorting generally happens at the Frame level, some lower level operations will benefit from sorting on type blocks directly.
        '''
        values_for_sort: tp.Optional[np.ndarray] = None
        values_for_lex: tp.Optional[tp.List[np.ndarray]] = None

        if axis == 0: # get a column ordering based on one or more rows
            cfs = self._extract_array(row_key=key)
            cfs_is_array = True
            if cfs.ndim == 1:
                values_for_sort = cfs
            elif cfs.ndim == 2 and cfs.shape[0] == 1:
                values_for_sort = cfs[0]
            else:
                values_for_lex = [cfs[i] for i in range(cfs.shape[0]-1, -1, -1)]

        elif axis == 1: # get a row ordering based on one or more columns
            cfs = self._extract(column_key=key) # get TypeBlocks
            cfs_is_array = cfs.__class__ is np.ndarray

            if cfs_is_array:
                if cfs.ndim == 1:
                    values_for_sort = cfs
                elif cfs.ndim == 2 and cfs.shape[1] == 1:
                    values_for_sort = cfs[:, 0]
                else:
                    values_for_lex = [cfs[:, i] for i in range(cfs.shape[1]-1, -1, -1)]
            else: #TypeBlocks from here
                if cfs.shape[1] == 1:
                    values_for_sort = cfs._extract_array_column(0)
                else:
                    values_for_lex = [cfs._extract_array_column(i)
                            for i in range(cfs.shape[1]-1, -1, -1)]
        else:
            raise AxisInvalid(f'invalid axis: {axis}')

        if values_for_lex is not None:
            order = np.lexsort(values_for_lex)
        elif values_for_sort is not None:
            order = np.argsort(values_for_sort) # NOTE: not passing kind here
        else:
            raise RuntimeError('unable to resovle sort type')

        if axis == 0:
            return self._extract(column_key=order) # order columns
        return self._extract(row_key=order)


    def group(self,
            axis: int,
            key: GetItemKeyTypeCompound,
            drop: bool = False,
            ) -> tp.Iterator[tp.Tuple[np.ndarray, np.ndarray, 'TypeBlocks']]:
        '''
        Args:
            key: iloc selector on opposite axis
            drop: Optionall drop the target of the grouping as specified by ``key``.

        Returns:
            Generator of group, selection pairs, where selection is an np.ndarray. Returned is as an np.ndarray if key is more than one column.
        '''
        # in worse case this will make a copy of the values extracted; this is probably still cheaper than iterating manually through rows/columns
        unique_axis = None

        # NOTE: in axis_values we determine zero size by looking for empty _blocks; not sure if that is appropriate here.
        if self._shape[0] == 0 or self._shape[1] == 0: # zero sized
            return

        if axis == 0:
            # axis 0 means we return row groups; key is a column key
            group_source = self._extract_array(column_key=key)
            if group_source.ndim > 1:
                unique_axis = 0
        elif axis == 1:
            # axis 1 means we return column groups; key is a row key
            group_source = self._extract_array(row_key=key)
            if group_source.ndim > 1 and group_source.shape[0] > 1:
                unique_axis = 1
        else:
            raise AxisInvalid(f'invalid axis: {axis}')

        groups, locations = array_to_groups_and_locations(
                group_source,
                unique_axis)

        if unique_axis is not None:
            # NOTE: this is expensive!
            # make the groups hashable for usage in index construction
            if axis == 0:
                groups = array2d_to_tuples(groups)
            else:
                groups = array2d_to_tuples(groups.T)

        # NOTE: we create one mutable Boolean array to serve as the selection for each group; as this array is yielded out, the caller must use it before the next iteration, which is assumed to alway be the case.
        selection = np.empty(len(locations), dtype=DTYPE_BOOL)
<<<<<<< HEAD
        for idx, g in enumerate(groups):
            # derive a Boolean array of variable size for each location
            # selection = locations == idx
            np.equal(locations, idx, out=selection)
            if axis == 0: # return row extractions
                yield g, selection, self._extract(row_key=selection)
            else: # return columns extractions
                yield g, selection, self._extract(column_key=selection)
=======
        if drop:
            # find region to intersect with
            # set true everywhere, then set false to drop region
            # axis 0 means we return row groups; key is a column key
            shape = self._shape[1] if axis == 0 else self._shape[0]
            drop_mask = np.full(shape, True, dtype=DTYPE_BOOL)
            drop_mask[key] = False

        for idx, g in enumerate(groups):
            # derive a Boolean array of variable size for each location
            np.equal(locations, idx, out=selection)
            # intersect with drop mask

            if axis == 0: # return row
                column_key = None if not drop else drop_mask
                yield g, selection, self._extract(
                        row_key=selection,
                        column_key=column_key,
                        )
            else: # return columns extractions
                row_key = None if not drop else drop_mask
                yield g, selection, self._extract(
                        row_key=row_key,
                        column_key=selection,
                        )


>>>>>>> ed094f46

    #---------------------------------------------------------------------------
    # transformations resulting in reduced dimensionality

    def ufunc_axis_skipna(self, *,
            skipna: bool,
            axis: int,
            ufunc: UFunc,
            ufunc_skipna: UFunc,
            composable: bool,
            dtypes: tp.Tuple[np.dtype, ...],
            size_one_unity: bool
            ) -> np.ndarray:
        '''Apply a function that reduces blocks to a single axis. Note that this only works in axis 1 if the operation can be applied more than once, first by block, then by reduced blocks. This will not work for a ufunc like argmin, argmax, where the result of the function cannot be compared to the result of the function applied on a different block.

        Args:
            composable: when True, the function application will return a correct result by applying the function to blocks first, and then the result of the blocks (i.e., add, prod); where observation count is relevant (i.e., mean, var, std), this must be False.
            dtypes: if we know the return type of func, we can provide it here to avoid having to use the row dtype.

        Returns:
            As this is a reduction of axis where the caller (a Frame) is likely to return a Series, this function is not a generator of blocks, but instead just returns a consolidated 1d array.
        '''
        if axis < 0 or axis > 1:
            raise RuntimeError(f'invalid axis: {axis}')

        func = partial(ufunc_axis_skipna,
                skipna=skipna,
                ufunc=ufunc,
                ufunc_skipna=ufunc_skipna,
                )

        if self.unified:
            result = func(array=column_2d_filter(self._blocks[0]), axis=axis)
            result.flags.writeable = False
            return result
        else:
            if axis == 0:
                # reduce all rows to 1d with column width
                shape: tp.Union[int, tp.Tuple[int, int]] = self._shape[1]
                pos = 0
            elif composable: # axis 1
                # reduce all columns to 2d blocks with 1 column
                shape = (self._shape[0], len(self._blocks))
            else: # axis 1, not block composable
                # Cannot do block-wise processing, must resolve to single array and return
                array = self._blocks_to_array(
                        blocks=self._blocks,
                        shape=self._shape,
                        row_dtype=self._row_dtype,
                        row_multiple=True)
                result = func(array=array, axis=axis)
                result.flags.writeable = False
                return result

            # this will be uninitialzied and thus, if a value is not assigned, will have garbage
            if dtypes:
                # Favor self._row_dtype's kind if it is in dtypes, else take first of passed dtypes
                for dt in dtypes:
                    if self._row_dtype.kind == dt.kind:
                        dtype = self._row_dtype
                        break
                else: # no break encountered
                    dtype = dtypes[0]
                astype_pre = dtype.kind in DTYPE_INEXACT_KINDS
            else:
                dtype = self._row_dtype
                astype_pre = True # if no dtypes given (like bool) we can coerce

            # If dtypes were specified, we know we have specific targets in mind for output
            out = np.empty(shape, dtype=dtype)
            for idx, b in enumerate(self._blocks):

                if astype_pre and b.dtype != dtype:
                    b = b.astype(dtype)

                if axis == 0: # Combine rows, end with columns shape.
                    if b.size == 1 and size_one_unity and not skipna:
                        # No function call is necessary; if skipna could turn NaN to zero.
                        end = pos + 1
                        # Can assign an array, even 2D, as an element if size is 1
                        out[pos] = b
                    elif b.ndim == 1:
                        end = pos + 1
                        out[pos] = func(array=b, axis=axis)
                    else:
                        end = pos + b.shape[1]
                        func(array=b, axis=axis, out=out[pos: end])
                    pos = end
                else:
                    # Combine columns, end with block length shape and then call func again, for final result
                    if b.size == 1 and size_one_unity and not skipna:
                        out[:, idx] = b
                    elif b.ndim == 1:
                        # if this is a composable, numeric single columns we just copy it and process it later; but if this is a logical application (and, or) then it is already Boolean
                        if out.dtype == DTYPE_BOOL and b.dtype != DTYPE_BOOL:
                            # making 2D with axis 0 func will result in element-wise operation
                            out[:, idx] = func(array=column_2d_filter(b), axis=1)
                        else: # otherwise, keep as is
                            out[:, idx] = b
                    else:
                        func(array=b, axis=axis, out=out[:, idx])

        if axis == 0: # nothing more to do
            out.flags.writeable = False
            return out
        # If axis 1 and composable, can call function one more time on remaining components. Note that composability is problematic in cases where overflow is possible
        result = func(array=out, axis=1)
        result.flags.writeable = False
        return result


    #---------------------------------------------------------------------------
    def __round__(self, decimals: int = 0) -> 'TypeBlocks':
        '''
        Return a TypeBlocks rounded to the given decimals. Negative decimals round to the left of the decimal point.
        '''
        func = partial(np.round, decimals=decimals)
        # for now, we do not expose application of rounding on a subset of blocks, but is doable by setting the column_key
        return self.__class__(
                blocks=list(self._ufunc_blocks(column_key=NULL_SLICE, func=func)),
                dtypes=self._dtypes.copy(), # list
                index=self._index.copy(),
                shape=self._shape
                )

    def __len__(self) -> int:
        '''Length, as with NumPy and Pandas, is the number of rows. Note that A shape of (3, 0) will return a length of 3, even though there is no data.
        '''
        return self._shape[0]

    @doc_inject()
    def display(self,
            config: tp.Optional[DisplayConfig] = None,
            *,
            style_config: tp.Optional[StyleConfig] = None,
            ) -> Display:
        '''{doc}

        Args:
            {config}
        '''
        # NOTE: the TypeBlocks Display is not composed into other Displays

        config = config or DisplayActive.get()
        d: tp.Optional[Display] = None
        outermost = True # only for the first
        idx = 0
        for block in self._blocks:
            block = column_2d_filter(block)
            if block.shape[1] == 0:
                continue

            h = '' if idx > 0 else self.__class__

            display = Display.from_values(block,
                    header=h,
                    config=config,
                    outermost=outermost)
            if not d: # assign first
                d = display
                outermost = False
            else:
                d.extend_display(display)
            # explicitly enumerate so as to not count no-width blocks
            idx += 1

        assert d is not None # for mypy
        return d


    #---------------------------------------------------------------------------
    # extraction utilities

    @staticmethod
    def _cols_to_slice(indices: tp.Sequence[int]) -> slice:
        '''Translate an iterable of contiguous integers into a slice. Integers are assumed to be intentionally ordered and contiguous.
        '''
        start_idx = indices[0]
        # single column as a single slice
        if len(indices) == 1:
            return slice(start_idx, start_idx + 1)

        stop_idx = indices[-1]
        if stop_idx > start_idx: # ascending indices
            return slice(start_idx, stop_idx + 1)

        if stop_idx == 0:
            return slice(start_idx, None, -1)
        # stop is less than start, need to reduce by 1 to cover range
        return slice(start_idx, stop_idx - 1, -1)


    @classmethod
    def _indices_to_contiguous_pairs(cls, indices: tp.Iterable[tp.Tuple[int, int]]
        ) -> tp.Iterator[tp.Tuple[int, slice]]:
        '''Indices are pairs of (block_idx, value); convert these to pairs of (block_idx, slice) when we identify contiguous indices within a block (these are block slices)

        Args:
            indices: can be a generator
        '''
        # store pairs of block idx, ascending col list
        last: tp.Optional[tp.Tuple[int, int]] = None

        for block_idx, col in indices:
            if not last:
                last = (block_idx, col)
                bundle = [col]
                continue
            if last[0] == block_idx and abs(col - last[1]) == 1:
                # if contiguous, update last, add to bundle
                last = (block_idx, col)
                # do not need to store all col, only the last, however probably easier to just accumulate all
                bundle.append(col)
                continue
            # either new block, or not contiguous on same block
            yield (last[0], cls._cols_to_slice(bundle))
            # start a new bundle
            bundle = [col]
            last = (block_idx, col)

        # last can be None
        if last and bundle:
            yield (last[0], cls._cols_to_slice(bundle))

    def _all_block_slices(self) -> tp.List[tp.Tuple[int, slice]]:
        '''
        Alternaitve to _indices_to_contiguous_pairs when we need all indices per block in a slice.

        NOTE: this is a lazily populated internal mutable attribute.
        '''
        if self._block_slices is None:
            self._block_slices = []
            for idx, b in enumerate(self._blocks):
                if b.ndim == 1:
                    self._block_slices.append((idx, UNIT_SLICE)) # cannot give an integer here instead of a slice
                else:
                    self._block_slices.append((idx, slice(0, b.shape[1])))

        return self._block_slices

    # NOTE: this might cache its results as it is it might be frequently called with the same arguments in some scenarios (group)
    def _key_to_block_slices(self,
            key: GetItemKeyTypeCompound,
            retain_key_order: bool = True
            ) -> tp.Iterator[tp.Tuple[int, tp.Union[slice, int]]]:
        '''
        For a column key (an integer, slice, or iterable), generate pairs of (block_idx, slice or integer) to cover all extractions. First, get the relevant index values (pairs of block id, column id), then convert those to contiguous slices.

        Args:
            retain_key_order: if False, returned slices will be in ascending order.

        Returns:
            A generator iterable of pairs, where values are block index, slice or column index
        '''
        if key is None or (key.__class__ is slice and key == NULL_SLICE):
            yield from self._all_block_slices()
        else:
            if isinstance(key, INT_TYPES):
                # the index has the pair block, column integer
                yield self._index[key]
            else: # all cases where we try to get contiguous slices
                if isinstance(key, slice):
                    #  slice the index; null slice already handled
                    if not retain_key_order:
                        key = slice_to_ascending_slice(key, self._shape[1])
                    indices: tp.Iterable[tp.Tuple[int, int]] = self._index[key]
                elif key.__class__ is np.ndarray and key.dtype == bool: #type: ignore
                    # NOTE: if self._index was an array we could use Boolean selection directly
                    indices = (self._index[idx] for idx, v in enumerate(key) if v)
                elif isinstance(key, KEY_ITERABLE_TYPES):
                    # an iterable of keys, may not have contiguous regions; provide in the order given; set as a generator; self._index is a list, not an np.array, so cannot slice self._index; requires iteration in passed generator so probably this is as fast as it can be.
                    if retain_key_order:
                        indices = (self._index[x] for x in key)
                    else:
                        indices = (self._index[x] for x in sorted(key))
                elif key is None: # get all
                    indices = self._index
                else:
                    raise NotImplementedError('Cannot handle key', key)
                yield from self._indices_to_contiguous_pairs(indices)

    #---------------------------------------------------------------------------
    def _mask_blocks(self,
            row_key: tp.Optional[GetItemKeyTypeCompound] = None,
            column_key: tp.Optional[GetItemKeyTypeCompound] = None) -> tp.Iterator[np.ndarray]:
        '''Return Boolean blocks of the same size and shape, where key selection sets values to True.
        '''

        # this selects the columns; but need to return all blocks

        # block slices must be in ascending order, not key order
        block_slices = iter(self._key_to_block_slices(
                column_key,
                retain_key_order=False))
        target_block_idx = target_slice = None
        targets_remain = True

        for block_idx, b in enumerate(self._blocks):
            mask = np.full(b.shape, False, dtype=bool)

            while targets_remain:
                # get target block and slice
                if target_block_idx is None: # can be zero
                    try:
                        target_block_idx, target_slice = next(block_slices)
                    except StopIteration:
                        targets_remain = False
                        break

                if block_idx != target_block_idx:
                    break # need to advance blocks

                if b.ndim == 1: # given 1D array, our row key is all we need
                    mask[row_key] = True
                else:
                    if row_key is None:
                        mask[:, target_slice] = True
                    else:
                        mask[row_key, target_slice] = True

                target_block_idx = target_slice = None

            yield mask


    def _astype_blocks(self,
            column_key: GetItemKeyType,
            dtype: DtypeSpecifier
            ) -> tp.Iterator[np.ndarray]:
        '''
        Give any column selection, apply a single dtype.
        Generator producer of np.ndarray.
        '''
        # block slices must be in ascending order, not key order
        block_slices = iter(self._key_to_block_slices(
                column_key,
                retain_key_order=False))

        target_slice: tp.Optional[tp.Union[slice, int]]

        target_block_idx = target_slice = None
        targets_remain = True

        for block_idx, b in enumerate(self._blocks):
            parts = []
            part_start_last = 0

            while targets_remain:
                # get target block and slice
                if target_block_idx is None: # can be zero
                    try:
                        target_block_idx, target_slice = next(block_slices)
                    except StopIteration:
                        targets_remain = False
                        break

                if block_idx != target_block_idx:
                    break # need to advance blocks

                if dtype == b.dtype:
                    target_block_idx = target_slice = None
                    continue # there may be more slices for this block

                if b.ndim == 1: # given 1D array, our row key is all we need
                    parts.append(b.astype(dtype))
                    part_start_last = 1
                    target_block_idx = target_slice = None
                    break

                assert target_slice is not None
                # target_slice can be a slice or an integer
                if isinstance(target_slice, slice):
                    target_start = target_slice.start
                    target_stop = target_slice.stop
                else: # it is an integer
                    target_start = target_slice
                    target_stop = target_slice + 1

                assert target_start is not None and target_stop is not None
                if target_start > part_start_last:
                    # yield un changed components before and after
                    parts.append(b[NULL_SLICE, slice(part_start_last, target_start)])

                parts.append(b[NULL_SLICE, target_slice].astype(dtype))
                part_start_last = target_stop

                target_block_idx = target_slice = None

            # if this is a 1D block, we either convert it or do not, and thus either have parts or not, and do not need to get other part pieces of the block
            if b.ndim != 1 and part_start_last < b.shape[1]:
                parts.append(b[NULL_SLICE, slice(part_start_last, None)])

            if not parts:
                yield b # no change for this block
            else:
                yield from parts



    def _astype_blocks_from_dtypes(self,
            dtypes: DtypesSpecifier
            ) -> tp.Iterator[np.ndarray]:
        '''
        Generator producer of np.ndarray.

        Args:
            dtypes: specify dtypes as single item, iterable, or mapping.
        '''
        # use a range() of integers as columns labels
        get_col_dtype = get_col_dtype_factory(dtypes, range(self._shape[1]))

        iloc = 0
        for b in self._blocks:
            if b.ndim == 1:
                dtype = get_col_dtype(iloc)
                if dtype is not None:
                    yield b.astype(dtype)
                else:
                    yield b
                iloc += 1
            else:
                group_start = 0
                for pos in range(b.shape[1]):
                    dtype = get_col_dtype(iloc)
                    if pos == 0:
                        dtype_last = dtype
                    elif dtype != dtype_last:
                        # this dtype is different, so need to cast all up to (but not including) this one
                        if dtype_last is not None:
                            yield b[NULL_SLICE, slice(group_start, pos)].astype(dtype_last)
                        else:
                            yield b[NULL_SLICE, slice(group_start, pos)]
                        group_start = pos # this is the start of a new group
                        dtype_last = dtype
                    # else: dtype is the same
                    iloc += 1
                # there is always one more to yield
                if dtype_last is not None:
                    yield b[NULL_SLICE, slice(group_start, None)].astype(dtype_last)
                else:
                    yield b[NULL_SLICE, slice(group_start, None)]

    def _ufunc_blocks(self,
            column_key: GetItemKeyType,
            func: UFunc
            ) -> tp.Iterator[np.ndarray]:
        '''
        Return a new blocks after processing each columnar block with the passed ufunc. It is assumed the ufunc will retain the shape of the input 1D or 2D array. All blocks must be processed, which is different than _astype_blocks, which can check the type and skip processing some blocks.

        Generator producer of np.ndarray.
        '''
        # block slices must be in ascending order, not key order
        block_slices = iter(self._key_to_block_slices(
                column_key,
                retain_key_order=False))

        target_slice: tp.Optional[tp.Union[slice, int]]

        target_block_idx = target_slice = None
        targets_remain = True

        for block_idx, b in enumerate(self._blocks):
            parts = []
            part_start_last = 0

            while targets_remain:
                # get target block and slice
                if target_block_idx is None: # can be zero
                    try:
                        target_block_idx, target_slice = next(block_slices)
                    except StopIteration:
                        targets_remain = False
                        break

                if block_idx != target_block_idx:
                    break # need to advance blocks

                if b.ndim == 1: # given 1D array, our row key is all we need
                    parts.append(func(b))
                    part_start_last = 1
                    target_block_idx = target_slice = None
                    break

                assert target_slice is not None
                # target_slice can be a slice or an integer
                if isinstance(target_slice, slice):
                    target_start = target_slice.start
                    target_stop = target_slice.stop
                else: # it is an integer
                    target_start = target_slice
                    target_stop = target_slice + 1

                assert target_start is not None and target_stop is not None
                if target_start > part_start_last:
                    # yield un changed components before and after
                    parts.append(b[:, slice(part_start_last, target_start)])

                # apply func
                parts.append(func(b[:, target_slice]))
                part_start_last = target_stop

                target_block_idx = target_slice = None

            # if this is a 1D block, we either convert it or do not, and thus either have parts or not, and do not need to get other part pieces of the block
            if b.ndim != 1 and part_start_last < b.shape[1]:
                parts.append(b[:, slice(part_start_last, None)])

            if not parts:
                yield b # no change for this block
            else:
                yield from parts

    def _drop_blocks(self,
            row_key: GetItemKeyType = None,
            column_key: GetItemKeyType = None,
            ) -> tp.Iterator[np.ndarray]:
        '''
        Generator producer of np.ndarray. Note that this appraoch should be more efficient than using selection/extraction, as here we are only concerned with columns.

        Args:
            column_key: Selection of columns to leave out of blocks.
        '''
        if column_key is None:
            # the default should not be the null slice, which would drop all
            block_slices: tp.Iterator[tp.Tuple[int, tp.Union[slice, int]]] = iter(())
        else:
            if not self._blocks:
                raise IndexError('cannot drop columns from zero-blocks')
            # block slices must be in ascending order, not key order
            block_slices = iter(self._key_to_block_slices(
                    column_key,
                    retain_key_order=False))

        if row_key.__class__ is np.ndarray and row_key.dtype == bool: #type: ignore
            # row_key is used with np.delete, which does not support Boolean arrays; instead, convert to an array of integers
            row_key = np.arange(len(row_key))[row_key] #type: ignore

        target_block_idx = target_slice = None
        targets_remain = True

        for block_idx, b in enumerate(self._blocks):
            # for each block, we evaluate if we have any targets in that block and update the block accordingly; otherwise, we yield the block unchanged

            parts = []
            drop_block = False # indicate entire block is dropped
            part_start_last = 0 # within this block, keep track of where our last change was started

            while targets_remain:
                # get target block and slice; this is what we want to remove
                if target_block_idx is None: # can be zero
                    try:
                        target_block_idx, target_slice = next(block_slices)
                    except StopIteration:
                        targets_remain = False
                        break

                if block_idx != target_block_idx:
                    break # need to advance blocks

                if b.ndim == 1 or b.shape[1] == 1: # given 1D array or 2D, 1 col array
                    part_start_last = 1
                    target_block_idx = target_slice = None
                    drop_block = True
                    break

                # target_slice can be a slice or an integer
                if isinstance(target_slice, slice):
                    target_start = target_slice.start
                    target_stop = target_slice.stop
                else: # it is an integer
                    target_start = target_slice # can be zero
                    target_stop = target_slice + 1

                assert target_start is not None and target_stop is not None
                # if the target start (what we want to remove) is greater than 0 or our last starting point, then we need to slice off everything that came before, so as to keep it
                if target_start == 0 and target_stop == b.shape[1]:
                    drop_block = True
                elif target_start > part_start_last:
                    # yield retained components before and after
                    parts.append(b[:, slice(part_start_last, target_start)])
                part_start_last = target_stop
                # reset target block index, forcing fetching next target info
                target_block_idx = target_slice = None

            # if this is a 1D block we can rely on drop_block Boolean and parts list to determine action
            if b.ndim != 1 and 0 < part_start_last < b.shape[1]:
                # if a 2D block, and part_start_last is less than the shape, collect the remaining slice
                parts.append(b[:, slice(part_start_last, None)])

            # for row deletions, we use np.delete, which handles finding the inverse of a slice correctly; the returned array requires writeability re-set; np.delete does not work correctly with Boolean selectors
            if not drop_block and not parts:
                if row_key is not None:
                    b = np.delete(b, row_key, axis=0)
                    b.flags.writeable = False
                yield b
            elif parts:
                if row_key is not None:
                    for part in parts:
                        part = np.delete(part, row_key, axis=0)
                        part.flags.writeable = False
                        yield part
                else:
                    yield from parts


    def _shift_blocks(self,
            row_shift: int = 0,
            column_shift: int = 0,
            wrap: bool = True,
            fill_value: object = np.nan
            ) -> tp.Iterator[np.ndarray]:
        '''
        Shift type blocks independently on rows or columns. When ``wrap`` is True, the operation is a roll-style shift; when ``wrap`` is False, shifted-out values are not replaced and are filled with ``fill_value``.
        '''
        row_count, column_count = self._shape

        # new start index is the opposite of the shift; if shifting by 2, the new start is the second from the end
        index_start_pos = -(column_shift % column_count)
        row_start_pos = -(row_shift % row_count)

        # possibly be truthy
        # index is columns here
        if wrap and index_start_pos == 0 and row_start_pos == 0:
            yield from self._blocks
        elif not wrap and column_shift == 0 and row_shift == 0:
            yield from self._blocks
        else:
            block_start_idx, block_start_column = self._index[index_start_pos]
            block_start = self._blocks[block_start_idx]

            if block_start_column == 0:
                # we are starting at the block, no tail, always yield;  captures all 1 dim block cases
                block_head_iter: tp.Iterable[np.ndarray] = chain(
                        (block_start,),
                        self._blocks[block_start_idx + 1:])
                block_tail_iter: tp.Iterable[np.ndarray] = self._blocks[:block_start_idx]
            else:
                block_head_iter = chain(
                        (block_start[:, block_start_column:],),
                        self._blocks[block_start_idx + 1:])
                block_tail_iter = chain(
                        self._blocks[:block_start_idx],
                        (block_start[:, :block_start_column],)
                        )

            if not wrap:
                shape = (self._shape[0], min(self._shape[1], abs(column_shift)))
                empty = np.full(shape, fill_value)
                if column_shift > 0:
                    block_head_iter = (empty,)
                elif column_shift < 0:
                    block_tail_iter = (empty,)

            # NOTE: might consider not rolling when yielding an empty array
            for b in chain(block_head_iter, block_tail_iter):
                if (wrap and row_start_pos == 0) or (not wrap and row_shift == 0):
                    yield b
                else:
                    b = array_shift(
                            array=b,
                            shift=row_shift,
                            axis=0,
                            wrap=wrap,
                            fill_value=fill_value)
                    b.flags.writeable = False
                    yield b

    #---------------------------------------------------------------------------
    def _assign_from_iloc_by_blocks(self,
            values: tp.Iterable[np.ndarray],
            row_key: tp.Optional[GetItemKeyTypeCompound] = None,
            column_key: tp.Optional[GetItemKeyTypeCompound] = None,
            ) -> tp.Iterator[np.ndarray]:
        '''
        Given row, column key selections, assign from an iterable of 1D or 2D block arrays.
        '''
        target_block_slices = self._key_to_block_slices(
                column_key,
                retain_key_order=True)
        target_key: tp.Optional[tp.Union[int, slice]] = None
        target_block_idx: tp.Optional[int] = None
        targets_remain: bool = True
        target_is_slice: bool
        row_key_is_null_slice = row_key is None or (
                isinstance(row_key, slice) and row_key == NULL_SLICE)

        # get a mutable list in reverse order for pop/pushing
        values_source = list(values)
        values_source.reverse()

        for block_idx, b in enumerate(self._blocks):
            assigned_stop = 0 # exclusive maximum

            while targets_remain:
                if target_block_idx is None:
                    try:
                        target_block_idx, target_key = next(target_block_slices)
                    except StopIteration:
                        targets_remain = False # stop entering while loop
                        break
                    target_is_slice = isinstance(target_key, slice)

                if block_idx != target_block_idx:
                    break # need to advance blocks, keep targets

                if target_is_slice:
                    t_start = target_key.start #type: ignore
                    t_stop = target_key.stop #type: ignore
                    t_width = t_stop - t_start
                else:
                    t_start = target_key
                    t_stop = t_start + 1
                    t_width = 1

                # yield all block slices up to the target, then then the target; remain components of this block will be yielded on next iteration (if there is another target) or out of while by looking at assigned stop
                if t_start != 0:
                    yield b[NULL_SLICE, assigned_stop: t_start]
                if row_key_is_null_slice:
                    yield from get_block_match(t_width, values_source)
                else:
                    assigned_blocks = tuple(
                            column_2d_filter(a) for a in get_block_match(t_width, values_source))
                    assigned_dtype = resolve_dtype_iter(
                            chain((a.dtype for a in assigned_blocks), (b.dtype,)))
                    if b.ndim == 2:
                        assigned = b[NULL_SLICE, t_start: t_stop].astype(assigned_dtype)
                        assigned[row_key, NULL_SLICE] = concat_resolved(assigned_blocks, axis=1)
                    else:
                        assigned = b.astype(assigned_dtype)
                        assigned[row_key] = column_1d_filter(assigned_blocks[0])
                    assigned.flags.writeable = False
                    yield assigned

                assigned_stop = t_stop
                target_block_idx = target_key = None # get a new target

            if assigned_stop == 0:
                yield b # no targets were found for this block; or no targets remain
            elif b.ndim == 1 and assigned_stop == 1:
                pass
            elif b.ndim == 2 and assigned_stop < b.shape[1]:
                yield b[NULL_SLICE, assigned_stop:]


    def _assign_from_iloc_by_unit(self,
            row_key: tp.Optional[GetItemKeyTypeCompound] = None,
            column_key: tp.Optional[GetItemKeyTypeCompound] = None,
            value: object = None
            ) -> tp.Iterator[np.ndarray]:
        '''Assign a single value (a tuple, array, or element) into all blocks, returning blocks of the same size and shape.

        Args:
            column_key: must be sorted in ascending order.
        '''
        value_dtype = dtype_from_element(value)

        # NOTE: this requires column_key to be ordered to work; we cannot use retain_key_order=False, as the passed `value` is ordered by that key
        target_block_slices = self._key_to_block_slices(
                column_key,
                retain_key_order=True)
        target_key: tp.Optional[tp.Union[int, slice]] = None
        target_block_idx: tp.Optional[int] = None
        targets_remain: bool = True
        target_is_slice: bool
        row_key_is_null_slice = row_key is None or (
                isinstance(row_key, slice) and row_key == NULL_SLICE)

        for block_idx, b in enumerate(self._blocks):
            assigned_stop = 0 # exclusive maximum

            while targets_remain:
                if target_block_idx is None: # can be zero
                    try:
                        target_block_idx, target_key = next(target_block_slices)
                    except StopIteration:
                        targets_remain = False # stop entering while loop
                        break
                    target_is_slice = isinstance(target_key, slice)

                if block_idx != target_block_idx:
                    break # need to advance blocks, keep targets

                # at least one target we need to apply in the current block.
                block_is_column = b.ndim == 1 or (b.ndim > 1 and b.shape[1] == 1)
                start: int = target_key if not target_is_slice else target_key.start # type: ignore

                if start > assigned_stop: # yield component from the last assigned position
                    b_component = b[NULL_SLICE, slice(assigned_stop, start)] # keeps writeable=False
                    yield b_component

                # add empty components for the assignment region
                if target_is_slice and not block_is_column:
                    # can assume this slice has no strides
                    t_width = target_key.stop - target_key.start # type: ignore
                    t_shape = (b.shape[0], t_width)
                else: # b.ndim == 1 or target is an integer: get a 1d array
                    t_width = 1
                    t_shape = b.shape[0]

                if row_key_is_null_slice: #will replace entire sub block, can be empty
                    assigned_target = np.empty(t_shape, dtype=value_dtype)
                else: # will need to mix types
                    assigned_dtype = resolve_dtype(value_dtype, b.dtype)
                    if block_is_column:
                        assigned_target_pre = b if b.ndim == 1 else b.reshape(b.shape[0]) # make 1D
                    else:
                        assigned_target_pre = b[NULL_SLICE, target_key]
                    if b.dtype == assigned_dtype:
                        assigned_target = assigned_target_pre.copy()
                    else:
                        assigned_target = assigned_target_pre.astype(assigned_dtype)

                assigned_stop = start + t_width

                # match sliceable, when target_key is a slice (can be an element)
                if (target_is_slice and
                        not isinstance(value, str)
                        and hasattr(value, '__len__')):
                    if block_is_column:
                        v_width = 1
                        # if block is 1D, then we can only take 1 column if we have a 2d value
                        value_piece_column_key: tp.Union[slice, int] = 0
                    else:
                        v_width = len(range(*target_key.indices(b.shape[1]))) # type: ignore
                        # if block id 2D, can take up to v_width from value
                        value_piece_column_key = slice(0, v_width)

                    if value.__class__ is np.ndarray and value.ndim > 1: #type: ignore
                        value_piece = value[NULL_SLICE, value_piece_column_key] #type: ignore
                        # restore for next iter
                        value = value[NULL_SLICE, slice(v_width, None)] #type: ignore
                    else: # value is 1D array or tuple, assume assigning into a horizontal position
                        value_piece = value[value_piece_column_key] #type: ignore
                        value = value[slice(v_width, None)] #type: ignore
                else: # not sliceable; this can be a single column
                    value_piece = value

                # write `value` into assigned
                row_target = NULL_SLICE if row_key_is_null_slice else row_key
                if assigned_target.ndim == 1:
                    assigned_target[row_target] = value_piece
                else: # we are editing the entire assigned target sub block
                    assigned_target[row_target, NULL_SLICE] = value_piece

                assigned_target.flags.writeable = False
                yield assigned_target
                target_block_idx = target_key = None # get a new target

            if assigned_stop == 0:
                yield b # no targets were found for this block; or no targets remain
            elif b.ndim == 1 and assigned_stop == 1:
                pass
            elif b.ndim == 2 and assigned_stop < b.shape[1]:
                yield b[NULL_SLICE, assigned_stop:]

    #---------------------------------------------------------------------------

    def _assign_from_boolean_blocks_by_unit(self,
            targets: tp.Iterable[np.ndarray],
            value: object,
            value_valid: tp.Optional[np.ndarray]
            ) -> tp.Iterator[np.ndarray]:
        '''Assign value (a single element or a matching array) into all blocks based on a Boolean arrays of shape equal to each block in these blocks, yielding blocks of the same size and shape. Value is set where the Boolean is True.

        Args:
            value: Must be a single value or an array
            value_valid: same size Boolean area to be combined with targets
        '''
        if value.__class__ is np.ndarray:
            value_dtype = value.dtype #type: ignore
            is_element = False
            # assert value.shape == self.shape
            if value_valid is not None:
                assert value_valid.shape == self.shape
        else: # assumed to be non-string, non-iterable
            value_dtype = dtype_from_element(value)
            # value_dtype = np.array(value).dtype
            is_element = True

        start = 0
        value_slice: tp.Union[int, slice]

        for block, target in zip_longest(self._blocks, targets):
            if block is None or target is None:
                raise RuntimeError('blocks or targets do not align')

            if not is_element:
                if block.ndim == 1:
                    end = start + 1
                    value_slice = start
                else:
                    end = start + block.shape[1]
                    value_slice = slice(start, end)

                # update target to valid values
                if value_valid is not None:
                    value_valid_part = value_valid[NULL_SLICE, value_slice]
                    target &= value_valid_part

                value_part = value[NULL_SLICE, value_slice][target] #type: ignore
                start = end
            else:
                value_part = value

            # evaluate after updating target
            if not target.any(): # works for ndim 1 and 2
                yield block

            else:
                assigned_dtype = resolve_dtype(value_dtype, block.dtype)
                if block.dtype == assigned_dtype:
                    assigned = block.copy()
                else:
                    assigned = block.astype(assigned_dtype)

                assigned[target] = value_part
                assigned.flags.writeable = False
                yield assigned


    def _assign_from_boolean_blocks_by_blocks(self,
            targets: tp.Iterable[np.ndarray],
            values: tp.Sequence[np.ndarray],
            ) -> tp.Iterator[np.ndarray]:
        '''Assign values (derived from an iterable of arrays) into all blocks based on a Boolean arrays of shape equal to each block in these blocks. This yields blocks of the same size and shape. Value is set where the Boolean is True.

        This approach minimizes type coercion by reducing assigned values to columnar types.

        Args:
            targets: arrays aligned to blocks
            values: Sequence of 1D arrays with aggregate shape equal to targets
        '''
        start = 0
        for block, target in zip_longest(self._blocks, targets):
            if block is None or target is None:
                raise RuntimeError('blocks or targets do not align')

            if block.ndim == 1:
                end = start + 1
            else:
                end = start + block.shape[1]

            if not target.any(): # works for ndim 1 and 2
                yield block
            else:
                values_for_block = values[start: end] # get 1D array from tuple
                # target and block must be ndim=2
                for i in range(end - start):
                    if block.ndim == 1: # will only do one iteration
                        assert len(values_for_block) == 1
                        target_sub = target
                        block_sub = block
                    else:
                        target_sub = target[:, i]
                        block_sub = block[:, i]

                    if not target_sub.any():
                        yield block_sub
                    else:
                        values_to_assign = values_for_block[i]
                        if target_sub.all():
                            # will be made immutable of not already
                            yield values_to_assign
                        else:
                            assigned_dtype = resolve_dtype(values_to_assign.dtype, block.dtype)
                            if block.dtype == assigned_dtype:
                                assigned = block_sub.copy()
                            else:
                                assigned = block_sub.astype(assigned_dtype)
                            assigned[target_sub] = values_to_assign[target_sub]
                            assigned.flags.writeable = False
                            yield assigned
            start = end # always update start

    #---------------------------------------------------------------------------

    def _assign_from_bloc_by_unit(self,
            bloc_key: np.ndarray,
            value: tp.Any # an array, or element for single assignment
            ) -> tp.Iterator[np.ndarray]:
        '''
        Given an Boolean array of targets, fill targets from value, where value is either a single value or an array. Unlike with _assign_from_boolean_blocks_by_unit, this method takes a single block_key.

        Args:
            value: can be a single element, or a single 2D array of shape equal to self.
        '''
        if value.__class__ is np.ndarray:
            value_dtype = value.dtype
            is_element = False
            assert value.shape == self.shape
        else:
            value_dtype = dtype_from_element(value)
            is_element = True

        t_start = 0
        target_slice: tp.Union[int, slice]

        for block in self._blocks:

            if block.ndim == 1:
                t_end = t_start + 1
                target_slice = t_start
            else:
                t_end = t_start + block.shape[1]
                target_slice = slice(t_start, t_end)

            target = bloc_key[NULL_SLICE, target_slice]

            if not target.any():
                yield block
            else:
                assigned_dtype = resolve_dtype(value_dtype, block.dtype)
                if block.dtype == assigned_dtype:
                    assigned = block.copy()
                else:
                    assigned = block.astype(assigned_dtype)

                if is_element:
                    assigned[target] = value
                else:
                    assigned[target] = value[NULL_SLICE, target_slice][target]

                assigned.flags.writeable = False
                yield assigned

            t_start = t_end # always update start

    def _assign_from_bloc_by_blocks(self,
            bloc_key: np.ndarray,
            values: tp.Sequence[np.ndarray],
            ) -> tp.Iterator[np.ndarray]:
        '''
        A given a single Boolean array bloc-key, assign with `value`, a sequence of appropriately sized arrays.
        '''
        t_start = 0
        target_slice: tp.Union[int, slice]

        # get a mutable list in reverse order for pop/pushing
        values_source = list(values)
        values_source.reverse()

        for block in self._blocks:
            if block.ndim == 1:
                t_end = t_start + 1
                target_slice = t_start
                t_width = 1
            else:
                t_end = t_start + block.shape[1]
                target_slice = slice(t_start, t_end)
                t_width = t_end - t_start

            # target will only be 1D when block is 1d
            target = bloc_key[NULL_SLICE, target_slice]

            if not target.any():
                # must extract from values source even if no match
                for _ in get_block_match(t_width, values_source):
                    pass
                yield block
            else: # something to assign, draw from values
                a_start = 0
                for value_part in get_block_match(t_width, values_source):
                    # loop over one or more blocks less then or equal to target
                    if value_part.ndim == 1:
                        a_end = a_start + 1
                    else:
                        a_end = a_start + value_part.shape[1]

                    assigned_dtype = resolve_dtype(value_part.dtype, block.dtype)

                    if block.ndim == 1: # target is 1d
                        if block.dtype == assigned_dtype:
                            assigned = block.copy()
                        else:
                            assigned = block.astype(assigned_dtype)
                        # target is 1D, value_part may be 1D, 2D
                        assigned[target] = column_1d_filter(value_part)[target]

                    else: # block is 2d, target is 2d, extract appropriate value
                        value_part = column_2d_filter(value_part)
                        a_slice = slice(a_start, a_end)
                        target_part = target[NULL_SLICE, a_slice]

                        if block.dtype == assigned_dtype:
                            assigned = block[NULL_SLICE, a_slice].copy()
                        else:
                            assigned = block[NULL_SLICE, a_slice].astype(assigned_dtype)

                        assigned[target_part] = value_part[target_part]

                    assigned.flags.writeable = False
                    yield assigned

                    a_start = a_end

            t_start = t_end


    def _assign_from_bloc_by_coordinate(self,
            bloc_key: np.ndarray,
            values_map: tp.Dict[tp.Tuple[int, int], tp.Any],
            values_dtype: np.dtype,
            ) -> tp.Iterator[np.ndarray]:
        '''
        For assignment from a Series of coordinate/value pairs, as extracted via a bloc selection.

        Args:
            values_coord: will be sorted by column
        '''
        t_start = 0
        target_slice: tp.Union[int, slice]

        for block in self._blocks:
            if block.ndim == 1:
                t_end = t_start + 1
                target_slice = t_start
                t_width = 1
            else:
                t_end = t_start + block.shape[1]
                target_slice = slice(t_start, t_end)
                t_width = t_end - t_start

            # target will only be 1D when block is 1d
            target = bloc_key[NULL_SLICE, target_slice]

            if not target.any():
                yield block
            else:
                assigned_dtype = resolve_dtype(values_dtype, block.dtype)
                if block.dtype == assigned_dtype:
                    assigned = block.copy()
                else:
                    assigned = block.astype(assigned_dtype)

                # get coordinates and fill
                if block.ndim == 1: # target will be 1D
                    for row_pos in np.nonzero(target)[0]:
                        assigned[row_pos] = values_map[(row_pos, t_start)]
                else:
                    for row_pos, col_pos in zip(*np.nonzero(target)):
                        assigned[row_pos, col_pos] = values_map[
                                (row_pos, t_start + col_pos)]

                assigned.flags.writeable = False
                yield assigned

            t_start = t_end # always update start


    #---------------------------------------------------------------------------
    def _slice_blocks(self,
            row_key: tp.Optional[GetItemKeyTypeCompound] = None,
            column_key: tp.Optional[GetItemKeyTypeCompound] = None
            ) -> tp.Iterator[np.ndarray]:
        '''
        Generator of sliced blocks, given row and column key selectors.
        The result is suitable for passing to TypeBlocks constructor.
        '''
        row_key_null = (row_key is None or
                (row_key.__class__ is slice and row_key == NULL_SLICE))

        single_row = False
        if row_key_null and self._shape[0] == 1:
            # this codition used to only hold if the arg is a null slice; now if None too and shape has one row
            single_row = True
        elif isinstance(row_key, INT_TYPES):
            single_row = True
        elif row_key.__class__ is slice:
            # need to determine if there is only one index returned by range (after getting indices from the slice); do this without creating a list/tuple, or walking through the entire range; get constant time look-up of range length after uses slice.indicies
            if len(range(*row_key.indices(self._shape[0]))) == 1: #type: ignore
                single_row = True
        elif row_key.__class__ is np.ndarray and row_key.dtype == DTYPE_BOOL: #type: ignore
            # must check this case before general iterables, below
            if row_key.sum() == 1: #type: ignore
                single_row = True
        elif isinstance(row_key, KEY_ITERABLE_TYPES) and len(row_key) == 1:
            # an iterable of index integers is expected here
            single_row = True

        # convert column_key into a series of block slices; we have to do this as we stride blocks; do not have to convert row_key as can use directly per block slice
        if self._shape[1] == 0 and (column_key is None or
                (column_key.__class__ is slice and column_key == NULL_SLICE)):
            yield EMPTY_ARRAY.reshape(self._shape)[row_key]
        else:
            for block_idx, slc in self._key_to_block_slices(column_key): # PERF: slow from line profiler
                b = self._blocks[block_idx]
                if b.ndim == 1: # given 1D array, our row key is all we need
                    if row_key_null:
                        block_sliced = b
                    else:
                        block_sliced = b[row_key] # PERF: slow from line profiler
                else: # given 2D, use row key and column slice
                    if row_key_null:
                        block_sliced = b[NULL_SLICE, slc]
                    else:
                        block_sliced = b[row_key, slc]

                # optionally, apply additional selection, reshaping, or adjustments to what we got out of the block
                if block_sliced.__class__ is np.ndarray:
                    # if we have a single row and the thing we sliced is 1d, we need to rotate it
                    if single_row and block_sliced.ndim == 1:
                        block_sliced = block_sliced.reshape(1, block_sliced.shape[0])
                    # if we have a single column as 2d, unpack it; however, we have to make sure this is not a single row in a 2d
                    elif (block_sliced.ndim == 2
                            and block_sliced.shape[0] == 1
                            and not single_row):
                        block_sliced = block_sliced[0]
                else: # a single element, wrap back up in array
                    # NOTE: this is faster than using np.full(1, block_sliced, dtype=dtype)
                    block_sliced = np.array((block_sliced,), dtype=b.dtype)

                yield block_sliced


    def _extract_array(self,
            row_key: tp.Optional[GetItemKeyTypeCompound] = None,
            column_key: tp.Optional[GetItemKeyTypeCompound] = None
            ) -> np.ndarray:
        '''Alternative extractor that returns just an ndarray, concatenating blocks as necessary. Used by internal clients that need to process row/column with an array.

        This will be consistent with NumPy as to the dimensionality returned: if a non-multi selection is made, 1D array will be returned.
        '''
        # identifying column_key as integer, then we only access one block, and can return directly without iterating over blocks
        if isinstance(column_key, INT_TYPES):
            block_idx, column = self._index[column_key]
            b = self._blocks[block_idx]
            if b.ndim == 1:
                if row_key is None:
                    return b
                return b[row_key]
            if row_key is None:
                return b[NULL_SLICE, column]
            return b[row_key, column]

        # figure out shape from keys so as to not accumulate?
        blocks = []
        rows = 0
        columns = 0
        for b in tuple(self._slice_blocks( # a generator
                row_key=row_key,
                column_key=column_key)):
            if b.ndim == 1: # it is a single column
                if not rows: # assume all the same after first
                    # if 1d, then the length should be the number of rows
                    rows = b.shape[0]
                columns += 1
            else:
                if not rows: # assume all the same after first
                    rows = b.shape[0]
                columns += b.shape[1]
            blocks.append(b)

        row_dtype = resolve_dtype_iter(b.dtype for b in blocks)
        row_multiple = row_key is None or isinstance(row_key, KEY_MULTIPLE_TYPES)

        return self._blocks_to_array(
                blocks=blocks,
                shape=(rows, columns),
                row_dtype=row_dtype,
                row_multiple=row_multiple)

    def _extract_array_column(self,
            key: int,
            ) -> np.ndarray:
        '''Alternative extractor that returns full-columns darrays from integer selection.
        '''
        block_idx, column = self._index[key]
        b = self._blocks[block_idx]
        if b.ndim == 1:
            return b
        return b[NULL_SLICE, column]

    def _extract(self,
            row_key: GetItemKeyType = None,
            column_key: GetItemKeyType = None
            ) -> tp.Union['TypeBlocks', np.ndarray]: # but sometimes an element
        '''
        Return a TypeBlocks after performing row and column selection using iloc selection.

        Row and column keys can be:
            integer: single row/column selection
            slices: one or more contiguous selections
            iterable of integers: one or more non-contiguous and/or repeated selections

        Returns:
            TypeBlocks, or a single element if both are coordinates
        '''
        # identifying column_key as integer, then we only access one block, and can return directly without iterating over blocks
        if isinstance(column_key, INT_TYPES):
            block_idx, column = self._index[column_key]
            b = self._blocks[block_idx]
            row_key_null = row_key is None or (row_key.__class__ is slice
                    and row_key == NULL_SLICE)
            if b.ndim == 1:
                if row_key_null: # return a column
                    return TypeBlocks.from_blocks(b)
                elif isinstance(row_key, INT_TYPES):
                    return b[row_key] # return single item
                return TypeBlocks.from_blocks(b[row_key])

            if row_key_null:
                return TypeBlocks.from_blocks(b[:, column])
            elif isinstance(row_key, INT_TYPES):
                return b[row_key, column]
            return TypeBlocks.from_blocks(b[row_key, column])

        # pass a generator to from_block; will return a TypeBlocks or a single element
        return self.from_blocks(
                self._slice_blocks(
                        row_key=row_key,
                        column_key=column_key),
                shape_reference=self._shape
                )

    def _extract_iloc(self,
            key: GetItemKeyTypeCompound
            ) -> 'TypeBlocks':
        if isinstance(key, tuple):
            return self._extract(*key)
        return self._extract(row_key=key)

    def extract_iloc_mask(self,
            key: GetItemKeyTypeCompound
            ) -> 'TypeBlocks':
        if isinstance(key, tuple):
            return TypeBlocks.from_blocks(self._mask_blocks(*key))
        return TypeBlocks.from_blocks(self._mask_blocks(row_key=key))

    def extract_bloc(self,
            bloc_key: np.ndarray,
            ) -> tp.Tuple[tp.List[tp.Tuple[int, int]], np.ndarray]:
        '''
        Extract a 1D array from TypeBlocks, doing minimal type coercion.
        '''
        parts = []
        coords = []

        dt_resolve: tp.Optional[np.dtype] = None
        size: int = 0
        target_slice: tp.Union[int, slice]

        t_start = 0
        for block in self._blocks:
            if block.ndim == 1:
                t_end = t_start + 1
                target_slice = t_start
            else:
                t_end = t_start + block.shape[1]
                target_slice = slice(t_start, t_end)

            # target will only be 1D when block is 1d
            target = bloc_key[NULL_SLICE, target_slice]
            if not target.any():
                t_start = t_end
                continue

            # will always reduce to a 1D array
            part = block[target]
            if dt_resolve is None:
                dt_resolve = part.dtype
            else:
                dt_resolve = resolve_dtype(dt_resolve, part.dtype)
            size += len(part)
            parts.append(part)

            # get coordinates
            if block.ndim == 1: # target will be 1D
                for row_pos in np.nonzero(target)[0]:
                    coords.append((row_pos, t_start))
            else:
                for row_pos, col_pos in zip(*np.nonzero(target)):
                    coords.append((row_pos, t_start + col_pos))
            t_start = t_end

        # if size is zero, dt_resolve will be None
        if size > 0:
            array = np.empty(shape=size, dtype=dt_resolve)
            np.concatenate(parts, out=array)
            array.flags.writeable = False
        else:
            array = EMPTY_ARRAY

        return coords, array

    #---------------------------------------------------------------------------
    # assignment interfaces

    def extract_iloc_assign_by_unit(self,
            key: tp.Tuple[GetItemKeyType, GetItemKeyType],
            value: object,
            ) -> 'TypeBlocks':
        '''
        Assign with value via a unit: a single array or element.
        '''
        row_key, column_key = key
        return TypeBlocks.from_blocks(self._assign_from_iloc_by_unit(
                row_key=row_key,
                column_key=column_key,
                value=value))

    def extract_iloc_assign_by_blocks(self,
            key: tp.Tuple[GetItemKeyType, GetItemKeyType],
            values: tp.Iterable[np.ndarray],
            ) -> 'TypeBlocks':
        '''
        Assign with value via an iterable of blocks.
        '''
        row_key, column_key = key
        return TypeBlocks.from_blocks(self._assign_from_iloc_by_blocks(
                row_key=row_key,
                column_key=column_key,
                values=values,
                ))

    def extract_bloc_assign_by_unit(self,
            key: np.ndarray,
            value: tp.Any
            ) -> 'TypeBlocks':
        return TypeBlocks.from_blocks(self._assign_from_bloc_by_unit(
                bloc_key=key,
                value=value
                ))

    def extract_bloc_assign_by_blocks(self,
            key: np.ndarray,
            values: tp.Any
            ) -> 'TypeBlocks':
        return TypeBlocks.from_blocks(self._assign_from_bloc_by_blocks(
                bloc_key=key,
                values=values
                ))

    def extract_bloc_assign_by_coordinate(self,
            key: np.ndarray,
            values_map: tp.Dict[tp.Tuple[int, int], tp.Any],
            values_dtype: np.dtype,
            ) -> 'TypeBlocks':
        return TypeBlocks.from_blocks(self._assign_from_bloc_by_coordinate(
                bloc_key=key,
                values_map=values_map,
                values_dtype=values_dtype,
                ))


    #---------------------------------------------------------------------------
    def drop(self, key: GetItemKeyTypeCompound) -> 'TypeBlocks':
        '''
        Drop rows or columns from a TypeBlocks instance.

        Args:
            key: if a single value, treated as a row key; if a tuple, treated as a pair of row, column keys.
        '''
        if isinstance(key, tuple):
            # column dropping can leed to a TB with generator that yields nothing;
            return TypeBlocks.from_blocks(
                    self._drop_blocks(*key),
                    shape_reference=self._shape
                    )
        return TypeBlocks.from_blocks(
                self._drop_blocks(row_key=key),
                shape_reference=self._shape
                )


    def __getitem__(self, key: GetItemKeyTypeCompound) -> 'TypeBlocks':
        '''
        Returns a column, or a column slice.
        '''
        # NOTE: if key is a tuple it means that multiple indices are being provided
        if isinstance(key, tuple):
            raise KeyError('__getitem__ does not support multiple indexers')
        return self._extract(row_key=None, column_key=key)

    #---------------------------------------------------------------------------
    # operators

    def _ufunc_unary_operator(self,
            operator: tp.Callable[[np.ndarray], np.ndarray],
            ) -> 'TypeBlocks':
        # for now, do no reblocking; though, in many cases, operating on a unified block will be faster
        def operation() -> tp.Iterator[np.ndarray]:
            for b in self._blocks:
                result = operator(b)
                result.flags.writeable = False
                yield result

        return self.from_blocks(operation())

    #---------------------------------------------------------------------------

    def _block_shape_slices(self) -> tp.Iterator[slice]:
        '''Generator of slices necessary to slice a 1d array of length equal to the number of columns into a length suitable for each block.
        '''
        start = 0
        for b in self._blocks:
            end = start + (1 if b.ndim == 1 else b.shape[1])
            yield slice(start, end)
            start = end

    def _ufunc_binary_operator(self, *,
            operator: tp.Callable[[np.ndarray, np.ndarray], np.ndarray],
            other: tp.Iterable[tp.Any],
            axis: int = 0,
            fill_value: object = np.nan, # for interface compat
            ) -> 'TypeBlocks':
        '''Axis is only relevant in the application of a 1D array to a 2D TypeBlocks, where axis 0 (the default) will apply the array per row, while axis 1 will apply the array per column.
        '''
        self_operands: tp.Iterable[np.ndarray]
        other_operands: tp.Iterable[np.ndarray]

        if operator.__name__ == 'matmul' or operator.__name__ == 'rmatmul':
            # this could be implemented but would force block consolidation
            raise NotImplementedError('matrix multiplication not supported')

        columnar = False

        if isinstance(other, TypeBlocks):
            apply_column_2d_filter = True

            if self.block_compatible(other, axis=None):
                # this means that the blocks are the same shape; we do not check types
                self_operands = self._blocks
                other_operands = other._blocks
            elif self._shape == other._shape:
                # if the result of reblock does not result in compatible shapes, we have to use .values as operands; the dtypes can be different so we only have to check that they columns sizes, the second element of the signature, all match.
                if not self.reblock_compatible(other):
                    self_operands = (self.values,)
                    other_operands = (other.values,)
                else:
                    self_operands = self._reblock()
                    other_operands = other._reblock()
            else: # raise same error as NP
                raise NotImplementedError('cannot apply binary operators to arbitrary TypeBlocks')
        else: # process other as an array
            self_operands = self._blocks
            if not other.__class__ is np.ndarray:
                other = iterable_to_array_nd(other)

            # handle dimensions
            if other.ndim == 0 or (other.ndim == 1 and len(other) == 1): #type: ignore
                # a scalar: reference same value for each block position
                apply_column_2d_filter = False
                other_operands = (other for _ in range(len(self._blocks)))
            elif other.ndim == 1: #type: ignore
                if axis == 0 and len(other) == self._shape[1]: #type: ignore
                    # 1d array applied to the rows: chop to block width
                    apply_column_2d_filter = False
                    other_operands = (other[s] for s in self._block_shape_slices()) #type: ignore
                elif axis == 1 and len(other) == self._shape[0]: #type: ignore
                    columnar = True
                else:
                    raise NotImplementedError(f'cannot apply binary operators with a 1D array along axis {axis}: {self._shape}, {other.shape}.') #type: ignore
            elif other.ndim == 2 and other.shape == self._shape: #type: ignore
                apply_column_2d_filter = True
                other_operands = (other[NULL_SLICE, s] for s in self._block_shape_slices()) #type: ignore
            else:
                raise NotImplementedError(f'cannot apply binary operators to arrays without alignable shapes: {self._shape}, {other.shape}.') #type: ignore

        if columnar:
            return self.from_blocks(apply_binary_operator_blocks_columnar(
                    values=self_operands,
                    other=other,
                    operator=operator,
                    ))

        return self.from_blocks(apply_binary_operator_blocks(
                values=self_operands,
                other=other_operands,
                operator=operator,
                apply_column_2d_filter=apply_column_2d_filter,
                ))

    #---------------------------------------------------------------------------
    # transformations resulting in the same dimensionality

    def isin(self, other: tp.Any) -> 'TypeBlocks':
        '''Return a new Boolean TypeBlocks that returns True if an element is in `other`.
        '''
        if hasattr(other, '__len__') and len(other) == 0:
            array = np.full(self._shape, False, dtype=bool)
            array.flags.writeable = False
            return self.from_blocks(array)

        other, other_is_unique = iterable_to_array_1d(other)

        def blocks() -> tp.Iterator[np.ndarray]:
            for b in self._blocks:
                # yields immutable arrays
                yield isin_array(array=b,
                        array_is_unique=False, # expensive to determine
                        other=other,
                        other_is_unique=other_is_unique,
                        )

        return self.from_blocks(blocks())


    def transpose(self) -> 'TypeBlocks':
        '''Return a new TypeBlocks that transposes and concatenates all blocks.
        '''
        blocks = []
        for b in self._blocks:
            b = column_2d_filter(b).transpose()
            if b.dtype != self._row_dtype:
                b = b.astype(self._row_dtype)
            blocks.append(b)

        array = np.concatenate(blocks)
        array.flags.writeable = False # keep this array
        return self.from_blocks(array)

    #---------------------------------------------------------------------------
    # na handling

    def isna(self, include_none: bool = True) -> 'TypeBlocks':
        '''Return a Boolean TypeBlocks where True is NaN or None.
        '''
        def blocks() -> tp.Iterator[np.ndarray]:
            for b in self._blocks:
                bool_block = isna_array(b, include_none)
                bool_block.flags.writeable = False
                yield bool_block

        return self.from_blocks(blocks())

    def notna(self, include_none: bool = True) -> 'TypeBlocks':
        '''Return a Boolean TypeBlocks where True is not NaN or None.
        '''
        def blocks() -> tp.Iterator[np.ndarray]:
            for b in self._blocks:
                bool_block = np.logical_not(isna_array(b, include_none))
                bool_block.flags.writeable = False
                yield bool_block

        return self.from_blocks(blocks())

    #---------------------------------------------------------------------------
    # falsy handling

    def isfalsy(self) -> 'TypeBlocks':
        '''Return a Boolean TypeBlocks where True is falsy.
        '''
        def blocks() -> tp.Iterator[np.ndarray]:
            for b in self._blocks:
                bool_block = isfalsy_array(b)
                bool_block.flags.writeable = False
                yield bool_block

        return self.from_blocks(blocks())

    def notfalsy(self) -> 'TypeBlocks':
        '''Return a Boolean TypeBlocks where True is not falsy.
        '''
        def blocks() -> tp.Iterator[np.ndarray]:
            for b in self._blocks:
                bool_block = np.logical_not(isfalsy_array(b))
                bool_block.flags.writeable = False
                yield bool_block

        return self.from_blocks(blocks())

    #---------------------------------------------------------------------------
    def clip(self,
            lower: tp.Union[None, float, tp.Iterable[np.ndarray]],
            upper: tp.Union[None, float, tp.Iterable[np.ndarray]],
            ) -> 'TypeBlocks':
        '''
        Apply clip to blocks. If clipping is not supported for a dtype, we will raise instead of silently returning the block unchanged.

        Args:
            lower, upper: a float, or iterable of array of aggregate shape equal to that of this TypeBlocks
        '''
        lower_is_element = not hasattr(lower, '__len__')
        upper_is_element = not hasattr(upper, '__len__')

        lower_is_array = lower.__class__ is np.ndarray
        upper_is_array = upper.__class__ is np.ndarray

        # get a mutable list in reverse order for pop/pushing
        if lower_is_element or lower_is_array:
            lower_source = lower
        else:
            lower_source = list(lower) #type: ignore
            lower_source.reverse()

        if upper_is_element or upper_is_array:
            upper_source = upper
        else:
            upper_source = list(upper) #type: ignore
            upper_source.reverse()

        def get_block_match(
                start: int, # relative to total size
                end: int, # exclusive
                ndim: int,
                source: tp.Union[None, float, np.ndarray, tp.List[np.ndarray]],
                is_element: bool,
                is_array: bool,
                ) -> np.ndarray:
            '''
            Handle extraction of clip boundaries from multiple different types of sources. NOTE: ndim is the target ndim, and is only relevant when width is 1
            '''
            if is_element:
                return source

            width_target = end - start # 1 is lowest value

            if is_array: # if we have a homogenous 2D array
                block = source[NULL_SLICE, start:end] # type: ignore
                func = column_1d_filter if ndim == 1 else column_2d_filter
                return func(block)

            assert isinstance(source, list)
            block = source.pop()
            width = shape_filter(block)[1]

            if width_target == 1:
                if width > 1: # 2d array with more than one column
                    source.append(block[NULL_SLICE, 1:])
                    block = block[NULL_SLICE, 0]
                func = column_1d_filter if ndim == 1 else column_2d_filter
                return func(block)

            # width_target is > 1
            if width == width_target:
                return block
            elif width > width_target:
                source.append(block[NULL_SLICE, width_target:])
                return block[NULL_SLICE, :width_target]

            # width < width_target, accumulate multiple blocks
            parts = [column_2d_filter(block)]
            while width < width_target:
                block = column_2d_filter(source.pop())
                width += block.shape[1]
                if width == width_target:
                    parts.append(block)
                    return concat_resolved(parts, axis=1)
                if width > width_target:
                    diff = width - width_target
                    trim = block.shape[1] - diff
                    parts.append(block[NULL_SLICE, :trim])
                    source.append(block[NULL_SLICE, trim:])
                    return concat_resolved(parts, axis=1)
                # width < width_target
                parts.append(block)

        def blocks() -> tp.Iterator[np.ndarray]:
            start = end = 0
            for b in self._blocks:
                end += shape_filter(b)[1]
                lb = get_block_match(
                        start,
                        end,
                        b.ndim,
                        lower_source,
                        is_element=lower_is_element,
                        is_array=lower_is_array,
                        )
                ub = get_block_match(
                        start,
                        end,
                        b.ndim,
                        upper_source,
                        is_element=upper_is_element,
                        is_array=upper_is_array,
                        )
                yield np.clip(b, lb, ub)
                start = end

        return self.from_blocks(blocks())

    #---------------------------------------------------------------------------
    # fillna sided

    @staticmethod
    def _fillna_sided_axis_0(
            blocks: tp.Iterable[np.ndarray],
            value: tp.Any,
            sided_leading: bool) -> tp.Iterator[np.ndarray]:
        '''Return a TypeBlocks where NaN or None are replaced in sided (leading or trailing) segments along axis 0, meaning vertically.

        Args:
            sided_leading: True sets the side to fill is the leading side; False sets the side to fill to the trailiing side.

        '''
        if value.__class__ is np.ndarray:
            raise RuntimeError('cannot assign an array to fillna')

        sided_index = 0 if sided_leading else -1

        # store flag for when non longer need to check blocks, yield immediately

        for b in blocks:
            sel = isna_array(b) # True for is NaN
            ndim = sel.ndim

            if ndim == 1 and not sel[sided_index]:
                # if last value (bottom row) is not NaN, we can return block
                yield b
            elif ndim > 1 and ~sel[sided_index].any(): # if not any are NaN
                # can use this last-row observation below
                yield b
            else:
                assignable_dtype = resolve_dtype(
                        dtype_from_element(value),
                        b.dtype)
                if b.dtype == assignable_dtype:
                    assigned = b.copy()
                else:
                    assigned = b.astype(assignable_dtype)

                # because np.nonzero is easier / faster to parse if applied on a 1D array, w can make 2d look like 1D here
                if ndim == 1:
                    sel_nonzeros = ((0, sel),)
                else:
                    # only collect columns for sided NaNs
                    sel_nonzeros = ((i, sel[:, i]) for i, j in enumerate(sel[sided_index]) if j) #type: ignore

                for idx, sel_nonzero in sel_nonzeros:
                    # indices of not-nan values, per column
                    targets = np.nonzero(~sel_nonzero)[0]
                    if len(targets):
                        if sided_leading:
                            sel_slice = slice(0, targets[0])
                        else: # trailings
                            sel_slice = slice(targets[-1]+1, None)
                    else: # all are NaN
                        sel_slice = NULL_SLICE

                    if ndim == 1:
                        assigned[sel_slice] = value
                    else:
                        assigned[sel_slice, idx] = value

                # done writing
                assigned.flags.writeable = False
                yield assigned


    @staticmethod
    def _fillna_sided_axis_1(
            blocks: tp.Iterable[np.ndarray],
            value: tp.Any,
            sided_leading: bool) -> tp.Iterator[np.ndarray]:
        '''Return a TypeBlocks where NaN or None are replaced in sided (leading or trailing) segments along axis 1.

        NOTE: blocks are generated in reverse order when sided_leading is False.

        Args:
            sided_leading: True sets the side to fill is the leading side; False sets the side to fill to the trailing side.

        '''
        if value.__class__ is np.ndarray:
            raise RuntimeError('cannot assign an array to fillna')

        sided_index = 0 if sided_leading else -1

        # will need to re-reverse blocks coming out of this
        block_iter = blocks if sided_leading else reversed(blocks) #type: ignore

        isna_exit_previous = None

        # iterate over blocks to observe NaNs contiguous horizontally
        for b in block_iter:
            sel = isna_array(b) # True for is NaN
            ndim = sel.ndim

            if isna_exit_previous is None:
                # for first block, model as all True
                isna_exit_previous = np.full(sel.shape[0], True, dtype=bool)

            # to continue nan propagation, the exit previous must be NaN, as well as this start
            if ndim == 1:
                isna_entry = sel & isna_exit_previous
            else:
                isna_entry = sel[:, sided_index] & isna_exit_previous

            if not isna_entry.any():
                yield b
            else:
                assignable_dtype = resolve_dtype(
                        dtype_from_element(value),
                        b.dtype)
                if b.dtype == assignable_dtype:
                    assigned = b.copy()
                else:
                    assigned = b.astype(assignable_dtype)

                if ndim == 1:
                    # if one dim, we simply fill nan values
                    assigned[isna_entry] = value
                else:
                    # only collect rows that have a sided NaN
                    # could use np.nonzero()
                    candidates = (i for i, j in enumerate(isna_entry) if j)
                    sels_nonzero = ((i, sel[i]) for i in candidates)

                    for idx, sel_nonzero in sels_nonzero:
                        # indices of not-nan values, per row
                        targets = np.nonzero(~sel_nonzero)[0]
                        if len(targets):
                            if sided_leading:
                                sel_slice = slice(0, targets[0])
                            else: # trailing
                                sel_slice = slice(targets[-1]+1, None)
                        else: # all are NaN
                            sel_slice = NULL_SLICE

                        if ndim == 1:
                            assigned[sel_slice] = value
                        else:
                            assigned[idx, sel_slice] = value

                assigned.flags.writeable = False
                yield assigned

            # always execute these lines after each yield
            # return True for next block only if all values are NaN in the row
            if ndim == 1:
                isna_exit_previous = isna_entry
            else:
                isna_exit_previous = sel.all(axis=1) & isna_exit_previous


    def fillna_leading(self,
            value: tp.Any,
            *,
            axis: int = 0) -> 'TypeBlocks':
        '''Return a TypeBlocks instance replacing leading values with the passed `value`. Leading, axis 0 fills columns, going from top to bottom. Leading axis 1 fills rows, going from left to right.
        '''
        if axis == 0:
            return self.from_blocks(self._fillna_sided_axis_0(
                    blocks=self._blocks,
                    value=value,
                    sided_leading=True))
        elif axis == 1:
            return self.from_blocks(self._fillna_sided_axis_1(
                    blocks=self._blocks,
                    value=value,
                    sided_leading=True))
        raise NotImplementedError(f'no support for axis {axis}')

    def fillna_trailing(self,
            value: tp.Any,
            *,
            axis: int = 0) -> 'TypeBlocks':
        '''Return a TypeBlocks instance replacing trailing NaNs with the passed `value`. Trailing, axis 0 fills columns, going from bottom to top. Trailing axis 1 fills rows, going from right to left.
        '''
        if axis == 0:
            return self.from_blocks(self._fillna_sided_axis_0(
                    blocks=self._blocks,
                    value=value,
                    sided_leading=False))
        elif axis == 1:
            # must reverse when not leading
            blocks = reversed(tuple(self._fillna_sided_axis_1(
                    blocks=self._blocks,
                    value=value,
                    sided_leading=False)))
            return self.from_blocks(blocks)

        raise NotImplementedError(f'no support for axis {axis}')

    #---------------------------------------------------------------------------
    # fillna directional

    @staticmethod
    def _fillna_directional_axis_0(
            blocks: tp.Iterable[np.ndarray],
            directional_forward: bool,
            limit: int = 0
            ) -> tp.Iterator[np.ndarray]:
        '''
        Do a directional fill along axis 0, meaning filling vertically, going top/bottom or bottom/top.

        Args:
            directional_forward: if True, start from the forward (top or left) side.
        '''

        for b in blocks:
            sel = isna_array(b) # True for is NaN
            ndim = sel.ndim

            if ndim == 1 and not np.any(sel):
                yield b
            elif ndim == 2 and not np.any(sel).any():
                yield b
            else:
                target_indexes = binary_transition(sel)

                if ndim == 1:
                    # make single array look like iterable of tuples
                    slots = 1
                    length = len(sel)

                elif ndim == 2:
                    slots = b.shape[1] # axis 0 has column width
                    length = b.shape[0]

                # type is already compatible, no need for check
                assigned = b.copy()

                for i in range(slots):

                    if ndim == 1:
                        target_index = target_indexes
                        if not len(target_index):
                            continue
                        target_values = b[target_index]

                        def slice_condition(target_slice: slice) -> bool:
                            # NOTE: start is never None
                            return sel[target_slice.start] # type: ignore

                    else: # 2D blocks
                        target_index = target_indexes[i]
                        if not target_index:
                            continue
                        target_values = b[target_index, i]

                        def slice_condition(target_slice: slice) -> bool:
                            # NOTE: start is never None
                            return sel[target_slice.start, i] # type: ignore

                    for target_slice, value in slices_from_targets(
                            target_index=target_index,
                            target_values=target_values,
                            length=length,
                            directional_forward=directional_forward,
                            limit=limit,
                            slice_condition=slice_condition
                            ):

                        if ndim == 1:
                            assigned[target_slice] = value
                        else:
                            assigned[target_slice, i] = value

                assigned.flags.writeable = False
                yield assigned



    @staticmethod
    def _fillna_directional_axis_1(
            blocks: tp.Iterable[np.ndarray],
            directional_forward: bool,
            limit: int = 0
            ) -> tp.Iterator[np.ndarray]:
        '''
        Do a directional fill along axis 1, or horizontally, going left to right or right to left.

        NOTE: blocks are generated in reverse order when directional_forward is False.

        '''
        bridge_src_index = -1 if directional_forward else 0
        bridge_dst_index = 0 if directional_forward else -1

        # will need to re-reverse blocks coming out of this
        block_iter = blocks if directional_forward else reversed(blocks) # type: ignore

        bridging_values: tp.Optional[np.ndarray] = None
        bridging_count: tp.Optional[np.ndarray] = None
        bridging_isna: tp.Optional[np.ndarray] = None # Boolean array describing isna of bridging values

        for b in block_iter:
            sel = isna_array(b) # True for is NaN
            ndim = sel.ndim

            if ndim == 1 and not np.any(sel):
                bridging_values = b
                bridging_isna = sel
                bridging_count = np.full(b.shape[0], 0)
                yield b
            elif ndim == 2 and not np.any(sel).any():
                bridging_values = b[:, bridge_src_index]
                bridging_isna = sel[:, bridge_src_index]
                bridging_count = np.full(b.shape[0], 0)
                yield b
            else: # some NA in this block
                if bridging_values is None:
                    assigned = b.copy()
                    bridging_count = np.full(b.shape[0], 0)
                else:
                    assignable_dtype = resolve_dtype(bridging_values.dtype, b.dtype)
                    assigned = b.astype(assignable_dtype)

                if ndim == 1:
                    # a single array has either NaN or non-NaN values; will only fill in NaN if we have a caried value from the previous block
                    if bridging_values is not None: # sel has at least one NaN
                        bridging_isnotna = ~bridging_isna # type: ignore #pylint: disable=E1130

                        sel_sided = sel & bridging_isnotna
                        if limit:
                            # set to false those values where bridging already at limit
                            sel_sided[bridging_count >= limit] = False # type: ignore

                        # set values in assigned if there is a NaN here (sel_sided) and we are not beyond the count
                        assigned[sel_sided] = bridging_values[sel_sided] #pylint: disable=E1136
                        # only increment positions that are NaN here and have not-nan bridging values
                        sel_count_increment = sel & bridging_isnotna
                        bridging_count[sel_count_increment] += 1 # type: ignore
                        # set unassigned to zero
                        bridging_count[~sel_count_increment] = 0 # type: ignore
                    else:
                        bridging_count = np.full(b.shape[0], 0)

                    bridging_values = assigned
                    bridging_isna = isna_array(bridging_values) # must reevaluate if assigned

                elif ndim == 2:

                    slots = b.shape[0] # axis 0 has column width
                    length = b.shape[1]

                    # set to True when can reset count to zero; this is always the case if the bridge src value is not NaN (before we do any filling)
                    bridging_count_reset = ~sel[:, bridge_src_index]

                    if bridging_values is not None:
                        bridging_isnotna = ~bridging_isna #type: ignore #pylint: disable=E1130

                        # find leading NaNs segments if they exist, and if there is as corrresponding non-nan value to bridge
                        isna_entry = sel[:, bridge_dst_index] & bridging_isnotna
                        # get a row of Booleans for plausible candidates
                        candidates = (i for i, j in enumerate(isna_entry) if j)
                        sels_nonzero = ((i, sel[i]) for i in candidates)

                        # get appropriate leading slice to cover nan region
                        for idx, sel_nonzero in sels_nonzero:
                            # indices of not-nan values, per row
                            targets = np.nonzero(~sel_nonzero)[0]
                            if len(targets):
                                if directional_forward:
                                    sel_slice = slice(0, targets[0])
                                else: # backward
                                    sel_slice = slice(targets[-1]+1, length)
                            else: # all are NaN
                                sel_slice = slice(0, length)

                            # truncate sel_slice by limit-
                            sided_len = len(range(*sel_slice.indices(length)))

                            if limit and bridging_count[idx] >= limit: # type: ignore #pylint: disable=R1724
                                # if already at limit, do not assign
                                bridging_count[idx] += sided_len # type: ignore
                                continue
                            elif limit and (bridging_count[idx] + sided_len) >= limit: # type: ignore
                                # trim slice to fit
                                shift = bridging_count[idx] + sided_len - limit # type: ignore
                                # shift should only be positive only here
                                if directional_forward:
                                    sel_slice = slice(
                                            sel_slice.start,
                                            sel_slice.stop - shift)
                                else:
                                    sel_slice = slice(
                                            sel_slice.start + shift,
                                            sel_slice.stop)

                            # update with full length or limited length?
                            bridging_count[idx] += sided_len # type: ignore
                            assigned[idx, sel_slice] = bridging_values[idx] #pylint: disable=E1136

                    # handle each row (going horizontally) in isolation
                    target_indexes = binary_transition(sel, axis=1)
                    for i in range(slots):

                        target_index = target_indexes[i]
                        if target_index is None:
                            # found no transitions, so either all NaN or all not NaN; if all NaN, might have been filled in bridging; if had values, will aready identify as bridging_count_reset[i] == True
                            continue

                        target_values = b[i, target_index]

                        def slice_condition(target_slice: slice) -> bool:
                            # NOTE: start is never None
                            return sel[i, target_slice.start] # type: ignore

                        target_slice = None
                        for target_slice, value in slices_from_targets(
                                target_index=target_index,
                                target_values=target_values,
                                length=length,
                                directional_forward=directional_forward,
                                limit=limit,
                                slice_condition=slice_condition
                                ):
                            assigned[i, target_slice] = value

                        # update counts from the last slice; this will have already been limited if necessary, but need to reflext contiguous values going into the next block; if slices does not go to edge; will identify as needing as reset
                        if target_slice is not None:
                            bridging_count[i] = len(range(*target_slice.indices(length))) # type: ignore

                    bridging_values = assigned[:, bridge_src_index]
                    bridging_isna = isna_array(bridging_values) # must reevaluate if assigned

                    # if the birdging values is NaN now, it could not be filled, or was not filled enough, and thus does not continue a count; can set to zero
                    bridging_count_reset |= bridging_isna
                    bridging_count[bridging_count_reset] = 0 # type: ignore

                assigned.flags.writeable = False
                yield assigned


    def fillna_forward(self,
            limit: int = 0,
            *,
            axis: int = 0) -> 'TypeBlocks':
        '''Return a new ``TypeBlocks`` after feeding forward the last non-null (NaN or None) observation across contiguous nulls. Forward axis 0 fills columns, going from top to bottom. Forward axis 1 fills rows, going from left to right.
        '''
        if axis == 0:
            return self.from_blocks(self._fillna_directional_axis_0(
                    blocks=self._blocks,
                    directional_forward=True,
                    limit=limit
                    ))
        elif axis == 1:
            return self.from_blocks(self._fillna_directional_axis_1(
                    blocks=self._blocks,
                    directional_forward=True,
                    limit=limit
                    ))

        raise AxisInvalid(f'no support for axis {axis}')


    def fillna_backward(self,
            limit: int = 0,
            *,
            axis: int = 0) -> 'TypeBlocks':
        '''Return a new ``TypeBlocks`` after feeding backward the last non-null (NaN or None) observation across contiguous nulls. Backward, axis 0 fills columns, going from bottom to top. Backward axis 1 fills rows, going from right to left.
        '''
        if axis == 0:
            return self.from_blocks(self._fillna_directional_axis_0(
                    blocks=self._blocks,
                    directional_forward=False,
                    limit=limit
                    ))
        elif axis == 1:
            blocks = reversed(tuple(self._fillna_directional_axis_1(
                    blocks=self._blocks,
                    directional_forward=False,
                    limit=limit
                    )))
            return self.from_blocks(blocks)

        raise AxisInvalid(f'no support for axis {axis}')



    #---------------------------------------------------------------------------

    def drop_missing_to_keep_locations(self,
            axis: int = 0,
            condition: tp.Callable[..., bool] = np.all,
            *,
            func: tp.Callable[[np.ndarray], np.ndarray],
            ) -> tp.Tuple[tp.Optional[np.ndarray], tp.Optional[np.ndarray]]:
        '''
        Return the row and column slices to extract the new TypeBlock. This is to be used by Frame, where the slices will be needed on the indices as well.

        Args:
            axis: Dimension to drop, where 0 will drop rows and 1 will drop columns based on the condition function applied to a Boolean array.
            func: A function that takes an array and returns a Boolean array.
        '''
        # get a unified boolean array; as isna will always return a Boolean, we can simply take the first block out of consolidation
        unified = next(self.consolidate_blocks(func(b) for b in self._blocks))

        # flip axis to condition funcion
        if unified.ndim == 2:
            condition_axis = 0 if axis else 1
            to_drop = condition(unified, axis=condition_axis)
        else: #ndim == 1
            to_drop = unified
        to_keep = np.logical_not(to_drop)

        if axis == 1:
            row_key = None
            column_key = to_keep
        else:
            row_key = to_keep
            column_key = None

        return row_key, column_key


    def fill_missing_by_unit(self,
            value: object,
            value_valid: tp.Optional[np.ndarray] = None,
            *,
            func: tp.Callable[[np.ndarray], np.ndarray],
            ) -> 'TypeBlocks':
        '''
        Return a new TypeBlocks instance that fills missing values with the passed value.

        Args:
            value: value to fill missing with; can be an element or a same-sized array.
            value_valid: Optionally provide a same-size array mask of the value setting (useful for carrying forward information from labels).
            func: A function that takes an array and returns a Boolean array.
        '''
        return self.from_blocks(
                self._assign_from_boolean_blocks_by_unit(
                        targets=(func(b) for b in self._blocks),
                        value=value,
                        value_valid=value_valid
                        )
                )

    def fill_missing_by_values(self,
            values: tp.Sequence[np.ndarray],
            *,
            func: tp.Callable[[np.ndarray], np.ndarray],
            ) -> 'TypeBlocks':
        '''
        Return a new TypeBlocks instance that fills missing values with the aligned columnar arrays.

        Args:
            values: iterable of arrays to be aligned as columns.
        '''
        return self.from_blocks(
                self._assign_from_boolean_blocks_by_blocks(
                        targets=(func(b) for b in self._blocks),
                        values=values,
                        )
                )

    @doc_inject()
    def equals(self,
            other: tp.Any,
            *,
            compare_dtype: bool = False,
            compare_class: bool = False,
            skipna: bool = True,
            ) -> bool:
        '''
        {doc} Underlying block structure is not considered in determining equality.

        Args:
            {compare_dtype}
            {compare_class}
            {skipna}
        '''
        if id(other) == id(self):
            return True

        # NOTE: there is only one TypeBlocks class, but better to be consistent
        if compare_class and self.__class__ != other.__class__:
            return False
        elif not isinstance(other, TypeBlocks):
            return False

        # same type from here
        if self._shape != other._shape:
            return False
        if compare_dtype and self._dtypes != other._dtypes: # these are lists
            return False

        if self._shape != other._shape:
            return False

        for i in range(self._shape[1]):
            if not arrays_equal(
                    self._extract_array(column_key=i),
                    other._extract_array(column_key=i),
                    skipna=skipna,
                    ):
                return False
        return True

        # # NOTE: TypeBlocks handles array operations that return Boolean
        # # NOTE: this is not handling dt64 comparisons
        # try:
        #     eq = self == other # returns a Boolean TypeBlocks instance
        # except ValueError:
        #     # this can happen due to NP returning singel Booleans instaed of arrays
        #     return False

        # if skipna:
        #     isna_self = self.isna(include_none=False) # returns type blocks
        #     isna_other = other.isna(include_none=False)
        #     isna_both = isna_self & isna_self

        # start = 0
        # end = 0
        # for block in eq._blocks:
        #     # permit short circuiting on iteration
        #     if skipna:
        #         end = start + block.shape[1]
        #         target = isna_both._extract_array(column_key=slice(start, end))
        #         start = end
        #         # fill-in NaN values with True
        #         block.flags.writeable = True
        #         block[target] = True

        #     if not block.all():
        #         return False
        # return True

    #---------------------------------------------------------------------------
    # mutate

    def append(self, block: np.ndarray) -> None:
        '''Add a block; an array copy will not be made unless the passed in block is not immutable'''
        # NOTE: shape can be 0, 0 if empty, or any one dimension can be 0. if columns is 0 and rows is non-zero, that row count is binding for appending (though the array need no tbe appended); if columns is > 0 and rows is zero, that row is binding for appending (and the array should be appended).

        row_count = self._shape[0]

        # update shape
        if block.shape[0] != row_count:
            raise RuntimeError(f'appended block shape {block.shape} does not align with shape {self._shape}')

        # get ref to append
        bs = self._all_block_slices()
        block_idx = len(self._blocks) # next block
        if block.ndim == 1:
            # length already confirmed to match row count; even if this is a zero length 1D array, we keep it as it (by definition) defines a column (if the existing row_count is zero). said another way, a zero length, 1D array always has a shape of (0, 1)
            block_columns = 1
            bs.append((block_idx, UNIT_SLICE))
        else:
            block_columns = block.shape[1]
            if block_columns == 0:
                # do not append 0 width arrays
                return
            bs = self._all_block_slices()
            bs.append((block_idx, slice(0, block_columns)))

        # extend shape, or define it if not yet set
        self._shape = (row_count, self._shape[1] + block_columns)

        # add block, dtypes, index
        for i in range(block_columns):
            self._index.append((block_idx, i))
            self._dtypes.append(block.dtype)

        # make immutable copy if necessary before appending
        self._blocks.append(immutable_filter(block))

        # if already aligned, nothing to do
        if not self._row_dtype: # if never set as shape is empty
            self._row_dtype = block.dtype
        elif block.dtype != self._row_dtype:
            # we do not use resolve_dtype here as we want to preserve types, not safely cooerce them (i.e., int to float)
            self._row_dtype = DTYPE_OBJECT

    def extend(self,
            other: tp.Union['TypeBlocks', tp.Iterable[np.ndarray]]
            ) -> None:
        '''Extend this TypeBlock with the contents of another TypeBlocks instance, or an iterable of arrays. Note that an iterable of TypeBlocks is not currently supported.
        '''
        if isinstance(other, TypeBlocks):
            if self._shape[0]:
                if self._shape[0] != other._shape[0]:
                    raise RuntimeError('cannot extend unaligned shapes')
            blocks: tp.Iterable[np.ndarray] = other._blocks
        else: # accept iterables of np.arrays
            blocks = other
        # row count must be the same
        for block in blocks:
            self.append(block)<|MERGE_RESOLUTION|>--- conflicted
+++ resolved
@@ -888,19 +888,6 @@
                 groups = array2d_to_tuples(groups)
             else:
                 groups = array2d_to_tuples(groups.T)
-
-        # NOTE: we create one mutable Boolean array to serve as the selection for each group; as this array is yielded out, the caller must use it before the next iteration, which is assumed to alway be the case.
-        selection = np.empty(len(locations), dtype=DTYPE_BOOL)
-<<<<<<< HEAD
-        for idx, g in enumerate(groups):
-            # derive a Boolean array of variable size for each location
-            # selection = locations == idx
-            np.equal(locations, idx, out=selection)
-            if axis == 0: # return row extractions
-                yield g, selection, self._extract(row_key=selection)
-            else: # return columns extractions
-                yield g, selection, self._extract(column_key=selection)
-=======
         if drop:
             # find region to intersect with
             # set true everywhere, then set false to drop region
@@ -908,6 +895,9 @@
             shape = self._shape[1] if axis == 0 else self._shape[0]
             drop_mask = np.full(shape, True, dtype=DTYPE_BOOL)
             drop_mask[key] = False
+
+        # NOTE: we create one mutable Boolean array to serve as the selection for each group; as this array is yielded out, the caller must use it before the next iteration, which is assumed to alway be the case.
+        selection = np.empty(len(locations), dtype=DTYPE_BOOL)
 
         for idx, g in enumerate(groups):
             # derive a Boolean array of variable size for each location
@@ -928,7 +918,6 @@
                         )
 
 
->>>>>>> ed094f46
 
     #---------------------------------------------------------------------------
     # transformations resulting in reduced dimensionality
