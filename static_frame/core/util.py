--- conflicted
+++ resolved
@@ -1,7 +1,6 @@
 from collections import abc
 from collections import defaultdict
 from collections import namedtuple
-from collections import Counter
 from enum import Enum
 from functools import partial
 from functools import reduce
@@ -958,7 +957,7 @@
     return values, indexer
 
 
-def ufunc_unique(
+def ufunc_unique_charles(
         array: np.ndarray,
         *,
         axis: tp.Optional[int] = None,
@@ -971,7 +970,6 @@
     Args:
 
     '''
-<<<<<<< HEAD
     if array.dtype.kind == 'O':
         if axis is None or array.ndim < 2:
             try:
@@ -1040,14 +1038,25 @@
 
     # all other types, use the main ufunc
     return np.unique(array, axis=axis, return_inverse=return_inverse, return_counts=return_counts)
-=======
+
+
+def ufunc_unique(
+        array: np.ndarray,
+        *,
+        axis: tp.Optional[int] = None,
+        ) -> np.ndarray:
+    '''
+    Extended functionality of the np.unique ufunc, to handle cases of mixed typed objects, where NP will fail in finding unique values for a heterogenous object type.
+
+    Args:
+
+    '''
     if axis is None and array.ndim == 2:
         return ufunc_unique1d(array.flatten())
     elif array.ndim == 1:
         return ufunc_unique1d(array)
     return ufunc_unique2d(array, axis=axis)
 
->>>>>>> bd6dd913
 
 
 def roll_1d(array: np.ndarray,
@@ -2157,10 +2166,6 @@
 
     if is_union:
         post = func(array, other)
-
-        # Preserve order when union is the same as array!
-        # if len(post) == len(array) == len(other):
-        #     post = array.copy()
     else:
         post = func(array, other, assume_unique=assume_unique) #type: ignore
 
