import typing as tp
from functools import partial
from collections import defaultdict
from itertools import repeat
from itertools import product
from itertools import chain

import numpy as np
from arraykit import resolve_dtype
from arraykit import resolve_dtype_iter

from static_frame.core.index_base import IndexBase
from static_frame.core.index import Index
from static_frame.core.index_hierarchy import IndexHierarchy
from static_frame.core.util import DepthLevelSpecifier
from static_frame.core.util import IndexConstructor
from static_frame.core.util import UFunc
from static_frame.core.util import ufunc_dtype_to_dtype
from static_frame.core.util import ufunc_unique
from static_frame.core.util import ufunc_unique1d
from static_frame.core.util import EMPTY_TUPLE
from static_frame.core.util import DEFAULT_FAST_SORT_KIND
from static_frame.core.util import dtype_from_element
from static_frame.core.util import NameType
from static_frame.core.util import iterable_to_array_1d


from static_frame.core.container_util import index_from_optional_constructor
from static_frame.core.type_blocks import TypeBlocks

if tp.TYPE_CHECKING:
    from static_frame.core.frame import Frame #pylint: disable=W0611 #pragma: no cover
    from static_frame.core.series import Series #pylint: disable=W0611 #pragma: no cover



#-------------------------------------------------------------------------------
def extrapolate_column_fields(
        columns_fields: tp.Sequence[tp.Hashable],
        group: tp.Tuple[tp.Hashable, ...],
        data_fields: tp.Sequence[tp.Hashable],
        func_fields: tp.Iterable[tp.Hashable],
        ) -> tp.Iterable[tp.Hashable]:
    '''"Determine columns to be reatined from gruop and data fields.
    Used in Frame.pivot.

    Args:
        group: a unique label from the the result of doing a group-by with the `columns_fields`.
    '''
    # NOTE: this will work correctly with no_func=True

    columns_fields_len = len(columns_fields)
    data_fields_len = len(data_fields)

    sub_columns: tp.Iterable[tp.Hashable]

    if columns_fields_len == 1 and data_fields_len == 1:
        if not func_fields:
            sub_columns = group # already a tuple
        else:
            sub_columns = [group + (label,) for label in func_fields]
    elif columns_fields_len == 1 and data_fields_len > 1:
        # create a sub heading for each data field
        if not func_fields:
            sub_columns = list(product(group, data_fields))
        else:
            sub_columns = list(product(group, data_fields, func_fields))
    elif columns_fields_len > 1 and data_fields_len == 1:
        if not func_fields:
            sub_columns = (group,)
        else:
            sub_columns = [group + (label,) for label in func_fields]
    else: # group is already a tuple of the partial column label; need to extend with each data field
        if not func_fields:
            sub_columns = [group + (field,) for field in data_fields]
        else:
            sub_columns = [group + (field, label) for field in data_fields for label in func_fields]

    return sub_columns

def pivot_records_dtypes(
        dtype_map: 'Series',
        data_fields: tp.Iterable[tp.Hashable],
        func_single: tp.Optional[UFunc],
        func_map: tp.Sequence[tp.Tuple[tp.Hashable, UFunc]]
        ) -> tp.Iterator[tp.Optional[np.dtype]]:
    '''
    Iterator of ordered dtypes, providing multiple dtypes per field when func_map is provided.
    '''
    for field in data_fields:
        dtype = dtype_map[field]
        if func_single:
            yield ufunc_dtype_to_dtype(func_single, dtype)
        else: # we assume
            for _, func in func_map:
                yield ufunc_dtype_to_dtype(func, dtype)

def pivot_records_items_to_frame(
        *,
        blocks: TypeBlocks,
        group_fields_iloc: tp.Iterable[tp.Hashable],
        group_depth: int,
        data_fields_iloc: tp.Iterable[tp.Hashable],
        func_single: tp.Optional[UFunc],
        func_map: tp.Sequence[tp.Tuple[tp.Hashable, UFunc]],
        func_no: bool,
        kind: str,
        columns_constructor: IndexConstructor,
        columns: tp.List[tp.Hashable],
        index_constructor: IndexConstructor,
        dtypes: tp.Tuple[tp.Optional[np.dtype]],
        frame_cls: tp.Type['Frame'],
        ) -> 'Frame':
    '''
    Given a Frame and pivot parameters, perform the group by ont he group_fields and within each group,
    '''
    group_key = group_fields_iloc if group_depth > 1 else group_fields_iloc[0] #type: ignore
    record_size = len(data_fields_iloc) * (1 if (func_single or func_no) else len(func_map))

    index_labels = []
    arrays: tp.List[tp.List[tp.Any]] = [list() for _ in range(record_size)]

    for label, _, part in blocks.group(axis=0, key=group_key, kind=kind):
        index_labels.append(label)
        if func_no:
            if len(part) != 1:
                raise RuntimeError('pivot requires aggregation of values; provide a `func` argument.')
            for i, column_key in enumerate(data_fields_iloc):
                arrays[i].append(part._extract(0, column_key))
        elif func_single:
            for i, column_key in enumerate(data_fields_iloc):
                arrays[i].append(func_single(part._extract_array_column(column_key)))
        else:
            i = 0
            for column_key in data_fields_iloc:
                values = part._extract_array_column(column_key)
                for _, func in func_map:
                    arrays[i].append(func(values))
                    i += 1

    def gen() -> tp.Iterator[np.ndarray]:
        for b, dtype in zip(arrays, dtypes):
            if dtype is None:
                array, _ = iterable_to_array_1d(b)
            else:
                array = np.array(b, dtype=dtype)
            array.flags.writeable = False
            yield array

    tb = TypeBlocks.from_blocks(gen())
    return frame_cls(tb,
            index=index_constructor(index_labels),
            columns=columns_constructor(columns),
            own_data=True,
            own_index=True,
            own_columns=True,
            )


def pivot_records_items_to_blocks(*,
        blocks: TypeBlocks,
        group_fields_iloc: tp.Iterable[tp.Hashable],
        group_depth: int,
        data_fields_iloc: tp.Iterable[tp.Hashable],
        func_single: tp.Optional[UFunc],
        func_map: tp.Sequence[tp.Tuple[tp.Hashable, UFunc]],
        func_no: bool,
        fill_value: tp.Any,
        fill_value_dtype: np.dtype,
        index_outer: 'IndexBase',
        dtypes: tp.Tuple[tp.Optional[np.dtype]],
        kind: str,
        ) -> tp.List[np.ndarray]:
    '''
    Given a Frame and pivot parameters, perform the group by ont he group_fields and within each group,
    '''
    # NOTE: this delivers results by label, row for use in a Frame.from_records_items constructor

    group_key = group_fields_iloc if group_depth > 1 else group_fields_iloc[0] #type: ignore
    arrays: tp.List[tp.Union[tp.List[tp.Any], np.ndarray]] = []
    for dtype in dtypes:
        if dtype is None:
            # we can use fill_value here, as either it will be completely replaced (and not effect dtype evaluation) or be needed (and already there)
            arrays.append([fill_value] * len(index_outer))
        else:
            arrays.append(np.empty(len(index_outer), dtype=dtype))

    # try to use the dtype specified; fill values at end if necessary
<<<<<<< HEAD
    iloc_found: tp.Set[int] = set()
=======
    # collect all possible ilocs, and remove as observerd; if any remain, we have fill targets
    iloc_not_found: tp.Set[int] = set(range(len(index_outer)))
>>>>>>> 164d16b3
    # each group forms a row, each label a value in the index
    for label, _, part in blocks.group(axis=0, key=group_key, kind=kind):
        iloc: int = index_outer._loc_to_iloc(label) #type: ignore
        iloc_not_found.remove(iloc)
        if func_no:
            if len(part) != 1:
                raise RuntimeError('pivot requires aggregation of values; provide a `func` argument.')
            for arrays_key, column_key in enumerate(data_fields_iloc):
                # this is equivalent to extracting a row, but doing so would force a type consolidation
                arrays[arrays_key][iloc] = part._extract(0, column_key)
        elif func_single:
            for arrays_key, column_key in enumerate(data_fields_iloc):
                arrays[arrays_key][iloc] = func_single(part._extract_array_column(column_key))
        else:
            arrays_key = 0
            for column_key in data_fields_iloc:
                values = part._extract_array_column(column_key)
                for _, func in func_map:
                    arrays[arrays_key][iloc] = func(values)
                    arrays_key += 1

    if iloc_not_found:
        # we did not fill all arrrays and have values that need to be filled
        # order does not matter
        fill_targets = list(iloc_not_found)
        # mutate in place then make immutable
        for arrays_key in range(len(arrays)): #pylint: disable=C0200
            array = arrays[arrays_key]
            if not array.__class__ is np.ndarray: # a list
                array, _ = iterable_to_array_1d(array, count=len(index_outer))
                arrays[arrays_key] = array # restore new array
            else:
                dtype_resolved = resolve_dtype(array.dtype, fill_value_dtype) # type: ignore
                if array.dtype != dtype_resolved: # type: ignore
                    array = array.astype(dtype_resolved) #type: ignore
                    array[fill_targets] = fill_value
                    arrays[arrays_key] = array # re-assign new array
            array.flags.writeable = False # type: ignore
    else:
        for arrays_key in range(len(arrays)): #pylint: disable=C0200
            array = arrays[arrays_key]
            if not array.__class__ is np.ndarray: # a list
                array, _ = iterable_to_array_1d(array, count=len(index_outer))
                arrays[arrays_key] = array # re-assign new array
            array.flags.writeable = False
    return arrays



def pivot_items_to_block(*,
        blocks: TypeBlocks,
        group_fields_iloc: tp.Iterable[tp.Hashable],
        group_depth: int,
        data_field_iloc: tp.Hashable,
        func_single: tp.Optional[UFunc],
        dtype: tp.Optional[np.dtype],
        fill_value: tp.Any,
        fill_value_dtype: np.dtype,
        index_outer: 'IndexBase',
        kind: str,
        ) -> np.ndarray:
    '''
    Specialized generator of pairs for when we have only one data_field and one function.
    '''
    from static_frame.core.series import Series
    group_key = group_fields_iloc if group_depth > 1 else group_fields_iloc[0] #type: ignore

    if func_single and dtype is not None:
        array = np.full(len(index_outer),
                fill_value,
                dtype=resolve_dtype(dtype, fill_value_dtype),
                )
        for label, _, values in blocks.group_extract(
                axis=0,
                key=group_key,
                extract=data_field_iloc,
                kind=kind,
                ):
            array[index_outer._loc_to_iloc(label)] = func_single(values)
        array.flags.writeable = False
        return array

    if func_single and dtype is None:
        def gen() -> tp.Iterator[tp.Tuple[int, tp.Any]]:
            for label, _, values in blocks.group_extract(
                    axis=0,
                    key=group_key,
                    extract=data_field_iloc,
                    kind=kind,
                    ):
                yield index_outer._loc_to_iloc(label), func_single(values)
        post = Series.from_items(gen())
        if len(post) == len(index_outer):
            array = np.empty(len(index_outer), dtype=post.dtype)
        else:
            array = np.full(len(index_outer),
                    fill_value,
                    dtype=resolve_dtype(post.dtype, fill_value_dtype),
                    )
        array[post.index.values] = post.values
        array.flags.writeable = False
        return array

    # func_no scenario as no mapping here
    if group_depth == 1:
        labels = [index_outer._loc_to_iloc(label) for label in blocks._extract_array_column(group_key)]
    else:
        # NOTE: might replace _extract_array_column with an iterator of tuples
        labels = [index_outer._loc_to_iloc(tuple(label)) for label in blocks._extract_array(column_key=group_key)]

    values = blocks._extract_array_column(data_field_iloc)
    if len(values) == len(index_outer):
        array = np.empty(len(index_outer), dtype=dtype)
    else:
        array = np.full(len(index_outer),
                fill_value,
                dtype=resolve_dtype(values.dtype, fill_value_dtype),
                )
    array[labels] = values
    array.flags.writeable = False
    return array

def pivot_items_to_frame(*,
        blocks: TypeBlocks,
        group_fields_iloc: tp.Iterable[tp.Hashable],
        group_depth: int,
        data_field_iloc: tp.Hashable,
        func_single: tp.Optional[UFunc],
        frame_cls: tp.Type['Frame'],
        name: NameType,
        dtype: np.dtype,
        index_constructor: IndexConstructor,
        columns_constructor: IndexConstructor,
        kind: str,
        ) -> 'Frame':
    '''
    Specialized generator of pairs for when we have only one data_field and one function.
    This version returns a Frame.
    '''

    from static_frame.core.series import Series
    group_key = group_fields_iloc if group_depth > 1 else group_fields_iloc[0] #type: ignore

    if func_single:
        labels = []
        values = []
        for label, _, v in blocks.group_extract(
                axis=0,
                key=group_key,
                extract=data_field_iloc,
                kind=kind,
                ):
            labels.append(label)
            values.append(func_single(v))

        if dtype is None:
            array, _ = iterable_to_array_1d(values, count=len(values))
        else:
            array = np.array(values, dtype=dtype)
        array.flags.writeable = False
        index = index_constructor(labels)
        return frame_cls.from_elements(array,
                index=index,
                own_index=True,
                columns=(name,),
                columns_constructor=columns_constructor,
                )
    # func_no scenario
    if group_depth == 1:
        index = index_constructor(blocks._extract_array_column(group_key))
    else:
        index = index_constructor(tuple(label) for label in blocks._extract_array(column_key=group_key))

    array = blocks._extract_array_column(data_field_iloc)
    return frame_cls.from_elements(array,
            index=index,
            own_index=True,
            columns=(name,),
            columns_constructor=columns_constructor,
            )


def pivot_core(
        *,
        frame: 'Frame',
        index_fields: tp.List[tp.Hashable],
        columns_fields: tp.List[tp.Hashable],
        data_fields: tp.List[tp.Hashable],
        func_fields: tp.Tuple[tp.Hashable, ...],
        func_single: tp.Optional[UFunc],
        func_map: tp.Sequence[tp.Tuple[tp.Hashable, UFunc]],
        fill_value: object = np.nan,
        index_constructor: IndexConstructor = None,
        kind: str = DEFAULT_FAST_SORT_KIND,
        ) -> 'Frame':
    '''Core implementation of Frame.pivot(). The Frame has already been reduced to just relevant columns, and all fields groups are normalized as lists of hashables.
    '''
    from static_frame.core.series import Series
    from static_frame.core.frame import Frame

    func_no = func_single is None and func_map is EMPTY_TUPLE

    data_fields_len = len(data_fields)
    index_depth = len(index_fields)

    # all are lists of hashables; get converted to lists of integers
    columns_loc_to_iloc = frame.columns._loc_to_iloc
    index_fields_iloc: tp.Sequence[int] = columns_loc_to_iloc(index_fields) #type: ignore
    data_fields_iloc: tp.Sequence[int] = columns_loc_to_iloc(data_fields) #type: ignore
    columns_fields_iloc: tp.Sequence[int] = columns_loc_to_iloc(columns_fields) #type: ignore

    # For data fields, we add the field name, not the field values, to the columns.
    columns_name = tuple(columns_fields)
    if data_fields_len > 1 or not columns_fields:
        # if no columns_fields, have to add values label
        columns_name = tuple(chain(columns_fields, ('values',)))
    if len(func_map) > 1:
        columns_name = columns_name + ('func',)

    columns_depth = len(columns_name)

    if columns_depth == 1:
        columns_name = columns_name[0] # type: ignore
        columns_constructor = partial(frame._COLUMNS_CONSTRUCTOR, name=columns_name)
    else:
        columns_constructor = partial(frame._COLUMNS_HIERARCHY_CONSTRUCTOR.from_labels,
                depth_reference=columns_depth,
                name=columns_name)

    dtype_map = frame.dtypes # returns a Series
    if func_no:
        dtypes_per_data_fields = tuple(dtype_map[field] for field in data_fields)
        if data_fields_len == 1:
            dtype_single = dtype_map[data_fields[0]]
    else:
        dtypes_per_data_fields = tuple(pivot_records_dtypes(
                dtype_map=dtype_map,
                data_fields=data_fields,
                func_single=func_single,
                func_map=func_map,
                ))
        if func_single and data_fields_len == 1:
            dtype_single = ufunc_dtype_to_dtype(func_single, dtype_map[data_fields[0]])

    fill_value_dtype = dtype_from_element(fill_value)

    #---------------------------------------------------------------------------
    # First major branch: if we are only grouping be index fields. This can be done in a single group-by operation on those fields. The final index is not known until the group-by is performed.

    if not columns_fields: # group by is only index_fields
        columns = data_fields if (func_no or func_single) else tuple(
                product(data_fields, func_fields)
                )
        # NOTE: at this time we do not automatically give back an IndexHierarchy when index_depth is == 1, as the order of the resultant values may not be hierarchable.
        name_index = index_fields[0] if index_depth == 1 else tuple(index_fields)
        if index_constructor:
            index_constructor = partial(index_constructor, name=name_index)
        else:
            index_constructor = partial(Index, name=name_index)

        if len(columns) == 1:
            # length of columns is equal to length of datafields, func_map not needed
            f = pivot_items_to_frame(blocks=frame._blocks,
                    group_fields_iloc=index_fields_iloc,
                    group_depth=index_depth,
                    data_field_iloc=data_fields_iloc[0],
                    func_single=func_single,
                    frame_cls=frame.__class__,
                    name=columns[0],
                    dtype=dtype_single,
                    index_constructor=index_constructor,
                    columns_constructor=columns_constructor,
                    kind=kind,
                    )
        else:
            f = pivot_records_items_to_frame(
                    blocks=frame._blocks,
                    group_fields_iloc=index_fields_iloc,
                    group_depth=index_depth,
                    data_fields_iloc=data_fields_iloc,
                    func_single=func_single,
                    func_map=func_map,
                    func_no=func_no,
                    kind=kind,
                    columns_constructor=columns_constructor,
                    columns=columns,
                    index_constructor=index_constructor,
                    dtypes=dtypes_per_data_fields,
                    frame_cls=frame.__class__,
                    )
        columns_final = (f.columns.rename(columns_name) if columns_depth == 1
                else columns_constructor(f.columns))
        return f.relabel(columns=columns_final) #type: ignore

    #---------------------------------------------------------------------------
    # Second major branch: we are grouping by index and columns fields. This is done with an outer and inner gruop by. The index is calculated ahead of time.

    # avoid doing a multi-column-style selection if not needed
    if len(columns_fields) == 1:
        retuple_group_label = True
    else:
        retuple_group_label = False

    columns_loc_to_iloc = frame.columns._loc_to_iloc
    # group by on 1 or more columns fields
    # NOTE: explored doing one group on index and columns that insert into pre-allocated arrays, but that proved slower than this approach
    group_key = columns_fields_iloc if len(columns_fields_iloc) > 1 else columns_fields_iloc[0]

    index_outer = pivot_outer_index(frame=frame,
                index_fields=index_fields,
                index_depth=index_depth,
                index_constructor=index_constructor,
                )

    # collect subframes based on an index of tuples and columns of tuples (if depth > 1)
    sub_blocks = []
    sub_columns_collected: tp.List[tp.Hashable] = []

    for group, _, sub in frame._blocks.group(axis=0, key=group_key, kind=kind):
        # derive the column fields represented by this group
        sub_columns = extrapolate_column_fields(
                columns_fields,
                group if not retuple_group_label else (group,),
                data_fields,
                func_fields,
                )
        sub_columns_collected.extend(sub_columns)

        sub_frame: Frame
        # if sub_columns length is 1, that means that we only need to extract one column out of the sub blocks
        if len(sub_columns) == 1:
            sub_blocks.append(pivot_items_to_block(blocks=sub,
                            group_fields_iloc=index_fields_iloc,
                            group_depth=index_depth,
                            data_field_iloc=data_fields_iloc[0],
                            func_single=func_single,
                            dtype=dtype_single,
                            index_outer=index_outer,
                            fill_value=fill_value,
                            fill_value_dtype=fill_value_dtype,
                            kind=kind,
                            ))
        else:
            sub_blocks.extend(pivot_records_items_to_blocks(
                            blocks=sub,
                            group_fields_iloc=index_fields_iloc,
                            group_depth=index_depth,
                            data_fields_iloc=data_fields_iloc,
                            func_single=func_single,
                            func_map=func_map,
                            func_no=func_no,
                            fill_value=fill_value,
                            fill_value_dtype=fill_value_dtype,
                            index_outer=index_outer,
                            dtypes=dtypes_per_data_fields,
                            kind=kind,
                            ))

    tb = TypeBlocks.from_blocks(sub_blocks)
    return frame.__class__(tb,
            index=index_outer,
            columns=columns_constructor(sub_columns_collected),
            own_data=True,
            own_index=True,
            own_columns=True,
            )


#-------------------------------------------------------------------------------

def pivot_outer_index(
        frame: 'Frame',
        index_fields: tp.Sequence[tp.Hashable],
        index_depth: int,
        index_constructor: IndexConstructor = None,
        ) -> IndexBase:

    index_loc = index_fields if index_depth > 1 else index_fields[0]

    if index_depth == 1:
        index_values = ufunc_unique1d(
                frame._blocks._extract_array_column(
                        frame._columns._loc_to_iloc(index_loc)),
                )
        index_values.flags.writeable = False
        name = index_fields[0]
        index_inner = index_from_optional_constructor(
                index_values,
                default_constructor=partial(Index, name=name),
                explicit_constructor=None if index_constructor is None else partial(index_constructor, name=name),
                )
    else: # > 1
        # NOTE: this might force type an undesirable consolidation
        index_values = ufunc_unique(
                frame._blocks._extract_array(
                        column_key=frame._columns._loc_to_iloc(index_loc)),
                axis=0)
        index_values.flags.writeable = False
        # NOTE: if index_types need to be provided to an IH here, they must be partialed in the single-argument index_constructor
        name = tuple(index_fields)
        index_inner = index_from_optional_constructor( # type: ignore
                index_values,
                default_constructor=partial(
                        IndexHierarchy._from_array,
                        name=name,
                        ),
                explicit_constructor=None if index_constructor is None else partial(index_constructor, name=name),
                ).flat()
    return index_inner


#-------------------------------------------------------------------------------

class PivotIndexMap(tp.NamedTuple):
    targets_unique: tp.Iterable[tp.Hashable]
    target_depth: int
    target_select: np.ndarray
    group_to_target_map: tp.Dict[tp.Optional[tp.Hashable], tp.Dict[tp.Any, int]]
    group_depth: int
    group_select: np.ndarray
    group_to_dtype: tp.Dict[tp.Optional[tp.Hashable], np.dtype]

def pivot_index_map(*,
        index_src: IndexBase,
        depth_level: DepthLevelSpecifier,
        dtypes_src: tp.Optional[tp.Sequence[np.dtype]],
        ) -> PivotIndexMap:
    '''
    Args:
        dtypes_src: must be of length equal to axis
    '''
    # We are always moving levels from one axis to another; after application, the expanded axis will always be hierarchical, while the contracted axis may or may not be. From the contract axis, we need to divide the depths into two categories: targets (the depths to be moved and added to expand axis) and groups (unique combinations that remain on the contract axis after removing targets).

    # Unique target labels are added to labels on the expand axis; unique group labels become the new contract axis.

    target_select = np.full(index_src.depth, False)
    target_select[depth_level] = True
    group_select = ~target_select

    group_arrays = []
    target_arrays = []
    for i, v in enumerate(target_select):
        if v:
            target_arrays.append(index_src.values_at_depth(i))
        else:
            group_arrays.append(index_src.values_at_depth(i))

    group_depth = len(group_arrays)
    target_depth = len(target_arrays)
    group_to_dtype: tp.Dict[tp.Optional[tp.Hashable], np.dtype] = {}
    targets_unique: tp.Iterable[tp.Hashable]

    if group_depth == 0:
        # targets must be a tuple
        group_to_target_map = {
                None: {v: idx for idx, v in enumerate(zip(*target_arrays))}
                }
        targets_unique = [k for k in group_to_target_map[None]]
        if dtypes_src is not None:
            group_to_dtype[None] = resolve_dtype_iter(dtypes_src)
    else:
        group_to_target_map = defaultdict(dict)
        targets_unique = dict() # Store targets in order observed

        for axis_idx, (group, target, dtype) in enumerate(zip(
                zip(*group_arrays), # get tuples of len 1 to depth
                zip(*target_arrays),
                (dtypes_src if dtypes_src is not None else repeat(None)),
                )):
            if group_depth == 1:
                group = group[0]
            # targets are transfered labels; groups are the new columns
            group_to_target_map[group][target] = axis_idx
            targets_unique[target] = None #type: ignore

            if dtypes_src is not None:
                if group in group_to_dtype:
                    group_to_dtype[group] = resolve_dtype(group_to_dtype[group], dtype)
                else:
                    group_to_dtype[group] = dtype

    return PivotIndexMap( #pylint: disable=E1120
            targets_unique=targets_unique,
            target_depth=target_depth,
            target_select=target_select,
            group_to_target_map=group_to_target_map, #type: ignore
            group_depth=group_depth,
            group_select=group_select,
            group_to_dtype=group_to_dtype
            )


#-------------------------------------------------------------------------------
class PivotDeriveConstructors(tp.NamedTuple):
    contract_dst: tp.Optional[tp.Iterable[tp.Hashable]]
    contract_constructor: IndexConstructor
    expand_constructor: IndexConstructor

def pivot_derive_constructors(*,
        contract_src: IndexBase,
        expand_src: IndexBase,
        group_select: np.ndarray, # Boolean
        group_depth: int,
        target_select: np.ndarray,
        # target_depth: int,
        group_to_target_map: tp.Dict[tp.Hashable, tp.Tuple[tp.Hashable]],
        expand_is_columns: bool,
        frame_cls: tp.Type['Frame'],
        ) -> PivotDeriveConstructors:
    '''
    pivot_stack: columns is contract, index is expand
    pivot_unstack: index is contract, columns is expand
    '''
    # NOTE: group_select, target_select operate on the contract axis
    if expand_is_columns:
        contract_cls = Index
        contract_cls_hierarchy = IndexHierarchy
        expand_cls_hierarchy = frame_cls._COLUMNS_HIERARCHY_CONSTRUCTOR
    else: # contract is columns
        contract_cls = frame_cls._COLUMNS_CONSTRUCTOR
        contract_cls_hierarchy = frame_cls._COLUMNS_HIERARCHY_CONSTRUCTOR
        expand_cls_hierarchy = IndexHierarchy

    # NOTE: not propagating name attr, as not obvious how it should when depths are exiting and entering

    # contract axis may or may not be IndexHierarchy after extracting depths
    if contract_src.depth == 1: # will removed that one level, thus need IndexAuto
        contract_dst = None
        contract_constructor = contract_cls
    else:
        contract_src_types = contract_src.index_types.values
        contract_dst_types = contract_src_types[group_select]
        if group_depth == 0:
            contract_dst = None
            contract_constructor = contract_cls
        elif group_depth == 1:
            contract_dst = list(group_to_target_map.keys())
            contract_constructor = contract_dst_types[0]
        else:
            contract_dst = list(group_to_target_map.keys())
            contract_constructor = partial( #type: ignore
                    contract_cls_hierarchy.from_labels,
                    index_constructors=contract_dst_types,
                    )

    # expand axis will always be IndexHierarchy after adding depth
    if expand_src.depth == 1:
        expand_types = [expand_src.__class__]
    else:
        expand_types = expand_src.index_types.values.tolist()

    if contract_src.depth == 1:
        expand_types.append(contract_src.__class__)
    else:
        expand_types.extend(contract_src_types[target_select])

    expand_constructor = partial(
            expand_cls_hierarchy.from_labels,
            index_constructors=expand_types,
            # name=expand_src.name,
            )

    # NOTE: expand_dst labels will come from the values generator
    return PivotDeriveConstructors( #pylint: disable=E1120
            contract_dst=contract_dst,
            contract_constructor=contract_constructor,
            expand_constructor=expand_constructor,
            )

<|MERGE_RESOLUTION|>--- conflicted
+++ resolved
@@ -186,12 +186,8 @@
             arrays.append(np.empty(len(index_outer), dtype=dtype))
 
     # try to use the dtype specified; fill values at end if necessary
-<<<<<<< HEAD
-    iloc_found: tp.Set[int] = set()
-=======
     # collect all possible ilocs, and remove as observerd; if any remain, we have fill targets
     iloc_not_found: tp.Set[int] = set(range(len(index_outer)))
->>>>>>> 164d16b3
     # each group forms a row, each label a value in the index
     for label, _, part in blocks.group(axis=0, key=group_key, kind=kind):
         iloc: int = index_outer._loc_to_iloc(label) #type: ignore
