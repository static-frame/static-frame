--- conflicted
+++ resolved
@@ -12,9 +12,5 @@
 *.egg-info
 *.so
 
-<<<<<<< HEAD
 # WingIDE
-=======
-# Wing
->>>>>>> f2ada696
-*.wp[ur]+*.wp[ur]
