--- conflicted
+++ resolved
@@ -33,7 +33,6 @@
       before_install:
         - sudo apt-get install -y patchelf
 
-<<<<<<< HEAD
     - name: CPython 3.7.3 on Windows 10 (64-bit)
       language: shell
       os: windows
@@ -43,9 +42,6 @@
 
     - name: CPython 3.6.8 on Windows 10 (64-bit)
       language: shell
-=======
-    - name: CPython 3.6.8 on Windows Server 1803
->>>>>>> 2c3fa83c
       os: windows
       before_install:
         - export PATH=/c/Python36:/c/Python36/Scripts:$PATH
@@ -58,7 +54,6 @@
         - export PATH=/c/Python37:/c/Python37/Scripts:$PATH
         - choco install python --version 3.7.3 --x86
 
-<<<<<<< HEAD
     - name: CPython 3.6.8 on Windows 10 (32-bit)
       language: shell
       os: windows
@@ -68,9 +63,6 @@
 
     - name: CPython 3.7.3 on macOS 10.14 (Mojave)
       language: shell
-=======
-    - name: CPython 3.6.8 on macOS 10.13
->>>>>>> 2c3fa83c
       os: osx
       osx_image: xcode10.2
       before_install:
@@ -102,7 +94,6 @@
 # Change anything below to suit your CI needs.
 # Python and pip exectuables are just named "python" and "pip" on all platforms!
 
-<<<<<<< HEAD
 env:
   global:
     - TWINE_USERNAME=ariza
@@ -112,8 +103,6 @@
     # $ travis encrypt 'TWINE_PASSWORD=<password>'
     - secure: S+q2hvrhpWGVvrfwtIT6CRWZ2Zde6sYPHKvvIuu4VRuaS7Z+TXOfNNOPyk9A+Vw0DjdUz2gTj7XtP73mLXyBuAI2KYSxCEc1/g072eF8w82QQcKteRvwc2oNLYlVdxUBS0GCiUWNaDHrQppUTH9+m10w5AXIVZMW466MBeBqjg9r8Sh4brzpDAm7Ruf4mggX48IuE4y5bg7L04dh27ucOOFCLBFAti2GqnWmW18cmEyvdinJSSjljMzBTImj097oPUthxlQ2ci2GXqt4jUAn4RVgCLEBcy2qyT29h4G19E+6Rpj4JUrgckPqRfqRhSxqxUUIJOuTFdifV759lIYkrcO1teP3cqpg+yXTjHC5m09K3m+tRll8A5tDqenOfc8BwdPF37jUcyxj9qRD9aQBR5HRdaO2faMORxqGgNZrEFlFkT1Vm99aT5Pc2vOSgR8lZoFOHZr4xNvVtNw0dX07+lnHdyVhJD9yVChU6kFdMTd/ZT8g4lmVb8FTkNOEBn2GuvvrXioT7MJq32eYYDVLlhzLv6Too9et9hNnj+1joy3AG70xFxSAK8qUvzbRH0TD5am4AKKkJ0w9avjf/TtUq4sQ4GQegoYQvohUesUytTaqwhmLpHTShg0yi6gJEHq7lAPLyXFOwrdqAoRaXgt8uDpou9yYz582TPHXXJ0yqaA=
 
-=======
->>>>>>> 2c3fa83c
 install:
   - pip install -r requirements-test.txt
   # We need to pin wheel (ha) for auditwheel to work properly:
