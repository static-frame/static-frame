# https://github.com/brandtbucher/travis-python-matrix

# CPython 3.7.3 / CPython 3.6.8
<<<<<<< HEAD
# Ubuntu 16.04 (Xenial Xerus) / Windows 10 / macOS 10.14 (Mojave)
=======
# Ubuntu Xenial 16.04 / Windows 10 (64-bit) / Windows 10 (32-bit) / macOS 10.14 (Mojave)
>>>>>>> b37d116e

# Builds the following wheels:
# - cp36-cp36m-linux-x86-64.whl -> cp36-cp36m-manylinux1-x86-64.whl
# - cp37-cp37m-linux-x86-64.whl -> cp37-cp37m-manylinux1-x86-64.whl
# - cp36-cp36m-win_amd64.whl
# - cp37-cp37m-win_amd64.whl
# - cp36-cp36m-win32.whl
# - cp37-cp37m-win32.whl
# - cp36-cp36m-macosx_10_9_x86_64.whl -> cp36-cp36m-macosx_10_6_intel.whl
# - cp37-cp37m-macosx_10_9_x86_64.whl -> cp37-cp37m-macosx_10_6_intel.whl

matrix:

  include:

    - name: CPython 3.7.3 on Ubuntu 16.04 (Xenial Xerus)
      language: python
      os: linux
      dist: xenial
      python: 3.7.3
<<<<<<< HEAD
      before_install:
        - sudo apt-get install -y patchelf
=======
>>>>>>> b37d116e

    - name: CPython 3.6.8 on Ubuntu 16.04 (Xenial Xerus)
      language: python
      os: linux
      dist: xenial
      python: 3.6.8
<<<<<<< HEAD
      before_install:
        - sudo apt-get install -y patchelf
=======
>>>>>>> b37d116e

    - name: CPython 3.7.3 on Windows 10 (64-bit)
      language: shell
      os: windows
      before_install:
        - export PATH=/c/Python37:/c/Python37/Scripts:$PATH
        - choco install python --version 3.7.3

    - name: CPython 3.6.8 on Windows 10 (64-bit)
      language: shell
      os: windows
      before_install:
        - export PATH=/c/Python36:/c/Python36/Scripts:$PATH
        - choco install python --version 3.6.8

    - name: CPython 3.7.3 on Windows 10 (32-bit)
      language: shell
      os: windows
      before_install:
        - export PATH=/c/Python37:/c/Python37/Scripts:$PATH
        - choco install python --version 3.7.3 --x86

    - name: CPython 3.6.8 on Windows 10 (32-bit)
      language: shell
      os: windows
      before_install:
        - export PATH=/c/Python36:/c/Python36/Scripts:$PATH
        - choco install python --version 3.6.8 --x86

    - name: CPython 3.7.3 on macOS 10.14 (Mojave)
      language: shell
      os: osx
      osx_image: xcode10.2
      before_install:
<<<<<<< HEAD
        # Build using the ancient 10.9 SDK (Anaconda/Python.org compatibility):
        - export MACOSX_DEPLOYMENT_TARGET=10.9
        # Includes are broken on Mojave, so fix them here:
=======
>>>>>>> b37d116e
        - export CFLAGS="-I$(xcrun --show-sdk-path)/usr/include"
        - export PATH=/Users/travis/.pyenv/shims:$PATH PYENV_VERSION=3.7.3
        - pyenv install $PYENV_VERSION

    - name: CPython 3.6.8 on macOS 10.14 (Mojave)
      language: shell
      os: osx
      osx_image: xcode10.2
      before_install:
<<<<<<< HEAD
        # Build using the ancient 10.9 SDK (Anaconda/Python.org compatibility):
        - export MACOSX_DEPLOYMENT_TARGET=10.9
        # Includes are broken on Mojave, so fix them here:
=======
>>>>>>> b37d116e
        - export CFLAGS="-I$(xcrun --show-sdk-path)/usr/include"
        - export PATH=/Users/travis/.pyenv/shims:$PATH PYENV_VERSION=3.6.8
        - pyenv install $PYENV_VERSION

    - name: mypy
      python: 3.7
      dist: xenial
      language: python
      install: pip install -r requirements-test.txt
      script: mypy --strict

# Change anything below to suit your CI needs.
# Python and pip exectuables are just named "python" and "pip" on all platforms!

<<<<<<< HEAD
env:
  global:
    - TWINE_USERNAME=ariza
    # XXX Below (from inside the SF repo):
    # $ sudo apt-get install ruby-dev
    # $ sudo gem install travis
    # $ travis encrypt 'TWINE_PASSWORD=<password>'
    - secure: S+q2hvrhpWGVvrfwtIT6CRWZ2Zde6sYPHKvvIuu4VRuaS7Z+TXOfNNOPyk9A+Vw0DjdUz2gTj7XtP73mLXyBuAI2KYSxCEc1/g072eF8w82QQcKteRvwc2oNLYlVdxUBS0GCiUWNaDHrQppUTH9+m10w5AXIVZMW466MBeBqjg9r8Sh4brzpDAm7Ruf4mggX48IuE4y5bg7L04dh27ucOOFCLBFAti2GqnWmW18cmEyvdinJSSjljMzBTImj097oPUthxlQ2ci2GXqt4jUAn4RVgCLEBcy2qyT29h4G19E+6Rpj4JUrgckPqRfqRhSxqxUUIJOuTFdifV759lIYkrcO1teP3cqpg+yXTjHC5m09K3m+tRll8A5tDqenOfc8BwdPF37jUcyxj9qRD9aQBR5HRdaO2faMORxqGgNZrEFlFkT1Vm99aT5Pc2vOSgR8lZoFOHZr4xNvVtNw0dX07+lnHdyVhJD9yVChU6kFdMTd/ZT8g4lmVb8FTkNOEBn2GuvvrXioT7MJq32eYYDVLlhzLv6Too9et9hNnj+1joy3AG70xFxSAK8qUvzbRH0TD5am4AKKkJ0w9avjf/TtUq4sQ4GQegoYQvohUesUytTaqwhmLpHTShg0yi6gJEHq7lAPLyXFOwrdqAoRaXgt8uDpou9yYz582TPHXXJ0yqaA=

install:
  - pip install -r requirements-test.txt
  # We need to pin wheel (ha) for auditwheel to work properly:
  - pip install auditwheel codecov pytest-cov setuptools twine wheel==0.31.1
  # Build and test wheels and source distributions:
  - python setup.py develop sdist bdist_wheel
  - python fix_wheels.py
  - pip install --force-reinstall --no-cache-dir .
  - pip install --force-reinstall --no-cache-dir dist/*.tar.gz
  - pip install --force-reinstall --no-cache-dir dist/*.whl

script:
  - pytest --cov=static_frame

after_success:
  - codecov

deploy:
  # The "pypi" provider breaks on Windows right now, so we need to use "script":
  # https://github.com/travis-ci/dpl/issues/955
  provider: script
  skip_cleanup: true
  script: twine upload --skip-existing dist/*
  on:
    repo: InvestmentSystems/static-frame
    condition: $TRAVIS_JOB_NAME != mypy
    branch: master
    # tags: true  # XXX?
=======
install: pip install -r requirements-test.txt

script: pytest --cov=static_frame

after_success: codecov
>>>>>>> b37d116e
<|MERGE_RESOLUTION|>--- conflicted
+++ resolved
@@ -1,11 +1,7 @@
 # https://github.com/brandtbucher/travis-python-matrix
 
 # CPython 3.7.3 / CPython 3.6.8
-<<<<<<< HEAD
-# Ubuntu 16.04 (Xenial Xerus) / Windows 10 / macOS 10.14 (Mojave)
-=======
-# Ubuntu Xenial 16.04 / Windows 10 (64-bit) / Windows 10 (32-bit) / macOS 10.14 (Mojave)
->>>>>>> b37d116e
+# Ubuntu 16.04 (Xenial Xerus) / Windows 10 (64-bit) / Windows 10 (32-bit) / macOS 10.14 (Mojave)
 
 # Builds the following wheels:
 # - cp36-cp36m-linux-x86-64.whl -> cp36-cp36m-manylinux1-x86-64.whl
@@ -26,22 +22,16 @@
       os: linux
       dist: xenial
       python: 3.7.3
-<<<<<<< HEAD
       before_install:
         - sudo apt-get install -y patchelf
-=======
->>>>>>> b37d116e
 
     - name: CPython 3.6.8 on Ubuntu 16.04 (Xenial Xerus)
       language: python
       os: linux
       dist: xenial
       python: 3.6.8
-<<<<<<< HEAD
       before_install:
         - sudo apt-get install -y patchelf
-=======
->>>>>>> b37d116e
 
     - name: CPython 3.7.3 on Windows 10 (64-bit)
       language: shell
@@ -76,12 +66,9 @@
       os: osx
       osx_image: xcode10.2
       before_install:
-<<<<<<< HEAD
         # Build using the ancient 10.9 SDK (Anaconda/Python.org compatibility):
         - export MACOSX_DEPLOYMENT_TARGET=10.9
         # Includes are broken on Mojave, so fix them here:
-=======
->>>>>>> b37d116e
         - export CFLAGS="-I$(xcrun --show-sdk-path)/usr/include"
         - export PATH=/Users/travis/.pyenv/shims:$PATH PYENV_VERSION=3.7.3
         - pyenv install $PYENV_VERSION
@@ -91,12 +78,9 @@
       os: osx
       osx_image: xcode10.2
       before_install:
-<<<<<<< HEAD
         # Build using the ancient 10.9 SDK (Anaconda/Python.org compatibility):
         - export MACOSX_DEPLOYMENT_TARGET=10.9
         # Includes are broken on Mojave, so fix them here:
-=======
->>>>>>> b37d116e
         - export CFLAGS="-I$(xcrun --show-sdk-path)/usr/include"
         - export PATH=/Users/travis/.pyenv/shims:$PATH PYENV_VERSION=3.6.8
         - pyenv install $PYENV_VERSION
@@ -111,7 +95,6 @@
 # Change anything below to suit your CI needs.
 # Python and pip exectuables are just named "python" and "pip" on all platforms!
 
-<<<<<<< HEAD
 env:
   global:
     - TWINE_USERNAME=ariza
@@ -123,8 +106,6 @@
 
 install:
   - pip install -r requirements-test.txt
-  # We need to pin wheel (ha) for auditwheel to work properly:
-  - pip install auditwheel codecov pytest-cov setuptools twine wheel==0.31.1
   # Build and test wheels and source distributions:
   - python setup.py develop sdist bdist_wheel
   - python fix_wheels.py
@@ -148,11 +129,4 @@
     repo: InvestmentSystems/static-frame
     condition: $TRAVIS_JOB_NAME != mypy
     branch: master
-    # tags: true  # XXX?
-=======
-install: pip install -r requirements-test.txt
-
-script: pytest --cov=static_frame
-
-after_success: codecov
->>>>>>> b37d116e
+    # tags: true  # XXX?