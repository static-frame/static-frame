--- conflicted
+++ resolved
@@ -56,24 +56,7 @@
     }
    },
    "source": [
-<<<<<<< HEAD
-    "## 0.9 Coming Soon\n",
-    "\n",
-    "Next backwards incompatible change will be out soon. Expected changes:\n",
-    "\n",
-    "* Disallow creating `Index` with `datetime64`; require using `datetime64` `Index` types.\n",
-    "* Change to `Bus.__init__()`.\n",
-    "* `Bus` no longer automatically promote `Series` to `Frame`; \n"
-   ],
-   "metadata": {}
-  },
-  {
-   "cell_type": "markdown",
-   "source": [
-    "## Overview of New Features\n",
-=======
     "## New Features\n",
->>>>>>> 2faa6779
     "\n",
     "* `*.rank_*` methods.\n",
     "* Support for `falsy` in many places where we have `na`.\n",
